--- conflicted
+++ resolved
@@ -22,11 +22,7 @@
     environment:
       - NODE_ID=node_1
     ports:
-<<<<<<< HEAD
-      - "3052:3051"
-=======
       - "3155:3154"
->>>>>>> 52575926
     networks:
       node_net:
         # This allow us to know the ip of the node-2 container to fill the address in the config file
