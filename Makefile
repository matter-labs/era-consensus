--- conflicted
+++ resolved
@@ -39,10 +39,6 @@
 	docker stop consensus-node-1 consensus-node-2
 
 start_k8s_nodes:
-<<<<<<< HEAD
-=======
-	cd ${EXECUTABLE_NODE_DIR} && cargo run  --bin deployer generate-config --nodes ${NODES}
->>>>>>> 446ed332
 	$(MAKE) docker_node_image
 	minikube image load consensus-node:latest
 	cd ${EXECUTABLE_NODE_DIR} && cargo run --release --bin deployer -- --nodes ${NODES} --seed-nodes ${SEED_NODES}
