.PHONY: node nodes_config docker_nodes_config node_docker consensus_docker_example clean clean_docker addresses_file blank_configs
NODE?=0
DOCKER_IP=172.12.0.10
EXECUTABLE_NODE_DIR=node/tools
NODES=4
SEED_NODES=1

# Locally run commands

node:
	export RUST_LOG=INFO && cd ${EXECUTABLE_NODE_DIR}/nodes-config/node_${NODE} && cargo run -- --database ../../database/node_${NODE}

nodes_config:
	cd ${EXECUTABLE_NODE_DIR} && cargo run --bin localnet_config -- --input-addrs addresses.txt --output-dir nodes-config

# Docker commands

docker_build_executor:
	docker build --output=node/tools/docker_binaries --target=executor-binary .

docker_node_image:
	docker build -t consensus-node --target=executor-runtime .

docker_nodes_config:
	cd ${EXECUTABLE_NODE_DIR} && cargo run  --bin localnet_config -- --input-addrs docker-config/addresses.txt --output-dir docker-config

docker_node:
	$(MAKE) docker_node_image
	docker run -d --name consensus-node-${NODE} --env NODE_ID="consensus-node-${NODE}" consensus-node

consensus_docker_example:
	mkdir -p ${EXECUTABLE_NODE_DIR}/docker-config
	cd ${EXECUTABLE_NODE_DIR}/docker-config && rm -rf addresses.txt && echo 172.12.0.10:3054 >> addresses.txt &&  echo 172.12.0.11:3054 >> addresses.txt
	$(MAKE) docker_nodes_config
	$(MAKE) docker_node_image
	docker-compose up -d

stop_docker_nodes:
	docker stop consensus-node-1 consensus-node-2

start_k8s_nodes:
	cd ${EXECUTABLE_NODE_DIR} && cargo run  --bin deployer generate-config --nodes ${NODES}
	$(MAKE) docker_node_image
	minikube image load consensus-node:latest
<<<<<<< HEAD
	cd ${EXECUTABLE_NODE_DIR} && cargo run  --bin deployer deploy --nodes ${NODES}
=======
	cd ${EXECUTABLE_NODE_DIR} && cargo run --release --bin deployer deploy --nodes ${NODES} --seed-nodes ${SEED_NODES}
>>>>>>> 7dbf270f

# Clean commands

clean: clean_docker clean_k8s
	rm -rf ${EXECUTABLE_NODE_DIR}/nodes-config
	rm -rf ${EXECUTABLE_NODE_DIR}/database

clean_k8s:
	rm -rf ${EXECUTABLE_NODE_DIR}/k8s_configs
	kubectl delete deployments --all
	kubectl delete pods --all

clean_docker:
	docker rm -f consensus-node-1
	docker rm -f consensus-node-2
	docker network rm -f node-net
	docker image rm -f consensus-node

addresses_file:
	mkdir -p ${EXECUTABLE_NODE_DIR}/docker-config
	cd ${EXECUTABLE_NODE_DIR}/docker-config && \
	rm -rf addresses.txt && \
	touch addresses.txt && \
	for n in $$(seq 0 $$((${NODES} - 1))); do echo 0.0.0.$$n:3054 >> addresses.txt; done

blank_configs: addresses_file docker_node_configs
	for n in $$(seq 0 $$((${NODES} - 1))); do \
	   jq '.publicAddr = "0.0.0.0:3054"' node/tools/docker-config/nodes-config/node_$$n/config.json | \
	   jq '.gossipStaticOutbound = "[]"' > node/tools/docker-config/nodes-config/node_$$n/config.tmp && \
	   mv -f node/tools/docker-config/nodes-config/node_$$n/config.tmp node/tools/docker-config/nodes-config/node_$$n/config.json; \
	done<|MERGE_RESOLUTION|>--- conflicted
+++ resolved
@@ -42,11 +42,7 @@
 	cd ${EXECUTABLE_NODE_DIR} && cargo run  --bin deployer generate-config --nodes ${NODES}
 	$(MAKE) docker_node_image
 	minikube image load consensus-node:latest
-<<<<<<< HEAD
-	cd ${EXECUTABLE_NODE_DIR} && cargo run  --bin deployer deploy --nodes ${NODES}
-=======
 	cd ${EXECUTABLE_NODE_DIR} && cargo run --release --bin deployer deploy --nodes ${NODES} --seed-nodes ${SEED_NODES}
->>>>>>> 7dbf270f
 
 # Clean commands
 
