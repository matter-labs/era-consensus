//! This module implements the BLS signature over the BN254 curve.
//! The implementation is based on the [IRTF draft v5](https://datatracker.ietf.org/doc/html/draft-irtf-cfrg-bls-signature-05).
//!
//! Disclaimer: the implementation of the pairing-friendly elliptic curve does not run in constant time,
//! hence it does not protect the secret key from side-channel attacks.
//!

use crate::ByteFmt;
use ff_ce::Field as _;
use pairing::{
    bn256::{Bn256, Fq12, Fr, FrRepr, G1Affine, G1Compressed, G2Affine, G2Compressed, G1, G2},
    ff::{PrimeField, PrimeFieldRepr},
    CurveAffine as _, CurveProjective as _, EncodedPoint as _, Engine as _,
};
use std::{
    collections::HashMap,
    fmt::{Debug, Formatter},
    hash::{Hash, Hasher},
    io::Cursor,
};

#[cfg(test)]
mod tests;

pub mod hash;
mod testonly;

/// Type safety wrapper around a scalar value.
pub struct SecretKey(Fr);

impl SecretKey {
    /// Generates a secret key from a cryptographically-secure entropy source.
    pub fn generate() -> Self {
        loop {
            let fr: Fr = rand04::Rand::rand(&mut rand04::OsRng::new().unwrap());

            if !fr.is_zero() {
                return Self(fr);
            }
        }
    }

    /// Gets the corresponding [`PublicKey`] for this [`SecretKey`]
    pub fn public(&self) -> PublicKey {
        let p = G2Affine::one().mul(self.0);
        let pk = PublicKey(p);

        // Verify public key is valid. Since we already check the validity of a
        // secret key when constructing it, this should never fail (in theory).
        pk.verify().unwrap();

        pk
    }

    /// Produces a signature using this [`SecretKey`]
    pub fn sign(&self, msg: &[u8]) -> Signature {
        let (msg_point, _) = hash::hash_to_point(msg);
        let sig = msg_point.mul(self.0);
        Signature(sig)
    }
}

impl ByteFmt for SecretKey {
    fn decode(bytes: &[u8]) -> anyhow::Result<Self> {
        let sk: [u8; 32] = bytes.try_into()?;
        let mut fr_repr = FrRepr::default();
        fr_repr.read_be(Cursor::new(sk))?;
        let fr = Fr::from_repr(fr_repr)?;

        anyhow::ensure!(!fr.is_zero(), "Secret key can't be zero");

        Ok(SecretKey(fr))
    }

    fn encode(&self) -> Vec<u8> {
        let mut buf = Vec::new();
        self.0.into_repr().write_be(&mut buf).unwrap();
        buf
    }
}

impl Debug for SecretKey {
    fn fmt(&self, f: &mut Formatter<'_>) -> std::fmt::Result {
        write!(f, "SecretKey({:?})", self.public())
    }
}

impl PartialEq for SecretKey {
    fn eq(&self, other: &Self) -> bool {
        self.public() == other.public()
    }
}

/// Type safety wrapper around G2.
#[derive(Debug, Clone, PartialEq, Eq)]
pub struct PublicKey(G2);

impl PublicKey {
    /// Checks if the public key is not the identity element and is in the correct subgroup. Verifying signatures
    /// against public keys that are not valid is insecure.
    fn verify(&self) -> anyhow::Result<()> {
        // Check that the point is not the identity element.
        anyhow::ensure!(!self.0.is_zero(), "Public key can't be zero");

        // We multiply the point by the order and check if the result is the identity element.
        // If it is, then the point is on the correct subgroup.
        let order = Fr::char();
        let mut p = self.0;
        p.mul_assign(order);
        anyhow::ensure!(p.is_zero(), "Public key must be in the correct subgroup");

        Ok(())
    }
}

impl Hash for PublicKey {
    fn hash<H: Hasher>(&self, state: &mut H) {
        state.write(&self.encode());
    }
}

impl ByteFmt for PublicKey {
    fn decode(bytes: &[u8]) -> anyhow::Result<Self> {
        let arr: [u8; 64] = bytes.try_into()?;
        let p = G2Compressed::from_fixed_bytes(arr).into_affine()?;
        let pk = PublicKey(p.into());

        pk.verify()?;

        Ok(pk)
    }

    fn encode(&self) -> Vec<u8> {
        self.0.into_affine().into_compressed().as_ref().to_vec()
    }
}

impl PartialOrd for PublicKey {
    fn partial_cmp(&self, other: &Self) -> Option<std::cmp::Ordering> {
        Some(self.cmp(other))
    }
}

impl Ord for PublicKey {
    fn cmp(&self, other: &Self) -> std::cmp::Ordering {
        ByteFmt::encode(self).cmp(&ByteFmt::encode(other))
    }
}

/// Type safety wrapper around a G1 value.
#[derive(Clone, Debug, PartialEq, Eq)]
pub struct Signature(G1);

impl Signature {
    /// Verifies a signature against the provided public key.
    ///
    /// This function is intentionally non-generic and disallow inlining to ensure that compilation optimizations can be effectively applied.
    /// This optimization is needed for ensuring that tests can run within a reasonable time frame.
    ///
    /// Subgroup checks for signatures are unnecessary when using the G1 group because it has a cofactor of 1,
    /// ensuring all signatures are in the correct subgroup.
    /// Ref: https://hackmd.io/@jpw/bn254#Subgroup-check-for-mathbb-G_1.
    #[inline(never)]
<<<<<<< HEAD
    pub fn verify(&self, msg: &[u8], pk: &PublicKey) -> Result<(), Error> {
        let (msg_point, _) = hash::hash_to_point(msg);
=======
    pub fn verify(&self, msg: &[u8], pk: &PublicKey) -> anyhow::Result<()> {
        // Verify public key is valid. Since we already check the validity of a
        // public key when constructing it, this should never fail (in theory).
        pk.verify().unwrap();

        let hash_point = hash::hash_to_g1(msg);
>>>>>>> d17c018b

        // First pair: e(H(m): G1, pk: G2)
        let a = Bn256::pairing(msg_point, pk.0);
        // Second pair: e(sig: G1, generator: G2)
        let b = Bn256::pairing(self.0, G2Affine::one());

        anyhow::ensure!(a == b, "Signature verification failure");

        Ok(())
    }
}

impl ByteFmt for Signature {
    fn decode(bytes: &[u8]) -> anyhow::Result<Self> {
        let arr: [u8; 32] = bytes.try_into()?;
        let p = G1Compressed::from_fixed_bytes(arr)
            .into_affine()?
            .into_projective();
        Ok(Signature(p))
    }

    fn encode(&self) -> Vec<u8> {
        self.0.into_affine().into_compressed().as_ref().to_vec()
    }
}

impl PartialOrd for Signature {
    fn partial_cmp(&self, other: &Self) -> Option<std::cmp::Ordering> {
        Some(self.cmp(other))
    }
}

impl Ord for Signature {
    fn cmp(&self, other: &Self) -> std::cmp::Ordering {
        ByteFmt::encode(self).cmp(&ByteFmt::encode(other))
    }
}

/// Type safety wrapper around [Signature] indicating that it is an aggregated signature.
#[derive(Clone, Debug, PartialEq, Eq)]
pub struct AggregateSignature(G1);

impl Default for AggregateSignature {
    fn default() -> Self {
        Self(G1Affine::zero().into_projective())
    }
}

impl AggregateSignature {
    /// Add a signature to the aggregation.
    pub fn add(&mut self, sig: &Signature) {
        self.0.add_assign(&sig.0)
    }

    /// This function is intentionally non-generic and disallow inlining to ensure that compilation optimizations can be effectively applied.
    /// This optimization is needed for ensuring that tests can run within a reasonable time frame.
    #[inline(never)]
    fn verify_raw(&self, msgs_and_pks: &[(&[u8], &PublicKey)]) -> anyhow::Result<()> {
        // Aggregate public keys if they are signing the same hash. Each public key aggregated
        // is one fewer pairing to calculate.
        let mut pairs: HashMap<&[u8], PublicKey> = HashMap::new();

        for (msg, pk) in msgs_and_pks {
            // Verify public key is valid. Since we already check the validity of a
            // public key when constructing it, this should never fail (in theory).
            pk.verify().unwrap();

            pairs
                .entry(msg)
                .and_modify(|agg_pk| agg_pk.0.add_assign(&pk.0))
                .or_insert((*pk).clone());
        }

        // First pair: e(sig: G1, generator: G2)
        let a = Bn256::pairing(self.0, G2::one());

        // Second pair: e(H(m1): G1, pk1: G2) * ... * e(H(m1000): G1, pk1000: G2)
        let mut b = Fq12::one();
        for (msg, pk) in pairs {
            let (msg_point, _) = hash::hash_to_point(msg);
            b.mul_assign(&Bn256::pairing(msg_point, pk.0))
        }

        anyhow::ensure!(a == b, "Aggregate signature verification failure");

        Ok(())
    }

    /// Verifies an aggregated signature for multiple messages against the provided list of public keys.
    /// This method expects one public key per message, otherwise it will fail. Note however that
    /// If there are any duplicate messages, the public keys will be aggregated before verification.
    pub fn verify<'a>(
        &self,
        msgs_and_pks: impl Iterator<Item = (&'a [u8], &'a PublicKey)>,
    ) -> anyhow::Result<()> {
        self.verify_raw(&msgs_and_pks.collect::<Vec<_>>()[..])
    }
}

impl ByteFmt for AggregateSignature {
    fn decode(bytes: &[u8]) -> anyhow::Result<Self> {
        let arr: [u8; 32] = bytes.try_into()?;
        let p = G1Compressed::from_fixed_bytes(arr)
            .into_affine()?
            .into_projective();
        Ok(AggregateSignature(p))
    }

    fn encode(&self) -> Vec<u8> {
        self.0.into_affine().into_compressed().as_ref().to_vec()
    }
}

impl PartialOrd for AggregateSignature {
    fn partial_cmp(&self, other: &Self) -> Option<std::cmp::Ordering> {
        Some(self.cmp(other))
    }
}

impl Ord for AggregateSignature {
    fn cmp(&self, other: &Self) -> std::cmp::Ordering {
        ByteFmt::encode(self).cmp(&ByteFmt::encode(other))
    }
}<|MERGE_RESOLUTION|>--- conflicted
+++ resolved
@@ -161,17 +161,12 @@
     /// ensuring all signatures are in the correct subgroup.
     /// Ref: https://hackmd.io/@jpw/bn254#Subgroup-check-for-mathbb-G_1.
     #[inline(never)]
-<<<<<<< HEAD
-    pub fn verify(&self, msg: &[u8], pk: &PublicKey) -> Result<(), Error> {
-        let (msg_point, _) = hash::hash_to_point(msg);
-=======
     pub fn verify(&self, msg: &[u8], pk: &PublicKey) -> anyhow::Result<()> {
         // Verify public key is valid. Since we already check the validity of a
         // public key when constructing it, this should never fail (in theory).
         pk.verify().unwrap();
 
-        let hash_point = hash::hash_to_g1(msg);
->>>>>>> d17c018b
+        let (msg_point, _) = hash::hash_to_point(msg);
 
         // First pair: e(H(m): G1, pk: G2)
         let a = Bn256::pairing(msg_point, pk.0);
