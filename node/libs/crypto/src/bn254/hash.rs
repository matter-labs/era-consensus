--- conflicted
+++ resolved
@@ -1,16 +1,10 @@
 //! Hash operations.
 
-<<<<<<< HEAD
 use pairing::{
     bn256::{G1Affine, G1Compressed},
     EncodedPoint,
 };
-use sha2::Digest as _;
-=======
-use ark_bn254::{G1Affine, G1Projective};
-use ark_ec::AffineRepr as _;
 use sha3::Digest as _;
->>>>>>> 3f275673
 
 /// Hashes an arbitrary message and maps it to an elliptic curve point in G1.
 pub(crate) fn hash_to_g1(msg: &[u8]) -> G1Affine {
