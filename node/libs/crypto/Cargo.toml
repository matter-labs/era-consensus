--- conflicted
+++ resolved
@@ -13,12 +13,8 @@
 ed25519-dalek.workspace = true
 hex.workspace = true
 rand.workspace = true
-<<<<<<< HEAD
+sha3.workspace = true
 rand04.workspace = true
-sha2.workspace = true
-=======
-sha3.workspace = true
->>>>>>> 3f275673
 thiserror.workspace = true
 tracing.workspace = true
 ff_ce.workspace = true
