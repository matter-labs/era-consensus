--- conflicted
+++ resolved
@@ -16,11 +16,7 @@
 ed25519-dalek.workspace = true
 hex.workspace = true
 rand.workspace = true
-<<<<<<< HEAD
 sha3.workspace = true
-thiserror.workspace = true
-=======
-sha2.workspace = true
 thiserror.workspace = true
 tracing.workspace = true
 
@@ -29,5 +25,4 @@
 
 [[bench]]
 name = "bench"
-harness = false
->>>>>>> 9b300371
+harness = false