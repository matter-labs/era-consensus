[package]
name = "zksync_consensus_storage"
version = "0.1.0"
edition.workspace = true
authors.workspace = true
homepage.workspace = true
license.workspace = true

[dependencies]
zksync_concurrency.workspace = true
zksync_consensus_roles.workspace = true
zksync_consensus_schema.workspace = true

anyhow.workspace = true
async-trait.workspace = true
rand.workspace = true
rocksdb = { workspace = true, optional = true }
thiserror.workspace = true
tracing.workspace = true

<<<<<<< HEAD
zksync_protobuf.workspace = true
concurrency = { path = "../concurrency" }
roles = { path = "../roles" }
schema = { path = "../schema" }

=======
>>>>>>> 3330c83c
[dev-dependencies]
assert_matches.workspace = true
tempfile.workspace = true
test-casing.workspace = true
tokio.workspace = true

[features]
default = []
# Enables RocksDB-based storage.
rocksdb = ["dep:rocksdb"]<|MERGE_RESOLUTION|>--- conflicted
+++ resolved
@@ -10,6 +10,7 @@
 zksync_concurrency.workspace = true
 zksync_consensus_roles.workspace = true
 zksync_consensus_schema.workspace = true
+zksync_protobuf.workspace = true
 
 anyhow.workspace = true
 async-trait.workspace = true
@@ -18,14 +19,6 @@
 thiserror.workspace = true
 tracing.workspace = true
 
-<<<<<<< HEAD
-zksync_protobuf.workspace = true
-concurrency = { path = "../concurrency" }
-roles = { path = "../roles" }
-schema = { path = "../schema" }
-
-=======
->>>>>>> 3330c83c
 [dev-dependencies]
 assert_matches.workspace = true
 tempfile.workspace = true
