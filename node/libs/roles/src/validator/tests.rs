use super::*;
use crate::{attester, validator::testonly::Setup};
use assert_matches::assert_matches;
use rand::{seq::SliceRandom, Rng};
use std::vec;
use zksync_concurrency::ctx;
use zksync_consensus_crypto::{ByteFmt, Text, TextFmt};
use zksync_protobuf::{testonly::test_encode_random, ProtoFmt};

#[test]
fn test_byte_encoding() {
    let ctx = ctx::test_root(&ctx::RealClock);
    let rng = &mut ctx.rng();

    let sk: SecretKey = rng.gen();
    assert_eq!(
        sk.public(),
        <SecretKey as ByteFmt>::decode(&ByteFmt::encode(&sk))
            .unwrap()
            .public()
    );

    let pk: PublicKey = rng.gen();
    assert_eq!(pk, ByteFmt::decode(&ByteFmt::encode(&pk)).unwrap());

    let sig: Signature = rng.gen();
    assert_eq!(sig, ByteFmt::decode(&ByteFmt::encode(&sig)).unwrap());

    let agg_sig: AggregateSignature = rng.gen();
    assert_eq!(
        agg_sig,
        ByteFmt::decode(&ByteFmt::encode(&agg_sig)).unwrap()
    );

    let final_block: FinalBlock = rng.gen();
    assert_eq!(
        final_block,
        ByteFmt::decode(&ByteFmt::encode(&final_block)).unwrap()
    );

    let msg_hash: MsgHash = rng.gen();
    assert_eq!(
        msg_hash,
        ByteFmt::decode(&ByteFmt::encode(&msg_hash)).unwrap()
    );
}

#[test]
fn test_text_encoding() {
    let ctx = ctx::test_root(&ctx::RealClock);
    let rng = &mut ctx.rng();

    let sk: SecretKey = rng.gen();
    let t = TextFmt::encode(&sk);
    assert_eq!(
        sk.public(),
        Text::new(&t).decode::<SecretKey>().unwrap().public()
    );

    let pk: PublicKey = rng.gen();
    let t = TextFmt::encode(&pk);
    assert_eq!(pk, Text::new(&t).decode::<PublicKey>().unwrap());

    let sig: Signature = rng.gen();
    let t = TextFmt::encode(&sig);
    assert_eq!(sig, Text::new(&t).decode::<Signature>().unwrap());

    let agg_sig: AggregateSignature = rng.gen();
    let t = TextFmt::encode(&agg_sig);
    assert_eq!(
        agg_sig,
        Text::new(&t).decode::<AggregateSignature>().unwrap()
    );

    let msg_hash: MsgHash = rng.gen();
    let t = TextFmt::encode(&msg_hash);
    assert_eq!(msg_hash, Text::new(&t).decode::<MsgHash>().unwrap());

    let genesis_hash: GenesisHash = rng.gen();
    let t = TextFmt::encode(&genesis_hash);
    assert_eq!(genesis_hash, Text::new(&t).decode::<GenesisHash>().unwrap());
}

#[test]
fn test_schema_encoding() {
    let ctx = ctx::test_root(&ctx::RealClock);
    let rng = &mut ctx.rng();
    test_encode_random::<PayloadHash>(rng);
    test_encode_random::<BlockHeader>(rng);
    test_encode_random::<FinalBlock>(rng);
    test_encode_random::<Signed<ConsensusMsg>>(rng);
    test_encode_random::<PrepareQC>(rng);
    test_encode_random::<CommitQC>(rng);
    test_encode_random::<Msg>(rng);
    test_encode_random::<MsgHash>(rng);
    test_encode_random::<Signers>(rng);
    test_encode_random::<PublicKey>(rng);
    test_encode_random::<Signature>(rng);
    test_encode_random::<AggregateSignature>(rng);
    test_encode_random::<Genesis>(rng);
    test_encode_random::<GenesisHash>(rng);
    test_encode_random::<LeaderSelectionMode>(rng);
}

#[test]
fn test_genesis_schema_decode() {
    let ctx = ctx::test_root(&ctx::RealClock);
    let rng = &mut ctx.rng();

    let genesis = rng.gen::<Genesis>();
    assert!(genesis.verify().is_ok());
    assert!(Genesis::read(&genesis.build()).is_ok());

    let mut genesis = (*genesis).clone();
    genesis.leader_selection = LeaderSelectionMode::Sticky(rng.gen());
    let genesis = genesis.with_hash();
    assert!(genesis.verify().is_err());
    assert!(Genesis::read(&genesis.build()).is_err())
}

#[test]
fn test_signature_verify() {
    let ctx = ctx::test_root(&ctx::RealClock);
    let rng = &mut ctx.rng();

    let msg1: MsgHash = rng.gen();
    let msg2: MsgHash = rng.gen();

    let key1: SecretKey = rng.gen();
    let key2: SecretKey = rng.gen();

    let sig1 = key1.sign_hash(&msg1);

    // Matching key and message.
    sig1.verify_hash(&msg1, &key1.public()).unwrap();

    // Mismatching message.
    assert!(sig1.verify_hash(&msg2, &key1.public()).is_err());

    // Mismatching key.
    assert!(sig1.verify_hash(&msg1, &key2.public()).is_err());
}

#[test]
fn test_agg_signature_verify() {
    let ctx = ctx::test_root(&ctx::RealClock);
    let rng = &mut ctx.rng();

    let msg1: MsgHash = rng.gen();
    let msg2: MsgHash = rng.gen();

    let key1: SecretKey = rng.gen();
    let key2: SecretKey = rng.gen();

    let sig1 = key1.sign_hash(&msg1);
    let sig2 = key2.sign_hash(&msg2);

    let agg_sig = AggregateSignature::aggregate(vec![&sig1, &sig2]);

    // Matching key and message.
    agg_sig
        .verify_hash([(msg1, &key1.public()), (msg2, &key2.public())].into_iter())
        .unwrap();

    // Mismatching message.
    assert!(agg_sig
        .verify_hash([(msg2, &key1.public()), (msg1, &key2.public())].into_iter())
        .is_err());

    // Mismatching key.
    assert!(agg_sig
        .verify_hash([(msg1, &key2.public()), (msg2, &key1.public())].into_iter())
        .is_err());
}

fn make_view(number: ViewNumber, setup: &Setup) -> View {
    View {
        genesis: setup.genesis.hash(),
        number,
    }
}

fn make_replica_commit(rng: &mut impl Rng, view: ViewNumber, setup: &Setup) -> ReplicaCommit {
    ReplicaCommit {
        view: make_view(view, setup),
        proposal: rng.gen(),
    }
}

fn make_commit_qc(rng: &mut impl Rng, view: ViewNumber, setup: &Setup) -> CommitQC {
    let mut qc = CommitQC::new(make_replica_commit(rng, view, setup), &setup.genesis);
<<<<<<< HEAD
    for key in &setup.validator_keys {
        qc.add(&key.sign_msg(qc.message.clone()), &setup.genesis);
=======
    for key in &setup.keys {
        qc.add(&key.sign_msg(qc.message.clone()), &setup.genesis)
            .unwrap();
>>>>>>> 08cf1e56
    }
    qc
}

fn make_replica_prepare(rng: &mut impl Rng, view: ViewNumber, setup: &Setup) -> ReplicaPrepare {
    ReplicaPrepare {
        view: make_view(view, setup),
        high_vote: {
            let view = ViewNumber(rng.gen_range(0..view.0));
            Some(make_replica_commit(rng, view, setup))
        },
        high_qc: {
            let view = ViewNumber(rng.gen_range(0..view.0));
            Some(make_commit_qc(rng, view, setup))
        },
    }
}

#[test]
fn test_commit_qc() {
    use CommitQCVerifyError as Error;
    let ctx = ctx::test_root(&ctx::RealClock);
    let rng = &mut ctx.rng();

    // This will create equally weighted validators
    let setup1 = Setup::new(rng, 6);
    let setup2 = Setup::new(rng, 6);
<<<<<<< HEAD
    let genesis3 = Genesis {
        validators: Committee::new(setup1.genesis.validators.iter().take(3).cloned()).unwrap(),
        attesters: attester::Committee::new(setup1.genesis.attesters.iter().take(3).cloned())
            .unwrap(),
        fork: setup1.genesis.fork.clone(),
        ..Default::default()
    };
    let validator_weight = setup1.genesis.validators.total_weight() / 6;
=======
    let mut genesis3 = (*setup1.genesis).clone();
    genesis3.committee = Committee::new(setup1.genesis.committee.iter().take(3).cloned()).unwrap();
    let genesis3 = genesis3.with_hash();
    let validator_weight = setup1.genesis.committee.total_weight() / 6;
>>>>>>> 08cf1e56

    for i in 0..setup1.validator_keys.len() + 1 {
        let view = rng.gen();
        let mut qc = CommitQC::new(make_replica_commit(rng, view, &setup1), &setup1.genesis);
<<<<<<< HEAD
        for key in &setup1.validator_keys[0..i] {
            qc.add(&key.sign_msg(qc.message.clone()), &setup1.genesis);
=======
        for key in &setup1.keys[0..i] {
            qc.add(&key.sign_msg(qc.message.clone()), &setup1.genesis)
                .unwrap();
>>>>>>> 08cf1e56
        }
        let expected_weight = i as u64 * validator_weight;
        if expected_weight >= setup1.genesis.committee.threshold() {
            qc.verify(&setup1.genesis).unwrap();
        } else {
            assert_matches!(
                qc.verify(&setup1.genesis),
                Err(Error::NotEnoughSigners { .. })
            );
        }

        // Mismatching validator sets.
        assert!(qc.verify(&setup2.genesis).is_err());
        assert!(qc.verify(&genesis3).is_err());
    }
}

#[test]
fn test_commit_qc_add_errors() {
    use CommitQCAddError as Error;
    let ctx = ctx::test_root(&ctx::RealClock);
    let rng = &mut ctx.rng();
    let setup = Setup::new(rng, 2);
    let view = rng.gen();
    let mut qc = CommitQC::new(make_replica_commit(rng, view, &setup), &setup.genesis);
    let msg = qc.message.clone();
    // Add the message
    assert_matches!(
        qc.add(&setup.keys[0].sign_msg(msg.clone()), &setup.genesis),
        Ok(())
    );

    // Try to add a message for a different view
    let mut msg1 = msg.clone();
    msg1.view.number = view.next();
    assert_matches!(
        qc.add(&setup.keys[0].sign_msg(msg1), &setup.genesis),
        Err(Error::InconsistentMessages { .. })
    );

    // Try to add a message from a signer not in committee
    assert_matches!(
        qc.add(
            &rng.gen::<SecretKey>().sign_msg(msg.clone()),
            &setup.genesis
        ),
        Err(Error::SignerNotInCommittee { .. })
    );

    // Try to add the same message already added by same validator
    assert_matches!(
        qc.add(&setup.keys[0].sign_msg(msg.clone()), &setup.genesis),
        Err(Error::Exists { .. })
    );

    // Add same message signed by another validator.
    assert_matches!(qc.add(&setup.keys[1].sign_msg(msg), &setup.genesis), Ok(()));
}

#[test]
fn test_prepare_qc() {
    use PrepareQCVerifyError as Error;
    let ctx = ctx::test_root(&ctx::RealClock);
    let rng = &mut ctx.rng();

    // This will create equally weighted validators
    let setup1 = Setup::new(rng, 6);
    let setup2 = Setup::new(rng, 6);
<<<<<<< HEAD
    let genesis3 = Genesis {
        validators: Committee::new(setup1.genesis.validators.iter().take(3).cloned()).unwrap(),
        attesters: attester::Committee::new(setup1.genesis.attesters.iter().take(3).cloned())
            .unwrap(),
        fork: setup1.genesis.fork.clone(),
        ..Default::default()
    };
=======
    let mut genesis3 = (*setup1.genesis).clone();
    genesis3.committee = Committee::new(setup1.genesis.committee.iter().take(3).cloned()).unwrap();
    let genesis3 = genesis3.with_hash();
>>>>>>> 08cf1e56

    let view: ViewNumber = rng.gen();
    let msgs: Vec<_> = (0..3)
        .map(|_| make_replica_prepare(rng, view, &setup1))
        .collect();

    for n in 0..setup1.validator_keys.len() + 1 {
        let mut qc = PrepareQC::new(msgs[0].view.clone());
        for key in &setup1.validator_keys[0..n] {
            qc.add(
                &key.sign_msg(msgs.choose(rng).unwrap().clone()),
                &setup1.genesis,
            )
            .unwrap();
        }
        let expected_weight = n as u64 * setup1.genesis.committee.total_weight() / 6;
        if expected_weight >= setup1.genesis.committee.threshold() {
            qc.verify(&setup1.genesis).unwrap();
        } else {
            assert_matches!(
                qc.verify(&setup1.genesis),
                Err(Error::NotEnoughSigners { .. })
            );
        }

        // Mismatching validator sets.
        assert!(qc.verify(&setup2.genesis).is_err());
        assert!(qc.verify(&genesis3).is_err());
    }
}

#[test]
fn test_prepare_qc_add_errors() {
    use PrepareQCAddError as Error;
    let ctx = ctx::test_root(&ctx::RealClock);
    let rng = &mut ctx.rng();
    let setup = Setup::new(rng, 2);
    let view = rng.gen();
    let msg = make_replica_prepare(rng, view, &setup);
    let mut qc = PrepareQC::new(msg.view.clone());
    let msg = make_replica_prepare(rng, view, &setup);

    // Add the message
    assert_matches!(
        qc.add(&setup.keys[0].sign_msg(msg.clone()), &setup.genesis),
        Ok(())
    );

    // Try to add a message for a different view
    let mut msg1 = msg.clone();
    msg1.view.number = view.next();
    assert_matches!(
        qc.add(&setup.keys[0].sign_msg(msg1), &setup.genesis),
        Err(Error::InconsistentViews { .. })
    );

    // Try to add a message from a signer not in committee
    assert_matches!(
        qc.add(
            &rng.gen::<SecretKey>().sign_msg(msg.clone()),
            &setup.genesis
        ),
        Err(Error::SignerNotInCommittee { .. })
    );

    // Try to add the same message already added by same validator
    assert_matches!(
        qc.add(&setup.keys[0].sign_msg(msg.clone()), &setup.genesis),
        Err(Error::Exists { .. })
    );

    // Try to add a message for a validator that already added another message
    let msg2 = make_replica_prepare(rng, view, &setup);
    assert_matches!(
        qc.add(&setup.keys[0].sign_msg(msg2), &setup.genesis),
        Err(Error::Exists { .. })
    );

    // Add same message signed by another validator.
    assert_matches!(
        qc.add(&setup.keys[1].sign_msg(msg.clone()), &setup.genesis),
        Ok(())
    );
}

#[test]
fn test_validator_committee_weights() {
    let ctx = ctx::test_root(&ctx::RealClock);
    let rng = &mut ctx.rng();

    // Validators with non-uniform weights
    let setup = Setup::new_with_weights(rng, vec![1000, 600, 800, 6000, 900, 700]);
    // Expected sum of the validators weights
    let sums = [1000, 1600, 2400, 8400, 9300, 10000];

    let view: ViewNumber = rng.gen();
    let msg = make_replica_prepare(rng, view, &setup);
    let mut qc = PrepareQC::new(msg.view.clone());
    for (n, weight) in sums.iter().enumerate() {
<<<<<<< HEAD
        let key = &setup.validator_keys[n];
        qc.add(&key.sign_msg(msg.clone()), &setup.genesis);
=======
        let key = &setup.keys[n];
        qc.add(&key.sign_msg(msg.clone()), &setup.genesis).unwrap();
>>>>>>> 08cf1e56
        let signers = &qc.map[&msg];
        assert_eq!(setup.genesis.committee.weight(signers), *weight);
    }
}

#[test]
fn test_committee_weights_overflow_check() {
    let ctx = ctx::test_root(&ctx::RealClock);
    let rng = &mut ctx.rng();

    let validators: Vec<WeightedValidator> = [u64::MAX / 5; 6]
        .iter()
        .map(|w| WeightedValidator {
            key: rng.gen::<SecretKey>().public(),
            weight: *w,
        })
        .collect();

    // Creation should overflow
    assert_matches!(Committee::new(validators), Err(_));
}

#[test]
fn test_committee_with_zero_weights() {
    let ctx = ctx::test_root(&ctx::RealClock);
    let rng = &mut ctx.rng();

    let validators: Vec<WeightedValidator> = [1000, 0, 800, 6000, 0, 700]
        .iter()
        .map(|w| WeightedValidator {
            key: rng.gen::<SecretKey>().public(),
            weight: *w,
        })
        .collect();

    // Committee creation should error on zero weight validators
    assert_matches!(Committee::new(validators), Err(_));
}<|MERGE_RESOLUTION|>--- conflicted
+++ resolved
@@ -1,5 +1,5 @@
 use super::*;
-use crate::{attester, validator::testonly::Setup};
+use crate::validator::testonly::Setup;
 use assert_matches::assert_matches;
 use rand::{seq::SliceRandom, Rng};
 use std::vec;
@@ -189,14 +189,9 @@
 
 fn make_commit_qc(rng: &mut impl Rng, view: ViewNumber, setup: &Setup) -> CommitQC {
     let mut qc = CommitQC::new(make_replica_commit(rng, view, setup), &setup.genesis);
-<<<<<<< HEAD
     for key in &setup.validator_keys {
-        qc.add(&key.sign_msg(qc.message.clone()), &setup.genesis);
-=======
-    for key in &setup.keys {
         qc.add(&key.sign_msg(qc.message.clone()), &setup.genesis)
             .unwrap();
->>>>>>> 08cf1e56
     }
     qc
 }
@@ -224,36 +219,21 @@
     // This will create equally weighted validators
     let setup1 = Setup::new(rng, 6);
     let setup2 = Setup::new(rng, 6);
-<<<<<<< HEAD
-    let genesis3 = Genesis {
-        validators: Committee::new(setup1.genesis.validators.iter().take(3).cloned()).unwrap(),
-        attesters: attester::Committee::new(setup1.genesis.attesters.iter().take(3).cloned())
-            .unwrap(),
-        fork: setup1.genesis.fork.clone(),
-        ..Default::default()
-    };
-    let validator_weight = setup1.genesis.validators.total_weight() / 6;
-=======
     let mut genesis3 = (*setup1.genesis).clone();
-    genesis3.committee = Committee::new(setup1.genesis.committee.iter().take(3).cloned()).unwrap();
+    genesis3.validators_committee =
+        Committee::new(setup1.genesis.validators_committee.iter().take(3).cloned()).unwrap();
     let genesis3 = genesis3.with_hash();
-    let validator_weight = setup1.genesis.committee.total_weight() / 6;
->>>>>>> 08cf1e56
+    let validator_weight = setup1.genesis.validators_committee.total_weight() / 6;
 
     for i in 0..setup1.validator_keys.len() + 1 {
         let view = rng.gen();
         let mut qc = CommitQC::new(make_replica_commit(rng, view, &setup1), &setup1.genesis);
-<<<<<<< HEAD
         for key in &setup1.validator_keys[0..i] {
-            qc.add(&key.sign_msg(qc.message.clone()), &setup1.genesis);
-=======
-        for key in &setup1.keys[0..i] {
             qc.add(&key.sign_msg(qc.message.clone()), &setup1.genesis)
                 .unwrap();
->>>>>>> 08cf1e56
         }
         let expected_weight = i as u64 * validator_weight;
-        if expected_weight >= setup1.genesis.committee.threshold() {
+        if expected_weight >= setup1.genesis.validators_committee.threshold() {
             qc.verify(&setup1.genesis).unwrap();
         } else {
             assert_matches!(
@@ -279,7 +259,10 @@
     let msg = qc.message.clone();
     // Add the message
     assert_matches!(
-        qc.add(&setup.keys[0].sign_msg(msg.clone()), &setup.genesis),
+        qc.add(
+            &setup.validator_keys[0].sign_msg(msg.clone()),
+            &setup.genesis
+        ),
         Ok(())
     );
 
@@ -287,7 +270,7 @@
     let mut msg1 = msg.clone();
     msg1.view.number = view.next();
     assert_matches!(
-        qc.add(&setup.keys[0].sign_msg(msg1), &setup.genesis),
+        qc.add(&setup.validator_keys[0].sign_msg(msg1), &setup.genesis),
         Err(Error::InconsistentMessages { .. })
     );
 
@@ -302,12 +285,18 @@
 
     // Try to add the same message already added by same validator
     assert_matches!(
-        qc.add(&setup.keys[0].sign_msg(msg.clone()), &setup.genesis),
+        qc.add(
+            &setup.validator_keys[0].sign_msg(msg.clone()),
+            &setup.genesis
+        ),
         Err(Error::Exists { .. })
     );
 
     // Add same message signed by another validator.
-    assert_matches!(qc.add(&setup.keys[1].sign_msg(msg), &setup.genesis), Ok(()));
+    assert_matches!(
+        qc.add(&setup.validator_keys[1].sign_msg(msg), &setup.genesis),
+        Ok(())
+    );
 }
 
 #[test]
@@ -319,19 +308,10 @@
     // This will create equally weighted validators
     let setup1 = Setup::new(rng, 6);
     let setup2 = Setup::new(rng, 6);
-<<<<<<< HEAD
-    let genesis3 = Genesis {
-        validators: Committee::new(setup1.genesis.validators.iter().take(3).cloned()).unwrap(),
-        attesters: attester::Committee::new(setup1.genesis.attesters.iter().take(3).cloned())
-            .unwrap(),
-        fork: setup1.genesis.fork.clone(),
-        ..Default::default()
-    };
-=======
     let mut genesis3 = (*setup1.genesis).clone();
-    genesis3.committee = Committee::new(setup1.genesis.committee.iter().take(3).cloned()).unwrap();
+    genesis3.validators_committee =
+        Committee::new(setup1.genesis.validators_committee.iter().take(3).cloned()).unwrap();
     let genesis3 = genesis3.with_hash();
->>>>>>> 08cf1e56
 
     let view: ViewNumber = rng.gen();
     let msgs: Vec<_> = (0..3)
@@ -347,8 +327,8 @@
             )
             .unwrap();
         }
-        let expected_weight = n as u64 * setup1.genesis.committee.total_weight() / 6;
-        if expected_weight >= setup1.genesis.committee.threshold() {
+        let expected_weight = n as u64 * setup1.genesis.validators_committee.total_weight() / 6;
+        if expected_weight >= setup1.genesis.validators_committee.threshold() {
             qc.verify(&setup1.genesis).unwrap();
         } else {
             assert_matches!(
@@ -376,7 +356,10 @@
 
     // Add the message
     assert_matches!(
-        qc.add(&setup.keys[0].sign_msg(msg.clone()), &setup.genesis),
+        qc.add(
+            &setup.validator_keys[0].sign_msg(msg.clone()),
+            &setup.genesis
+        ),
         Ok(())
     );
 
@@ -384,7 +367,7 @@
     let mut msg1 = msg.clone();
     msg1.view.number = view.next();
     assert_matches!(
-        qc.add(&setup.keys[0].sign_msg(msg1), &setup.genesis),
+        qc.add(&setup.validator_keys[0].sign_msg(msg1), &setup.genesis),
         Err(Error::InconsistentViews { .. })
     );
 
@@ -399,20 +382,26 @@
 
     // Try to add the same message already added by same validator
     assert_matches!(
-        qc.add(&setup.keys[0].sign_msg(msg.clone()), &setup.genesis),
+        qc.add(
+            &setup.validator_keys[0].sign_msg(msg.clone()),
+            &setup.genesis
+        ),
         Err(Error::Exists { .. })
     );
 
     // Try to add a message for a validator that already added another message
     let msg2 = make_replica_prepare(rng, view, &setup);
     assert_matches!(
-        qc.add(&setup.keys[0].sign_msg(msg2), &setup.genesis),
+        qc.add(&setup.validator_keys[0].sign_msg(msg2), &setup.genesis),
         Err(Error::Exists { .. })
     );
 
     // Add same message signed by another validator.
     assert_matches!(
-        qc.add(&setup.keys[1].sign_msg(msg.clone()), &setup.genesis),
+        qc.add(
+            &setup.validator_keys[1].sign_msg(msg.clone()),
+            &setup.genesis
+        ),
         Ok(())
     );
 }
@@ -431,15 +420,10 @@
     let msg = make_replica_prepare(rng, view, &setup);
     let mut qc = PrepareQC::new(msg.view.clone());
     for (n, weight) in sums.iter().enumerate() {
-<<<<<<< HEAD
         let key = &setup.validator_keys[n];
-        qc.add(&key.sign_msg(msg.clone()), &setup.genesis);
-=======
-        let key = &setup.keys[n];
         qc.add(&key.sign_msg(msg.clone()), &setup.genesis).unwrap();
->>>>>>> 08cf1e56
         let signers = &qc.map[&msg];
-        assert_eq!(setup.genesis.committee.weight(signers), *weight);
+        assert_eq!(setup.genesis.validators_committee.weight(signers), *weight);
     }
 }
 
