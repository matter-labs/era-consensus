use super::*;
use crate::{attester::AttesterSet, validator::testonly::Setup};
use assert_matches::assert_matches;
use rand::{seq::SliceRandom, Rng};
use std::vec;
use zksync_concurrency::ctx;
use zksync_consensus_crypto::{ByteFmt, Text, TextFmt};
use zksync_protobuf::testonly::test_encode_random;

#[test]
fn test_byte_encoding() {
    let ctx = ctx::test_root(&ctx::RealClock);
    let rng = &mut ctx.rng();

    let sk: SecretKey = rng.gen();
    assert_eq!(
        sk.public(),
        <SecretKey as ByteFmt>::decode(&ByteFmt::encode(&sk))
            .unwrap()
            .public()
    );

    let pk: PublicKey = rng.gen();
    assert_eq!(pk, ByteFmt::decode(&ByteFmt::encode(&pk)).unwrap());

    let sig: Signature = rng.gen();
    assert_eq!(sig, ByteFmt::decode(&ByteFmt::encode(&sig)).unwrap());

    let agg_sig: AggregateSignature = rng.gen();
    assert_eq!(
        agg_sig,
        ByteFmt::decode(&ByteFmt::encode(&agg_sig)).unwrap()
    );

    let final_block: FinalBlock = rng.gen();
    assert_eq!(
        final_block,
        ByteFmt::decode(&ByteFmt::encode(&final_block)).unwrap()
    );

    let msg_hash: MsgHash = rng.gen();
    assert_eq!(
        msg_hash,
        ByteFmt::decode(&ByteFmt::encode(&msg_hash)).unwrap()
    );
}

#[test]
fn test_text_encoding() {
    let ctx = ctx::test_root(&ctx::RealClock);
    let rng = &mut ctx.rng();

    let sk: SecretKey = rng.gen();
    let t = TextFmt::encode(&sk);
    assert_eq!(
        sk.public(),
        Text::new(&t).decode::<SecretKey>().unwrap().public()
    );

    let pk: PublicKey = rng.gen();
    let t = TextFmt::encode(&pk);
    assert_eq!(pk, Text::new(&t).decode::<PublicKey>().unwrap());

    let sig: Signature = rng.gen();
    let t = TextFmt::encode(&sig);
    assert_eq!(sig, Text::new(&t).decode::<Signature>().unwrap());

    let agg_sig: AggregateSignature = rng.gen();
    let t = TextFmt::encode(&agg_sig);
    assert_eq!(
        agg_sig,
        Text::new(&t).decode::<AggregateSignature>().unwrap()
    );

    let msg_hash: MsgHash = rng.gen();
    let t = TextFmt::encode(&msg_hash);
    assert_eq!(msg_hash, Text::new(&t).decode::<MsgHash>().unwrap());

    let genesis_hash: GenesisHash = rng.gen();
    let t = TextFmt::encode(&genesis_hash);
    assert_eq!(genesis_hash, Text::new(&t).decode::<GenesisHash>().unwrap());
}

#[test]
fn test_schema_encoding() {
    let ctx = ctx::test_root(&ctx::RealClock);
    let rng = &mut ctx.rng();
    test_encode_random::<PayloadHash>(rng);
    test_encode_random::<BlockHeader>(rng);
    test_encode_random::<FinalBlock>(rng);
    test_encode_random::<Signed<ConsensusMsg>>(rng);
    test_encode_random::<PrepareQC>(rng);
    test_encode_random::<CommitQC>(rng);
    test_encode_random::<Msg>(rng);
    test_encode_random::<MsgHash>(rng);
    test_encode_random::<Signers>(rng);
    test_encode_random::<PublicKey>(rng);
    test_encode_random::<Signature>(rng);
    test_encode_random::<AggregateSignature>(rng);
    test_encode_random::<Fork>(rng);
    test_encode_random::<Genesis>(rng);
    test_encode_random::<GenesisHash>(rng);
}

#[test]
fn test_signature_verify() {
    let ctx = ctx::test_root(&ctx::RealClock);
    let rng = &mut ctx.rng();

    let msg1: MsgHash = rng.gen();
    let msg2: MsgHash = rng.gen();

    let key1: SecretKey = rng.gen();
    let key2: SecretKey = rng.gen();

    let sig1 = key1.sign_hash(&msg1);

    // Matching key and message.
    sig1.verify_hash(&msg1, &key1.public()).unwrap();

    // Mismatching message.
    assert!(sig1.verify_hash(&msg2, &key1.public()).is_err());

    // Mismatching key.
    assert!(sig1.verify_hash(&msg1, &key2.public()).is_err());
}

#[test]
fn test_agg_signature_verify() {
    let ctx = ctx::test_root(&ctx::RealClock);
    let rng = &mut ctx.rng();

    let msg1: MsgHash = rng.gen();
    let msg2: MsgHash = rng.gen();

    let key1: SecretKey = rng.gen();
    let key2: SecretKey = rng.gen();

    let sig1 = key1.sign_hash(&msg1);
    let sig2 = key2.sign_hash(&msg2);

    let agg_sig = AggregateSignature::aggregate(vec![&sig1, &sig2]);

    // Matching key and message.
    agg_sig
        .verify_hash([(msg1, &key1.public()), (msg2, &key2.public())].into_iter())
        .unwrap();

    // Mismatching message.
    assert!(agg_sig
        .verify_hash([(msg2, &key1.public()), (msg1, &key2.public())].into_iter())
        .is_err());

    // Mismatching key.
    assert!(agg_sig
        .verify_hash([(msg1, &key2.public()), (msg2, &key1.public())].into_iter())
        .is_err());
}

fn make_view(number: ViewNumber, setup: &Setup) -> View {
    View {
        protocol_version: ProtocolVersion::CURRENT,
        fork: setup.genesis.fork.number,
        number,
    }
}

fn make_replica_commit(rng: &mut impl Rng, view: ViewNumber, setup: &Setup) -> ReplicaCommit {
    ReplicaCommit {
        view: make_view(view, setup),
        proposal: rng.gen(),
    }
}

fn make_commit_qc(rng: &mut impl Rng, view: ViewNumber, setup: &Setup) -> CommitQC {
    let mut qc = CommitQC::new(make_replica_commit(rng, view, setup), &setup.genesis);
    for key in &setup.validator_keys {
        qc.add(&key.sign_msg(qc.message.clone()), &setup.genesis);
    }
    qc
}

fn make_replica_prepare(rng: &mut impl Rng, view: ViewNumber, setup: &Setup) -> ReplicaPrepare {
    ReplicaPrepare {
        view: make_view(view, setup),
        high_vote: {
            let view = ViewNumber(rng.gen_range(0..view.0));
            Some(make_replica_commit(rng, view, setup))
        },
        high_qc: {
            let view = ViewNumber(rng.gen_range(0..view.0));
            Some(make_commit_qc(rng, view, setup))
        },
    }
}

#[test]
fn test_commit_qc() {
    use CommitQCVerifyError as Error;
    let ctx = ctx::test_root(&ctx::RealClock);
    let rng = &mut ctx.rng();

    // This will create equally weighted validators
    let setup1 = Setup::new(rng, 6);
    let setup2 = Setup::new(rng, 6);
    let genesis3 = Genesis {
<<<<<<< HEAD
        validators: ValidatorSet::new(setup1.genesis.validators.iter().take(3).cloned()).unwrap(),
        attesters: AttesterSet::new(setup1.genesis.attesters.iter().take(3).cloned()).unwrap(),
=======
        validators: Committee::new(setup1.genesis.validators.iter().take(3).cloned()).unwrap(),
>>>>>>> fb649519
        fork: setup1.genesis.fork.clone(),
        ..Default::default()
    };
    let validator_weight = setup1.genesis.validators.total_weight() / 6;

    for i in 0..setup1.validator_keys.len() + 1 {
        let view = rng.gen();
        let mut qc = CommitQC::new(make_replica_commit(rng, view, &setup1), &setup1.genesis);
        for key in &setup1.validator_keys[0..i] {
            qc.add(&key.sign_msg(qc.message.clone()), &setup1.genesis);
        }
        let expected_weight = i as u64 * validator_weight;
        if expected_weight >= setup1.genesis.validators.threshold() {
            qc.verify(&setup1.genesis).unwrap();
        } else {
            assert_matches!(
                qc.verify(&setup1.genesis),
                Err(Error::NotEnoughSigners { .. })
            );
        }

        // Mismatching validator sets.
        assert!(qc.verify(&setup2.genesis).is_err());
        assert!(qc.verify(&genesis3).is_err());
    }
}

#[test]
fn test_prepare_qc() {
    use PrepareQCVerifyError as Error;
    let ctx = ctx::test_root(&ctx::RealClock);
    let rng = &mut ctx.rng();

    // This will create equally weighted validators
    let setup1 = Setup::new(rng, 6);
    let setup2 = Setup::new(rng, 6);
    let genesis3 = Genesis {
<<<<<<< HEAD
        validators: ValidatorSet::new(setup1.genesis.validators.iter().take(3).cloned()).unwrap(),
        attesters: AttesterSet::new(setup1.genesis.attesters.iter().take(3).cloned()).unwrap(),
=======
        validators: Committee::new(setup1.genesis.validators.iter().take(3).cloned()).unwrap(),
>>>>>>> fb649519
        fork: setup1.genesis.fork.clone(),
        ..Default::default()
    };

    let view: ViewNumber = rng.gen();
    let msgs: Vec<_> = (0..3)
        .map(|_| make_replica_prepare(rng, view, &setup1))
        .collect();

    for n in 0..setup1.validator_keys.len() + 1 {
        let mut qc = PrepareQC::new(msgs[0].view.clone());
        for key in &setup1.validator_keys[0..n] {
            qc.add(
                &key.sign_msg(msgs.choose(rng).unwrap().clone()),
                &setup1.genesis,
            );
        }
        let expected_weight = n as u64 * setup1.genesis.validators.total_weight() / 6;
        if expected_weight >= setup1.genesis.validators.threshold() {
            qc.verify(&setup1.genesis).unwrap();
        } else {
            assert_matches!(
                qc.verify(&setup1.genesis),
                Err(Error::NotEnoughSigners { .. })
            );
        }

        // Mismatching validator sets.
        assert!(qc.verify(&setup2.genesis).is_err());
        assert!(qc.verify(&genesis3).is_err());
    }
}

#[test]
fn test_validator_committee_weights() {
    let ctx = ctx::test_root(&ctx::RealClock);
    let rng = &mut ctx.rng();

    // Validators with non-uniform weights
    let setup = Setup::new_with_weights(rng, vec![1000, 600, 800, 6000, 900, 700]);
    // Expected sum of the validators weights
    let sums = [1000, 1600, 2400, 8400, 9300, 10000];

    let view: ViewNumber = rng.gen();
    let msg = make_replica_prepare(rng, view, &setup);
    let mut qc = PrepareQC::new(msg.view.clone());
    for (n, weight) in sums.iter().enumerate() {
        let key = &setup.keys[n];
        qc.add(&key.sign_msg(msg.clone()), &setup.genesis);
        let signers = &qc.map[&msg];
        assert_eq!(setup.genesis.validators.weight(signers), *weight);
    }
}

#[test]
fn test_committee_weights_overflow_check() {
    let ctx = ctx::test_root(&ctx::RealClock);
    let rng = &mut ctx.rng();

    let validators: Vec<WeightedValidator> = [u64::MAX / 5; 6]
        .iter()
        .map(|w| WeightedValidator {
            key: rng.gen::<SecretKey>().public(),
            weight: *w,
        })
        .collect();

    // Creation should overflow
    assert_matches!(Committee::new(validators), Err(_));
}

#[test]
fn test_committee_with_zero_weights() {
    let ctx = ctx::test_root(&ctx::RealClock);
    let rng = &mut ctx.rng();

    let validators: Vec<WeightedValidator> = [1000, 0, 800, 6000, 0, 700]
        .iter()
        .map(|w| WeightedValidator {
            key: rng.gen::<SecretKey>().public(),
            weight: *w,
        })
        .collect();

    // Committee creation should error on zero weight validators
    assert_matches!(Committee::new(validators), Err(_));
}<|MERGE_RESOLUTION|>--- conflicted
+++ resolved
@@ -204,12 +204,8 @@
     let setup1 = Setup::new(rng, 6);
     let setup2 = Setup::new(rng, 6);
     let genesis3 = Genesis {
-<<<<<<< HEAD
-        validators: ValidatorSet::new(setup1.genesis.validators.iter().take(3).cloned()).unwrap(),
+        validators: Committee::new(setup1.genesis.validators.iter().take(3).cloned()).unwrap(),
         attesters: AttesterSet::new(setup1.genesis.attesters.iter().take(3).cloned()).unwrap(),
-=======
-        validators: Committee::new(setup1.genesis.validators.iter().take(3).cloned()).unwrap(),
->>>>>>> fb649519
         fork: setup1.genesis.fork.clone(),
         ..Default::default()
     };
@@ -247,12 +243,8 @@
     let setup1 = Setup::new(rng, 6);
     let setup2 = Setup::new(rng, 6);
     let genesis3 = Genesis {
-<<<<<<< HEAD
-        validators: ValidatorSet::new(setup1.genesis.validators.iter().take(3).cloned()).unwrap(),
+        validators: Committee::new(setup1.genesis.validators.iter().take(3).cloned()).unwrap(),
         attesters: AttesterSet::new(setup1.genesis.attesters.iter().take(3).cloned()).unwrap(),
-=======
-        validators: Committee::new(setup1.genesis.validators.iter().take(3).cloned()).unwrap(),
->>>>>>> fb649519
         fork: setup1.genesis.fork.clone(),
         ..Default::default()
     };
@@ -300,7 +292,7 @@
     let msg = make_replica_prepare(rng, view, &setup);
     let mut qc = PrepareQC::new(msg.view.clone());
     for (n, weight) in sums.iter().enumerate() {
-        let key = &setup.keys[n];
+        let key = &setup.validator_keys[n];
         qc.add(&key.sign_msg(msg.clone()), &setup.genesis);
         let signers = &qc.map[&msg];
         assert_eq!(setup.genesis.validators.weight(signers), *weight);
