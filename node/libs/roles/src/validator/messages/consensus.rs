//! Messages related to the consensus protocol.

use super::{BlockHeader, Msg, Payload, Signed};
use crate::{validator, validator::Signature};
use anyhow::bail;
use bit_vec::BitVec;
use std::collections::{BTreeMap, BTreeSet};
use zksync_consensus_utils::enum_util::{BadVariantError, Variant};

/// Version of the consensus algorithm that the validator is using.
/// It allows to prevent misinterpretation of messages signed by validators
/// using different versions of the binaries.
#[derive(Clone, Copy, Debug, PartialEq, Eq, PartialOrd, Ord, Hash)]
pub struct ProtocolVersion(pub u32);

impl ProtocolVersion {
    /// Earliest protocol version.
    pub const EARLIEST: Self = Self(0);

    /// Returns the integer corresponding to this version.
    pub fn as_u32(self) -> u32 {
        self.0
    }

    /// Checks protocol version compatibility.
    pub fn compatible(&self, other: &ProtocolVersion) -> bool {
        // Currently using comparison.
        // This can be changed later to apply a minimum supported version.
        self.0 == other.0
    }
}

impl TryFrom<u32> for ProtocolVersion {
    type Error = anyhow::Error;

    fn try_from(value: u32) -> Result<Self, Self::Error> {
        // Currently, consensus doesn't define restrictions on the possible version. Unsupported
        // versions are filtered out on the BFT actor level instead.
        Ok(Self(value))
    }
}

/// Consensus messages.
#[allow(missing_docs)]
#[derive(Clone, Debug, PartialEq, Eq)]
pub enum ConsensusMsg {
    ReplicaPrepare(ReplicaPrepare),
    ReplicaCommit(ReplicaCommit),
    LeaderPrepare(LeaderPrepare),
    LeaderCommit(LeaderCommit),
}

impl ConsensusMsg {
    /// ConsensusMsg variant name.
    pub fn label(&self) -> &'static str {
        match self {
            Self::ReplicaPrepare(_) => "ReplicaPrepare",
            Self::ReplicaCommit(_) => "ReplicaCommit",
            Self::LeaderPrepare(_) => "LeaderPrepare",
            Self::LeaderCommit(_) => "LeaderCommit",
        }
    }

    /// Protocol version of this message.
    pub fn protocol_version(&self) -> ProtocolVersion {
        match self {
            Self::ReplicaPrepare(m) => m.protocol_version,
            Self::ReplicaCommit(m) => m.protocol_version,
            Self::LeaderPrepare(m) => m.protocol_version,
            Self::LeaderCommit(m) => m.protocol_version,
        }
    }
}

impl Variant<Msg> for ReplicaPrepare {
    fn insert(self) -> Msg {
        ConsensusMsg::ReplicaPrepare(self).insert()
    }
    fn extract(msg: Msg) -> Result<Self, BadVariantError> {
        let ConsensusMsg::ReplicaPrepare(this) = Variant::extract(msg)? else {
            return Err(BadVariantError);
        };
        Ok(this)
    }
}

impl Variant<Msg> for ReplicaCommit {
    fn insert(self) -> Msg {
        ConsensusMsg::ReplicaCommit(self).insert()
    }
    fn extract(msg: Msg) -> Result<Self, BadVariantError> {
        let ConsensusMsg::ReplicaCommit(this) = Variant::extract(msg)? else {
            return Err(BadVariantError);
        };
        Ok(this)
    }
}

impl Variant<Msg> for LeaderPrepare {
    fn insert(self) -> Msg {
        ConsensusMsg::LeaderPrepare(self).insert()
    }
    fn extract(msg: Msg) -> Result<Self, BadVariantError> {
        let ConsensusMsg::LeaderPrepare(this) = Variant::extract(msg)? else {
            return Err(BadVariantError);
        };
        Ok(this)
    }
}

impl Variant<Msg> for LeaderCommit {
    fn insert(self) -> Msg {
        ConsensusMsg::LeaderCommit(self).insert()
    }
    fn extract(msg: Msg) -> Result<Self, BadVariantError> {
        let ConsensusMsg::LeaderCommit(this) = Variant::extract(msg)? else {
            return Err(BadVariantError);
        };
        Ok(this)
    }
}

/// A Prepare message from a replica.
#[derive(Clone, Debug, PartialEq, Eq, PartialOrd, Ord)]
pub struct ReplicaPrepare {
    /// Protocol version.
    pub protocol_version: ProtocolVersion,
    /// The number of the current view.
    pub view: ViewNumber,
    /// The highest block that the replica has committed to.
    pub high_vote: ReplicaCommit,
    /// The highest CommitQC that the replica has seen.
    pub high_qc: CommitQC,
}

/// A Commit message from a replica.
#[derive(Clone, Copy, Debug, PartialEq, Eq, PartialOrd, Ord, Hash)]
pub struct ReplicaCommit {
    /// Protocol version.
    pub protocol_version: ProtocolVersion,
    /// The number of the current view.
    pub view: ViewNumber,
    /// The header of the block that the replica is committing to.
    pub proposal: BlockHeader,
}

/// A Prepare message from a leader.
#[derive(Clone, Debug, PartialEq, Eq)]
pub struct LeaderPrepare {
    /// Protocol version.
    pub protocol_version: ProtocolVersion,
    /// The number of the current view.
    pub view: ViewNumber,
    /// The header of the block that the leader is proposing.
    pub proposal: BlockHeader,
    /// Payload of the block that the leader is proposing.
    /// `None` iff this is a reproposal.
    pub proposal_payload: Option<Payload>,
    /// The PrepareQC that justifies this proposal from the leader.
    pub justification: PrepareQC,
}

/// A Commit message from a leader.
#[derive(Clone, Debug, PartialEq, Eq)]
pub struct LeaderCommit {
    /// Protocol version.
    pub protocol_version: ProtocolVersion,
    /// The CommitQC that justifies the message from the leader.
    pub justification: CommitQC,
}

/// A quorum certificate of replica Prepare messages. Since not all Prepare messages are
/// identical (they have different high blocks and high QCs), we need to keep the high blocks
/// and high QCs in a map. We can still aggregate the signatures though.
#[derive(Clone, Debug, PartialEq, Eq, Default)]
pub struct PrepareQC {
    /// Map from replica Prepare messages to the validators that signed them.
    pub map: BTreeMap<ReplicaPrepare, Signers>,
    /// Aggregate signature of the replica Prepare messages.
    pub signature: validator::AggregateSignature,
}

impl PrepareQC {
    /// View of the QC.
    pub fn view(&self) -> ViewNumber {
        self.map
            .keys()
            .map(|k| k.view)
            .next()
            .unwrap_or(ViewNumber(0))
    }

    /// Add a validator's signed message.
    /// * `signed_message` - A valid signed `ReplicaPrepare` message.
    /// * `validator_index` - The signer index in the validator set.
    /// * `validator_set` - The validator set.
    pub fn add(
        &mut self,
        signed_message: &Signed<ReplicaPrepare>,
        validator_index: usize,
        validator_set: &ValidatorSet,
    ) {
        self.map
            .entry(signed_message.msg.clone())
            .or_insert_with(|| Signers(BitVec::from_elem(validator_set.len(), false)))
            .0
            .set(validator_index, true);

        self.signature.add(&signed_message.sig);
    }

    /// Verifies the integrity of the PrepareQC.
    pub fn verify(
        &self,
        view: ViewNumber,
        validators: &ValidatorSet,
        threshold: usize,
    ) -> anyhow::Result<()> {
        // First we check that all messages are for the same view number.
        for msg in self.map.keys() {
            if msg.view != view {
                bail!("PrepareQC contains messages for different views!");
            }
        }

        // Then we need to do some checks on the signers bit maps.
        let mut bit_map = BitVec::from_elem(validators.len(), false);
        let mut num_signers = 0;

        for signer_bitmap in self.map.values() {
            let signers = signer_bitmap.0.clone();

            if signers.len() != validators.len() {
                bail!("Bit vector in PrepareQC has wrong length!");
            }

            if !signers.any() {
                bail!("Empty bit vector in PrepareQC. We require at least one signer for every message!");
            }

            let mut intersection = bit_map.clone();
            intersection.and(&signers);
            if intersection.any() {
                bail!("Bit vectors in PrepareQC are not disjoint. We require that every validator signs at most one message!");
            }
            bit_map.or(&signers);

            num_signers += signers.iter().filter(|b| *b).count();
        }

        // Verify that we have enough signers.
        // TODO(gprusak): how about num_signers == threshold to make the certificates more uniform?
        if num_signers < threshold {
            bail!(
                "Insufficient signers in PrepareQC.\nNumber of signers: {}\nThreshold: {}",
                num_signers,
                threshold
            );
        }

        // Now we can verify the signature.
        let messages_and_keys = self.map.clone().into_iter().flat_map(|(msg, signers)| {
            validators
                .iter()
                .enumerate()
                .filter(|(i, _)| signers.0[*i])
                .map(|(_, pk)| (msg.clone(), pk))
                .collect::<Vec<_>>()
        });

        Ok(self.signature.verify_messages(messages_and_keys)?)
    }
}

/// A Commit Quorum Certificate. It is an aggregate of signed replica Commit messages.
/// The Quorum Certificate is supposed to be over identical messages, so we only need one message.
#[derive(Clone, Debug, PartialEq, Eq, PartialOrd, Ord)]
pub struct CommitQC {
    /// The replica Commit message that the QC is for.
    pub message: ReplicaCommit,
    /// The validators that signed this message.
    pub signers: Signers,
    /// The aggregate signature of the signed replica messages.
    pub signature: validator::AggregateSignature,
}

impl CommitQC {
<<<<<<< HEAD
    /// Header of the certified block.
    pub fn header(&self) -> &BlockHeader {
        &self.message.proposal
    }

    /// Creates a new CommitQC from a list of *signed* replica Commit messages and the current validator set.
    pub fn from(
        signed_messages: &[Signed<ReplicaCommit>],
        validators: &ValidatorSet,
    ) -> anyhow::Result<Self> {
        // Store the signed messages in a Hashmap.
        let message = signed_messages[0].msg;

        for signed_message in signed_messages {
            // Check that the votes are all for the same message.
            if signed_message.msg != message {
                bail!("CommitQC can only be created from votes for the same message.");
            }
=======
    /// Create a new empty instance for a given `ReplicaCommit` message and a validator set size.
    pub fn new(message: ReplicaCommit, validator_set: &ValidatorSet) -> Self {
        Self {
            message,
            signers: Signers(BitVec::from_elem(validator_set.len(), false)),
            signature: validator::AggregateSignature::default(),
>>>>>>> cf8340d5
        }
    }

    /// Add a validator's signature.
    /// * `sig` - A valid signature.
    /// * `validator_index` - The signer index in the validator set.
    pub fn add(&mut self, sig: &Signature, validator_index: usize) {
        self.signers.0.set(validator_index, true);
        self.signature.add(sig);
    }

    /// Verifies the signature of the CommitQC.
    pub fn verify(&self, validators: &ValidatorSet, threshold: usize) -> anyhow::Result<()> {
        let signers = self.signers.0.clone();

        // First we to do some checks on the signers bit map.
        if signers.len() != validators.len() {
            bail!("Bit vector in CommitQC has wrong length!");
        }

        if !signers.any() {
            bail!("Empty bit vector in CommitQC. We require at least one signer!");
        }

        // Verify that we have enough signers.
        let num_signers = signers.iter().filter(|b| *b).count();

        if num_signers < threshold {
            bail!(
                "Insufficient signers in CommitQC.\nNumber of signers: {}\nThreshold: {}",
                num_signers,
                threshold
            );
        }

        // Now we can verify the signature.
        let messages_and_keys = validators
            .iter()
            .enumerate()
            .filter(|(i, _)| signers[*i])
            .map(|(_, pk)| (self.message, pk));

        Ok(self.signature.verify_messages(messages_and_keys)?)
    }
}

/// Struct that represents a bit map of validators. We use it to compactly store
/// which validators signed a given message.
#[derive(Clone, Debug, PartialEq, Eq, PartialOrd, Ord)]
pub struct Signers(pub BitVec);

impl Signers {
    /// Returns  the number of signers, i.e. the number of validators that signed
    /// the particular message that this signer bitmap refers to.
    pub fn len(&self) -> usize {
        self.0.iter().filter(|b| *b).count()
    }

    /// Returns true if there are no signers.
    pub fn is_empty(&self) -> bool {
        self.0.none()
    }
}

/// A struct that represents a set of validators. It is used to store the current validator set.
/// We represent each validator by its validator public key.
#[derive(Clone, Debug, PartialEq, Eq)]
pub struct ValidatorSet {
    vec: Vec<validator::PublicKey>,
    map: BTreeMap<validator::PublicKey, usize>,
}

impl ValidatorSet {
    /// Creates a new ValidatorSet from a list of validator public keys.
    pub fn new(validators: impl IntoIterator<Item = validator::PublicKey>) -> anyhow::Result<Self> {
        let mut set = BTreeSet::new();

        for validator in validators {
            if !set.insert(validator) {
                bail!("Duplicate validator in ValidatorSet");
            }
        }

        if set.is_empty() {
            bail!("ValidatorSet must contain at least one validator");
        }

        Ok(Self {
            vec: set.iter().cloned().collect(),
            map: set.into_iter().enumerate().map(|(i, pk)| (pk, i)).collect(),
        })
    }

    /// Iterates over validators.
    pub fn iter(&self) -> impl Iterator<Item = &validator::PublicKey> {
        self.vec.iter()
    }

    /// Returns the number of validators.
    #[allow(clippy::len_without_is_empty)] // a valid `ValidatorSet` is always non-empty by construction
    pub fn len(&self) -> usize {
        self.vec.len()
    }

    /// Returns true if the given validator is in the validator set.
    pub fn contains(&self, validator: &validator::PublicKey) -> bool {
        self.map.contains_key(validator)
    }

    /// Get validator by its index in the set.
    pub fn get(&self, index: usize) -> Option<&validator::PublicKey> {
        self.vec.get(index)
    }

    /// Get the index of a validator in the set.
    pub fn index(&self, validator: &validator::PublicKey) -> Option<usize> {
        self.map.get(validator).copied()
    }
}

/// A struct that represents a view number.
#[derive(Copy, Clone, Debug, PartialEq, Eq, PartialOrd, Ord, Hash)]
pub struct ViewNumber(pub u64);

impl ViewNumber {
    /// Get the next view number.
    pub fn next(self) -> Self {
        Self(self.0 + 1)
    }

    /// Get the previous view number.
    pub fn prev(self) -> Self {
        Self(self.0 - 1)
    }
}

/// An enum that represents the current phase of the consensus.
#[allow(missing_docs)]
#[derive(Clone, Copy, Debug, PartialEq, Eq, PartialOrd, Ord, Hash)]
pub enum Phase {
    Prepare,
    Commit,
}<|MERGE_RESOLUTION|>--- conflicted
+++ resolved
@@ -285,33 +285,17 @@
 }
 
 impl CommitQC {
-<<<<<<< HEAD
     /// Header of the certified block.
     pub fn header(&self) -> &BlockHeader {
         &self.message.proposal
     }
 
-    /// Creates a new CommitQC from a list of *signed* replica Commit messages and the current validator set.
-    pub fn from(
-        signed_messages: &[Signed<ReplicaCommit>],
-        validators: &ValidatorSet,
-    ) -> anyhow::Result<Self> {
-        // Store the signed messages in a Hashmap.
-        let message = signed_messages[0].msg;
-
-        for signed_message in signed_messages {
-            // Check that the votes are all for the same message.
-            if signed_message.msg != message {
-                bail!("CommitQC can only be created from votes for the same message.");
-            }
-=======
     /// Create a new empty instance for a given `ReplicaCommit` message and a validator set size.
     pub fn new(message: ReplicaCommit, validator_set: &ValidatorSet) -> Self {
         Self {
             message,
             signers: Signers(BitVec::from_elem(validator_set.len(), false)),
             signature: validator::AggregateSignature::default(),
->>>>>>> cf8340d5
         }
     }
 
