--- conflicted
+++ resolved
@@ -227,8 +227,6 @@
 }
 
 impl PrepareQC {
-<<<<<<< HEAD
-=======
     /// View of the QC.
     pub fn view(&self) -> ViewNumber {
         self.map
@@ -238,49 +236,6 @@
             .unwrap_or(ViewNumber(0))
     }
 
-    /// Creates a new PrepareQC from a list of *signed* replica Prepare messages and the current validator set.
-    pub fn from(
-        signed_messages: &[Signed<ReplicaPrepare>],
-        validators: &ValidatorSet,
-    ) -> anyhow::Result<Self> {
-        // Get the view number from the messages, they must all be equal.
-        let view = signed_messages
-            .get(0)
-            .context("Empty signed messages vector")?
-            .msg
-            .view;
-
-        // Create the messages map.
-        let mut map: BTreeMap<ReplicaPrepare, Signers> = BTreeMap::new();
-
-        for signed_message in signed_messages {
-            if signed_message.msg.view != view {
-                bail!("Signed messages aren't all for the same view.");
-            }
-
-            // Get index of the validator in the validator set.
-            let index = validators
-                .index(&signed_message.key)
-                .context("Message signer isn't in the validator set")?;
-
-            if map.contains_key(&signed_message.msg) {
-                map.get_mut(&signed_message.msg).unwrap().0.set(index, true);
-            } else {
-                let mut bit_vec = BitVec::from_elem(validators.len(), false);
-                bit_vec.set(index, true);
-
-                map.insert(signed_message.msg.clone(), Signers(bit_vec));
-            }
-        }
-
-        // Aggregate the signatures.
-        let signature =
-            validator::AggregateSignature::aggregate(signed_messages.iter().map(|v| &v.sig));
-
-        Ok(Self { map, signature })
-    }
-
->>>>>>> 21e4477a
     /// Verifies the integrity of the PrepareQC.
     pub fn verify(
         &self,
