//! Generic message types.
<<<<<<< HEAD
use super::{ConsensusMsg, L1BatchMsg, NetAddress};
use crate::{
    node::SessionId,
    validator::{self, Error},
};
=======
use super::{ConsensusMsg, NetAddress};
use crate::{node::SessionId, validator};
>>>>>>> d17c018b
use std::fmt;
use zksync_consensus_crypto::{keccak256, ByteFmt, Text, TextFmt};
use zksync_consensus_utils::enum_util::{BadVariantError, Variant};

/// Generic message type for a validator.
#[derive(Clone, Debug, PartialEq, Eq)]
pub enum Msg {
    /// consensus
    Consensus(ConsensusMsg),
    /// authentication
    SessionId(SessionId),
    /// validator discovery
    NetAddress(NetAddress),
    /// l1 batch
    L1Batch(L1BatchMsg),
}

impl Msg {
    /// Returns the hash of the message.
    pub fn hash(&self) -> MsgHash {
        MsgHash(keccak256::Keccak256::new(&zksync_protobuf::canonical(self)))
    }
}

impl Variant<Msg> for ConsensusMsg {
    fn insert(self) -> Msg {
        Msg::Consensus(self)
    }
    fn extract(msg: Msg) -> Result<Self, BadVariantError> {
        let Msg::Consensus(this) = msg else {
            return Err(BadVariantError);
        };
        Ok(this)
    }
}

impl Variant<Msg> for SessionId {
    fn insert(self) -> Msg {
        Msg::SessionId(self)
    }
    fn extract(msg: Msg) -> Result<Self, BadVariantError> {
        let Msg::SessionId(this) = msg else {
            return Err(BadVariantError);
        };
        Ok(this)
    }
}

impl Variant<Msg> for NetAddress {
    fn insert(self) -> Msg {
        Msg::NetAddress(self)
    }
    fn extract(msg: Msg) -> Result<Self, BadVariantError> {
        let Msg::NetAddress(this) = msg else {
            return Err(BadVariantError);
        };
        Ok(this)
    }
}

impl Variant<Msg> for L1BatchMsg {
    fn insert(self) -> Msg {
        Msg::L1Batch(self)
    }
    fn extract(msg: Msg) -> Result<Self, BadVariantError> {
        let Msg::L1Batch(this) = msg else {
            return Err(BadVariantError);
        };
        Ok(this)
    }
}

/// Hash of a message.
#[derive(Clone, Copy, PartialEq, Eq)]
pub struct MsgHash(pub(crate) keccak256::Keccak256);

impl ByteFmt for MsgHash {
    fn decode(bytes: &[u8]) -> anyhow::Result<Self> {
        ByteFmt::decode(bytes).map(Self)
    }

    fn encode(&self) -> Vec<u8> {
        ByteFmt::encode(&self.0)
    }
}

impl TextFmt for MsgHash {
    fn decode(text: Text) -> anyhow::Result<Self> {
        text.strip("validator_msg:keccak256:")?
            .decode_hex()
            .map(Self)
    }

    fn encode(&self) -> String {
        format!(
            "validator_msg:keccak256:{}",
            hex::encode(ByteFmt::encode(&self.0))
        )
    }
}

impl fmt::Debug for MsgHash {
    fn fmt(&self, fmt: &mut fmt::Formatter) -> fmt::Result {
        fmt.write_str(&TextFmt::encode(self))
    }
}

/// Strongly typed signed message.
/// WARNING: signature is not guaranteed to be valid.
#[derive(Debug, Clone, PartialEq, Eq, Hash)]
pub struct Signed<V: Variant<Msg>> {
    /// The message that was signed.
    pub msg: V,
    /// The public key of the signer.
    pub key: validator::PublicKey,
    /// The signature.
    pub sig: validator::Signature,
}

impl<V: Variant<Msg> + Clone> Signed<V> {
    /// Verify the signature on the message.
    pub fn verify(&self) -> anyhow::Result<()> {
        self.sig.verify_msg(&self.msg.clone().insert(), &self.key)
    }
}

impl<V: Variant<Msg>> Signed<V> {
    /// Casts a signed message variant to sub/super variant.
    /// It is an equivalent of constructing/deconstructing enum values.
    pub fn cast<V2: Variant<Msg>>(self) -> Result<Signed<V2>, BadVariantError> {
        Ok(Signed {
            msg: V2::extract(self.msg.insert())?,
            key: self.key,
            sig: self.sig,
        })
    }
}<|MERGE_RESOLUTION|>--- conflicted
+++ resolved
@@ -1,14 +1,9 @@
 //! Generic message types.
-<<<<<<< HEAD
 use super::{ConsensusMsg, L1BatchMsg, NetAddress};
 use crate::{
     node::SessionId,
     validator::{self, Error},
 };
-=======
-use super::{ConsensusMsg, NetAddress};
-use crate::{node::SessionId, validator};
->>>>>>> d17c018b
 use std::fmt;
 use zksync_consensus_crypto::{keccak256, ByteFmt, Text, TextFmt};
 use zksync_consensus_utils::enum_util::{BadVariantError, Variant};
