//! Generic message types.
use super::{ConsensusMsg, NetAddress};
<<<<<<< HEAD
use crate::{node::SessionId, validator};
use crypto::{bls12_381::Error, keccak256, ByteFmt, Text, TextFmt};
=======
use crate::{node::SessionId, validator, validator::Error};
>>>>>>> 9b300371
use std::fmt;
use zksync_consensus_crypto::{sha256, ByteFmt, Text, TextFmt};
use zksync_consensus_utils::enum_util::{BadVariantError, Variant};

/// Generic message type for a validator.
#[derive(Clone, Debug, PartialEq, Eq)]
pub enum Msg {
    /// consensus
    Consensus(ConsensusMsg),
    /// authentication
    SessionId(SessionId),
    /// validator discovery
    NetAddress(NetAddress),
}

impl Msg {
    /// Returns the hash of the message.
    pub fn hash(&self) -> MsgHash {
<<<<<<< HEAD
        MsgHash(keccak256::Keccak256::new(&schema::canonical(self)))
=======
        MsgHash(sha256::Sha256::new(&zksync_protobuf::canonical(self)))
>>>>>>> 9b300371
    }
}

impl Variant<Msg> for ConsensusMsg {
    fn insert(self) -> Msg {
        Msg::Consensus(self)
    }
    fn extract(msg: Msg) -> Result<Self, BadVariantError> {
        let Msg::Consensus(this) = msg else {
            return Err(BadVariantError);
        };
        Ok(this)
    }
}

impl Variant<Msg> for SessionId {
    fn insert(self) -> Msg {
        Msg::SessionId(self)
    }
    fn extract(msg: Msg) -> Result<Self, BadVariantError> {
        let Msg::SessionId(this) = msg else {
            return Err(BadVariantError);
        };
        Ok(this)
    }
}

impl Variant<Msg> for NetAddress {
    fn insert(self) -> Msg {
        Msg::NetAddress(self)
    }
    fn extract(msg: Msg) -> Result<Self, BadVariantError> {
        let Msg::NetAddress(this) = msg else {
            return Err(BadVariantError);
        };
        Ok(this)
    }
}

/// Hash of a message.
#[derive(Clone, Copy, PartialEq, Eq)]
pub struct MsgHash(pub(crate) keccak256::Keccak256);

impl ByteFmt for MsgHash {
    fn decode(bytes: &[u8]) -> anyhow::Result<Self> {
        ByteFmt::decode(bytes).map(Self)
    }

    fn encode(&self) -> Vec<u8> {
        ByteFmt::encode(&self.0)
    }
}

impl TextFmt for MsgHash {
    fn decode(text: Text) -> anyhow::Result<Self> {
        text.strip("validator_msg:keccak256:")?
            .decode_hex()
            .map(Self)
    }

    fn encode(&self) -> String {
        format!(
            "validator_msg:keccak256:{}",
            hex::encode(ByteFmt::encode(&self.0))
        )
    }
}

impl fmt::Debug for MsgHash {
    fn fmt(&self, fmt: &mut fmt::Formatter) -> fmt::Result {
        fmt.write_str(&TextFmt::encode(self))
    }
}

/// Strongly typed signed message.
/// WARNING: signature is not guaranteed to be valid.
#[derive(Debug, Clone, PartialEq, Eq, Hash)]
pub struct Signed<V: Variant<Msg>> {
    /// The message that was signed.
    pub msg: V,
    /// The public key of the signer.
    pub key: validator::PublicKey,
    /// The signature.
    pub sig: validator::Signature,
}

impl<V: Variant<Msg> + Clone> Signed<V> {
    /// Verify the signature on the message.
    pub fn verify(&self) -> Result<(), Error> {
        self.sig.verify_msg(&self.msg.clone().insert(), &self.key)
    }
}

impl<V: Variant<Msg>> Signed<V> {
    /// Casts a signed message variant to sub/super variant.
    /// It is an equivalent of constructing/deconstructing enum values.
    pub fn cast<V2: Variant<Msg>>(self) -> Result<Signed<V2>, BadVariantError> {
        Ok(Signed {
            msg: V2::extract(self.msg.insert())?,
            key: self.key,
            sig: self.sig,
        })
    }
}<|MERGE_RESOLUTION|>--- conflicted
+++ resolved
@@ -1,11 +1,8 @@
 //! Generic message types.
 use super::{ConsensusMsg, NetAddress};
-<<<<<<< HEAD
+use crate::{node::SessionId, validator, validator::Error};
 use crate::{node::SessionId, validator};
 use crypto::{bls12_381::Error, keccak256, ByteFmt, Text, TextFmt};
-=======
-use crate::{node::SessionId, validator, validator::Error};
->>>>>>> 9b300371
 use std::fmt;
 use zksync_consensus_crypto::{sha256, ByteFmt, Text, TextFmt};
 use zksync_consensus_utils::enum_util::{BadVariantError, Variant};
@@ -24,11 +21,7 @@
 impl Msg {
     /// Returns the hash of the message.
     pub fn hash(&self) -> MsgHash {
-<<<<<<< HEAD
-        MsgHash(keccak256::Keccak256::new(&schema::canonical(self)))
-=======
-        MsgHash(sha256::Sha256::new(&zksync_protobuf::canonical(self)))
->>>>>>> 9b300371
+        MsgHash(keccak256::Keccak256::new(&zksync_protobuf::canonical(self)))
     }
 }
 
