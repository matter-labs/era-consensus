//! Messages related to blocks.

use super::CommitQC;
<<<<<<< HEAD
use crypto::{keccak256, ByteFmt, Text, TextFmt};
=======
>>>>>>> 9b300371
use std::fmt;
use zksync_consensus_crypto::{sha256, ByteFmt, Text, TextFmt};

/// Payload of the block. Consensus algorithm does not interpret the payload
/// (except for imposing a size limit for the payload). Proposing a payload
/// for a new block and interpreting the payload of the finalized blocks
/// should be implemented for the specific application of the consensus algorithm.
#[derive(Clone, Debug, PartialEq, Eq)]
pub struct Payload(pub Vec<u8>);

/// Hash of the Payload.
#[derive(Clone, Copy, PartialEq, Eq, Hash, PartialOrd, Ord)]
pub struct PayloadHash(pub(crate) keccak256::Keccak256);

impl TextFmt for PayloadHash {
<<<<<<< HEAD
    fn encode(&self) -> String {
        format!(
            "payload:keccak256:{}",
            hex::encode(ByteFmt::encode(&self.0))
        )
    }
=======
>>>>>>> 9b300371
    fn decode(text: Text) -> anyhow::Result<Self> {
        text.strip("payload:keccak256:")?.decode_hex().map(Self)
    }

    fn encode(&self) -> String {
        format!("payload:sha256:{}", hex::encode(ByteFmt::encode(&self.0)))
    }
}

impl fmt::Debug for PayloadHash {
    fn fmt(&self, fmt: &mut fmt::Formatter<'_>) -> fmt::Result {
        fmt.write_str(&TextFmt::encode(self))
    }
}

impl Payload {
    /// Hash of the payload.
    pub fn hash(&self) -> PayloadHash {
        PayloadHash(keccak256::Keccak256::new(&self.0))
    }
}

/// Sequential number of the block.
/// Genesis block has number 0.
/// For other blocks: block.number = block.parent.number + 1.
#[derive(Clone, Copy, Debug, PartialEq, Eq, PartialOrd, Ord, Hash)]
pub struct BlockNumber(pub u64);

impl BlockNumber {
    /// Returns the next block number.
    pub fn next(self) -> Self {
        Self(self.0 + 1)
    }

    /// Returns the previous block number.
    pub fn prev(self) -> Self {
        Self(self.0 - 1)
    }
}

impl fmt::Display for BlockNumber {
    fn fmt(&self, formatter: &mut fmt::Formatter<'_>) -> fmt::Result {
        fmt::Display::fmt(&self.0, formatter)
    }
}

/// Hash of the block header.
#[derive(Clone, Copy, PartialEq, Eq, PartialOrd, Ord, Hash)]
pub struct BlockHeaderHash(pub(crate) keccak256::Keccak256);

impl BlockHeaderHash {
    /// Interprets the specified `bytes` as a block header hash digest (i.e., a reverse operation to [`Self::as_bytes()`]).
    /// It is caller's responsibility to ensure that `bytes` are actually a block header hash digest.
    pub fn from_bytes(bytes: [u8; 32]) -> Self {
        Self(sha256::Sha256::from_bytes(bytes))
    }

    /// Returns a reference to the bytes of this hash.
    pub fn as_bytes(&self) -> &[u8; 32] {
        self.0.as_bytes()
    }
}

impl TextFmt for BlockHeaderHash {
    fn decode(text: Text) -> anyhow::Result<Self> {
        text.strip("block_header_hash:sha256:")?
            .decode_hex()
            .map(Self)
    }

    fn encode(&self) -> String {
        format!(
<<<<<<< HEAD
            "block_hash:keccak256:{}",
            hex::encode(ByteFmt::encode(&self.0))
        )
    }
    fn decode(text: Text) -> anyhow::Result<Self> {
        text.strip("block_hash:keccak256:")?.decode_hex().map(Self)
    }
=======
            "block_header_hash:sha256:{}",
            hex::encode(ByteFmt::encode(&self.0))
        )
    }
>>>>>>> 9b300371
}

impl fmt::Debug for BlockHeaderHash {
    fn fmt(&self, fmt: &mut fmt::Formatter<'_>) -> fmt::Result {
        fmt.write_str(&TextFmt::encode(self))
    }
}

/// A block header.
#[derive(Clone, Copy, Debug, PartialEq, Eq, PartialOrd, Ord, Hash)]
pub struct BlockHeader {
    /// Hash of the parent block.
    pub parent: BlockHeaderHash,
    /// Number of the block.
    pub number: BlockNumber,
    /// Payload of the block.
    pub payload: PayloadHash,
}

impl BlockHeader {
    /// Returns the hash of the block.
    pub fn hash(&self) -> BlockHeaderHash {
<<<<<<< HEAD
        BlockHeaderHash(keccak256::Keccak256::new(&schema::canonical(self)))
=======
        BlockHeaderHash(sha256::Sha256::new(&zksync_protobuf::canonical(self)))
>>>>>>> 9b300371
    }

    /// Creates a genesis block.
    pub fn genesis(payload: PayloadHash) -> Self {
        Self {
            parent: BlockHeaderHash(keccak256::Keccak256::default()),
            number: BlockNumber(0),
            payload,
        }
    }

    /// Creates a child block for the given parent.
    pub fn new(parent: &BlockHeader, payload: PayloadHash) -> Self {
        Self {
            parent: parent.hash(),
            number: parent.number.next(),
            payload,
        }
    }
}

/// A block that has been finalized by the consensus protocol.
#[derive(Clone, Debug, PartialEq, Eq)]
pub struct FinalBlock {
    /// Header of the block.
    pub header: BlockHeader,
    /// Payload of the block. Should match `header.payload` hash.
    pub payload: Payload,
    /// Justification for the block. What guarantees that the block is final.
    pub justification: CommitQC,
}

impl FinalBlock {
    /// Creates a new finalized block.
    pub fn new(header: BlockHeader, payload: Payload, justification: CommitQC) -> Self {
        assert_eq!(header.payload, payload.hash());
        assert_eq!(header, justification.message.proposal);
        Self {
            header,
            payload,
            justification,
        }
    }
}

impl ByteFmt for FinalBlock {
    fn decode(bytes: &[u8]) -> anyhow::Result<Self> {
        zksync_protobuf::decode(bytes)
    }

    fn encode(&self) -> Vec<u8> {
        zksync_protobuf::encode(self)
    }
}

impl TextFmt for FinalBlock {
    fn decode(text: Text) -> anyhow::Result<Self> {
        text.strip("final_block:")?.decode_hex()
    }

    fn encode(&self) -> String {
        format!("final_block:{}", hex::encode(ByteFmt::encode(self)))
    }
}<|MERGE_RESOLUTION|>--- conflicted
+++ resolved
@@ -1,12 +1,8 @@
 //! Messages related to blocks.
 
 use super::CommitQC;
-<<<<<<< HEAD
-use crypto::{keccak256, ByteFmt, Text, TextFmt};
-=======
->>>>>>> 9b300371
+use zksync_consensus_crypto::{keccak256, ByteFmt, Text, TextFmt};
 use std::fmt;
-use zksync_consensus_crypto::{sha256, ByteFmt, Text, TextFmt};
 
 /// Payload of the block. Consensus algorithm does not interpret the payload
 /// (except for imposing a size limit for the payload). Proposing a payload
@@ -20,21 +16,12 @@
 pub struct PayloadHash(pub(crate) keccak256::Keccak256);
 
 impl TextFmt for PayloadHash {
-<<<<<<< HEAD
-    fn encode(&self) -> String {
-        format!(
-            "payload:keccak256:{}",
-            hex::encode(ByteFmt::encode(&self.0))
-        )
-    }
-=======
->>>>>>> 9b300371
     fn decode(text: Text) -> anyhow::Result<Self> {
         text.strip("payload:keccak256:")?.decode_hex().map(Self)
     }
 
     fn encode(&self) -> String {
-        format!("payload:sha256:{}", hex::encode(ByteFmt::encode(&self.0)))
+        format!("payload:keccak256:{}", hex::encode(ByteFmt::encode(&self.0)))
     }
 }
 
@@ -83,7 +70,7 @@
     /// Interprets the specified `bytes` as a block header hash digest (i.e., a reverse operation to [`Self::as_bytes()`]).
     /// It is caller's responsibility to ensure that `bytes` are actually a block header hash digest.
     pub fn from_bytes(bytes: [u8; 32]) -> Self {
-        Self(sha256::Sha256::from_bytes(bytes))
+        Self(sha3::Sha256::from_bytes(bytes))
     }
 
     /// Returns a reference to the bytes of this hash.
@@ -101,20 +88,10 @@
 
     fn encode(&self) -> String {
         format!(
-<<<<<<< HEAD
-            "block_hash:keccak256:{}",
-            hex::encode(ByteFmt::encode(&self.0))
-        )
-    }
-    fn decode(text: Text) -> anyhow::Result<Self> {
-        text.strip("block_hash:keccak256:")?.decode_hex().map(Self)
-    }
-=======
             "block_header_hash:sha256:{}",
             hex::encode(ByteFmt::encode(&self.0))
         )
     }
->>>>>>> 9b300371
 }
 
 impl fmt::Debug for BlockHeaderHash {
@@ -137,11 +114,7 @@
 impl BlockHeader {
     /// Returns the hash of the block.
     pub fn hash(&self) -> BlockHeaderHash {
-<<<<<<< HEAD
-        BlockHeaderHash(keccak256::Keccak256::new(&schema::canonical(self)))
-=======
-        BlockHeaderHash(sha256::Sha256::new(&zksync_protobuf::canonical(self)))
->>>>>>> 9b300371
+        BlockHeaderHash(keccak256::Keccak256::new(&zksync_protobuf::canonical(self)))
     }
 
     /// Creates a genesis block.
