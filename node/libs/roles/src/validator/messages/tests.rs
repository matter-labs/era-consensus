use crate::attester::{self, WeightedAttester};
use crate::validator::*;
use anyhow::Context as _;
use rand::{prelude::StdRng, Rng, SeedableRng};
use zksync_concurrency::ctx;
use zksync_consensus_crypto::Text;
use zksync_consensus_utils::enum_util::Variant as _;

/// Hardcoded secret keys.
fn validator_keys() -> Vec<SecretKey> {
    [
        "validator:secret:bls12_381:27cb45b1670a1ae8d376a85821d51c7f91ebc6e32788027a84758441aaf0a987",
        "validator:secret:bls12_381:20132edc08a529e927f155e710ae7295a2a0d249f1b1f37726894d1d0d8f0d81",
        "validator:secret:bls12_381:0946901f0a6650284726763b12de5da0f06df0016c8ec2144cf6b1903f1979a6",
        "validator:secret:bls12_381:3143a64c079b2f50545288d7c9b282281e05c97ac043228830a9660ddd63fea3",
        "validator:secret:bls12_381:5512f40d33844c1c8107aa630af764005ab6e13f6bf8edb59b4ca3683727e619",
    ]
    .iter()
    .map(|raw| Text::new(raw).decode().unwrap())
    .collect()
}

<<<<<<< HEAD
fn attester_keys() -> Vec<attester::SecretKey> {
    [
        "attester:secret:bn254:27cb45b1670a1ae8d376a85821d51c7f91ebc6e32788027a84758441aaf0a987",
        "attester:secret:bn254:20132edc08a529e927f155e710ae7295a2a0d249f1b1f37726894d1d0d8f0d81",
        "attester:secret:bn254:0946901f0a6650284726763b12de5da0f06df0016c8ec2144cf6b1903f1979a6",
    ]
    .iter()
    .map(|raw| Text::new(raw).decode().unwrap())
    .collect()
=======
/// Hardcoded committee.
fn committee() -> Committee {
    Committee::new(keys().iter().enumerate().map(|(i, key)| WeightedValidator {
        key: key.public(),
        weight: i as u64 + 10,
    }))
    .unwrap()
>>>>>>> 08cf1e56
}

/// Hardcoded payload.
fn payload() -> Payload {
    Payload(
        hex::decode("57b79660558f18d56b5196053f64007030a1cb7eeadb5c32d816b9439f77edf5f6bd9d")
            .unwrap(),
    )
}

<<<<<<< HEAD
/// Hardcoded fork.
fn fork() -> Fork {
    Fork {
        number: ForkNumber(402598740274745173),
        first_block: BlockNumber(8902834932452),
    }
}

/// Hardcoded v0 genesis.
fn genesis_v0() -> Genesis {
    Genesis {
        validators: Committee::new(validator_keys().iter().map(|k| WeightedValidator {
            key: k.public(),
            weight: 1,
        }))
        .unwrap(),
        attesters: attester::Committee::new(attester_keys().iter().map(|k| WeightedAttester {
            key: k.public(),
            weight: 1,
        }))
        .unwrap(),
        fork: fork(),
        version: GenesisVersion(0),
        leader_selection: None,
    }
}

/// Hardcoded v1 genesis.
fn genesis_v1() -> Genesis {
    Genesis {
        validators: Committee::new(validator_keys().iter().map(|k| WeightedValidator {
            key: k.public(),
            weight: 1,
        }))
        .unwrap(),
        attesters: attester::Committee::new(attester_keys().iter().map(|k| WeightedAttester {
            key: k.public(),
            weight: 1,
        }))
        .unwrap(),
        fork: fork(),
        version: GenesisVersion(1),
        leader_selection: Some(LeaderSelectionMode::Weighted),
    }
=======
/// Checks that the order of validators in a committee is stable.
#[test]
fn committee_change_detector() {
    let committee = committee();
    let got: Vec<usize> = keys()
        .iter()
        .map(|k| committee.index(&k.public()).unwrap())
        .collect();
    assert_eq!(vec![0, 1, 4, 3, 2], got);
>>>>>>> 08cf1e56
}

#[test]
fn payload_hash_change_detector() {
    let want: PayloadHash = Text::new(
        "payload:keccak256:ba8ffff2526cae27a9e8e014749014b08b80e01905c8b769159d02d6579d9b83",
    )
    .decode()
    .unwrap();
    assert_eq!(want, payload().hash());
}

#[test]
<<<<<<< HEAD
fn genesis_v0_hash_change_detector() {
    let want: GenesisHash = Text::new(
        "genesis_hash:keccak256:d571e391b15e516f98afc1c286c62eeda54e56f23bf27c456be0c53ca45e6b32",
    )
    .decode()
    .unwrap();
    assert_eq!(want, genesis_v0().hash());
}

#[ignore]
#[test]
fn genesis_v1_hash_change_detector() {
    let want: GenesisHash = Text::new(
        "genesis_hash:keccak256:6837a9ec23541595062610d3f43ee00f580a5ee36c8761f958a365576d1c8ffb",
    )
    .decode()
    .unwrap();
    assert_eq!(want, genesis_v1().hash());
=======
fn test_sticky() {
    let ctx = ctx::test_root(&ctx::RealClock);
    let rng = &mut ctx.rng();
    let committee = committee();
    let want = committee
        .get(rng.gen_range(0..committee.len()))
        .unwrap()
        .key
        .clone();
    let sticky = LeaderSelectionMode::Sticky(want.clone());
    for _ in 0..100 {
        assert_eq!(want, committee.view_leader(rng.gen(), &sticky));
    }
}

/// Hardcoded view numbers.
fn views() -> impl Iterator<Item = ViewNumber> {
    [8394532, 2297897, 9089304, 7203483, 9982111]
        .into_iter()
        .map(ViewNumber)
>>>>>>> 08cf1e56
}

/// Checks that leader schedule is stable.
#[test]
fn roundrobin_change_detector() {
    let committee = committee();
    let mode = LeaderSelectionMode::RoundRobin;
    let got: Vec<_> = views()
        .map(|view| {
            let got = committee.view_leader(view, &mode);
            committee.index(&got).unwrap()
        })
        .collect();
    assert_eq!(vec![2, 2, 4, 3, 1], got);
}

/// Checks that leader schedule is stable.
#[test]
<<<<<<< HEAD
fn leader_selection_mode_roundrobin() {
    let validators = validator_keys().into_iter().map(|k| WeightedValidator {
        key: k.public(),
        weight: 10,
    });
    let committee = Committee::new(validators).unwrap();
    let leader_selection = LeaderSelectionMode::RoundRobin;

    let mut rng = StdRng::seed_from_u64(29483920);
    for _ in 0..100 {
        let view_number: u64 = rng.gen();
        let leader = committee.view_leader(ViewNumber(view_number), leader_selection.clone());
        let leader_index = view_number as usize % committee.len();
        assert_eq!(leader, committee.get(leader_index).unwrap().key);
    }
}

#[test]
fn leader_selection_mode_sticky() {
    let validators = validator_keys().into_iter().map(|k| WeightedValidator {
        key: k.public(),
        weight: 10,
    });
    let committee = Committee::new(validators).unwrap();
    let validator = committee.get(committee.len() - 1).unwrap().key.clone();
    let leader_selection = LeaderSelectionMode::Sticky(validator.clone());
=======
fn weighted_change_detector() {
    let committee = committee();
    let mode = LeaderSelectionMode::Weighted;
    let got: Vec<_> = views()
        .map(|view| {
            let got = committee.view_leader(view, &mode);
            committee.index(&got).unwrap()
        })
        .collect();
    assert_eq!(vec![4, 2, 2, 2, 1], got);
}

mod version1 {
    use super::*;
>>>>>>> 08cf1e56

    /// Hardcoded genesis.
    fn genesis() -> Genesis {
        GenesisRaw {
            chain_id: ChainId(1337),
            fork_number: ForkNumber(402598740274745173),
            first_block: BlockNumber(8902834932452),

<<<<<<< HEAD
#[test]
fn leader_selection_mode_weighted() {
    let weight = 1000;
    let validators = validator_keys().into_iter().map(|k| WeightedValidator {
        key: k.public(),
        weight,
    });
    let committee = Committee::new(validators).unwrap();
    let leader_selection = LeaderSelectionMode::Weighted;
=======
            protocol_version: ProtocolVersion(1),
            committee: committee(),
            leader_selection: LeaderSelectionMode::Weighted,
        }
        .with_hash()
    }
>>>>>>> 08cf1e56

    /// Note that genesis is NOT versioned by ProtocolVersion.
    /// Even if it was, ALL versions of genesis need to be supported FOREVER,
    /// unless we introduce dynamic regenesis.
    #[test]
    fn genesis_hash_change_detector() {
        let want: GenesisHash = Text::new(
            "genesis_hash:keccak256:13a16cfa758c6716b4c4d40a5fe71023a016c7507b7893c7dc775f4420fc5d61",
        )
        .decode()
        .unwrap();
        assert_eq!(want, genesis().hash());
    }

    #[test]
    fn genesis_verify_leader_pubkey_not_in_committee() {
        let mut rng = StdRng::seed_from_u64(29483920);
        let mut genesis = rng.gen::<GenesisRaw>();
        genesis.leader_selection = LeaderSelectionMode::Sticky(rng.gen());
        let genesis = genesis.with_hash();
        assert!(genesis.verify().is_err())
    }

    /// asserts that msg.hash()==hash and that sig is a
    /// valid signature of msg (signed by `keys()[0]`).
    #[track_caller]
    fn change_detector(msg: Msg, hash: &str, sig: &str) {
<<<<<<< HEAD
        let hash: MsgHash = Text::new(hash).decode().unwrap();
        assert!(hash == msg.hash(), "bad hash, want {:?}", msg.hash());
        let sig: Signature = Text::new(sig).decode().unwrap();
        let key = validator_keys()[0].clone();
        assert!(
            sig.verify_hash(&hash, &key.public()).is_ok(),
            "bad signature, want {:?}",
            key.sign_hash(&hash),
        );
=======
        let key = keys()[0].clone();
        (|| {
            let hash: MsgHash = Text::new(hash).decode()?;
            let sig: Signature = Text::new(sig).decode()?;
            sig.verify_hash(&hash, &key.public())?;
            anyhow::Ok(())
        })()
        .with_context(|| format!("\n{:?},\n{:?}", msg.hash(), key.sign_hash(&msg.hash()),))
        .unwrap();
>>>>>>> 08cf1e56
    }

    /// Hardcoded view.
    fn view() -> View {
        View {
            genesis: genesis().hash(),
            number: ViewNumber(9136573498460759103),
        }
    }

    /// Hardcoded `BlockHeader`.
    fn block_header() -> BlockHeader {
        BlockHeader {
            number: BlockNumber(772839452345),
            payload: payload().hash(),
        }
    }

    /// Hardcoded `ReplicaCommit`.
    fn replica_commit() -> ReplicaCommit {
        ReplicaCommit {
            view: view(),
            proposal: block_header(),
        }
    }

    /// Hardcoded `CommitQC`.
    fn commit_qc() -> CommitQC {
        let genesis = genesis();
        let replica_commit = replica_commit();
        let mut x = CommitQC::new(replica_commit.clone(), &genesis);
<<<<<<< HEAD
        for k in validator_keys() {
            x.add(&k.sign_msg(replica_commit.clone()), &genesis);
=======
        for k in keys() {
            x.add(&k.sign_msg(replica_commit.clone()), &genesis)
                .unwrap();
>>>>>>> 08cf1e56
        }
        x
    }

    /// Hardcoded `LeaderCommit`.
    fn leader_commit() -> LeaderCommit {
        LeaderCommit {
            justification: commit_qc(),
        }
    }

    /// Hardcoded `ReplicaPrepare`
    fn replica_prepare() -> ReplicaPrepare {
        ReplicaPrepare {
            view: view(),
            high_vote: Some(replica_commit()),
            high_qc: Some(commit_qc()),
        }
    }

    /// Hardcoded `PrepareQC`.
    fn prepare_qc() -> PrepareQC {
        let mut x = PrepareQC::new(view());
        let genesis = genesis();
        let replica_prepare = replica_prepare();
<<<<<<< HEAD
        for k in validator_keys() {
            x.add(&k.sign_msg(replica_prepare.clone()), &genesis);
=======
        for k in keys() {
            x.add(&k.sign_msg(replica_prepare.clone()), &genesis)
                .unwrap();
>>>>>>> 08cf1e56
        }
        x
    }

    /// Hardcoded `LeaderPrepare`.
    fn leader_prepare() -> LeaderPrepare {
        LeaderPrepare {
            proposal: block_header(),
            proposal_payload: Some(payload()),
            justification: prepare_qc(),
        }
    }

    #[test]
    fn replica_commit_change_detector() {
        change_detector(
            replica_commit().insert(),
            "validator_msg:keccak256:2ec798684e539d417fac1caba74ed1a27a033bc18058ba0a4632f6bb0ae4fe1c",
            "validator:signature:bls12_381:8de9ad850d78eb4f918c8c3a02310be49fc9ac35f2b1fdd6489293db1d5128f0d4c8389674e6bc2eee4c6e16f58e0b51",
        );
    }

    #[test]
    fn leader_commit_change_detector() {
        change_detector(
            leader_commit().insert(),
            "validator_msg:keccak256:53b8d7dc77a5ba8b81cd7b46ddc19c224ef46245c26cb7ae12239acc1bf86eda",
            "validator:signature:bls12_381:81a154a93a8b607031319915728be97c03c3014a4746050f7a32cde98cabe4fbd2b6d6b79400601a71f50350842d1d64",
        );
    }

    #[test]
    fn replica_prepare_change_detector() {
        change_detector(
            replica_prepare().insert(),
            "validator_msg:keccak256:700cf26d50f463cfa908f914d1febb1cbd00ee9d3a691b644f49146ed3e6ac40",
            "validator:signature:bls12_381:a7cbdf9b8d13ebc39f4a13d654ec30acccd247d46fc6121eb1220256cfc212b418aac85400176e8797d8eb91aa70ae78",
        );
    }

    #[test]
    fn leader_prepare_change_detector() {
        change_detector(
            leader_prepare().insert(),
            "validator_msg:keccak256:aaaaa6b7b232ef5b7c797953ce2a042c024137d7b8f449a1ad8a535730bc269b",
            "validator:signature:bls12_381:a1926f460fa63470544cc9213e6378f45d75dff3055924766a81ff696a6a6e85ee583707911bb7fef4d1f74b7b28132f",
        );
    }
}<|MERGE_RESOLUTION|>--- conflicted
+++ resolved
@@ -20,7 +20,6 @@
     .collect()
 }
 
-<<<<<<< HEAD
 fn attester_keys() -> Vec<attester::SecretKey> {
     [
         "attester:secret:bn254:27cb45b1670a1ae8d376a85821d51c7f91ebc6e32788027a84758441aaf0a987",
@@ -30,15 +29,33 @@
     .iter()
     .map(|raw| Text::new(raw).decode().unwrap())
     .collect()
-=======
+}
+
 /// Hardcoded committee.
-fn committee() -> Committee {
-    Committee::new(keys().iter().enumerate().map(|(i, key)| WeightedValidator {
-        key: key.public(),
-        weight: i as u64 + 10,
-    }))
+fn validator_committee() -> Committee {
+    Committee::new(
+        validator_keys()
+            .iter()
+            .enumerate()
+            .map(|(i, key)| WeightedValidator {
+                key: key.public(),
+                weight: i as u64 + 10,
+            }),
+    )
     .unwrap()
->>>>>>> 08cf1e56
+}
+
+fn attester_committee() -> attester::Committee {
+    attester::Committee::new(
+        attester_keys()
+            .iter()
+            .enumerate()
+            .map(|(i, key)| WeightedAttester {
+                key: key.public(),
+                weight: i as u64 + 10,
+            }),
+    )
+    .unwrap()
 }
 
 /// Hardcoded payload.
@@ -49,62 +66,15 @@
     )
 }
 
-<<<<<<< HEAD
-/// Hardcoded fork.
-fn fork() -> Fork {
-    Fork {
-        number: ForkNumber(402598740274745173),
-        first_block: BlockNumber(8902834932452),
-    }
-}
-
-/// Hardcoded v0 genesis.
-fn genesis_v0() -> Genesis {
-    Genesis {
-        validators: Committee::new(validator_keys().iter().map(|k| WeightedValidator {
-            key: k.public(),
-            weight: 1,
-        }))
-        .unwrap(),
-        attesters: attester::Committee::new(attester_keys().iter().map(|k| WeightedAttester {
-            key: k.public(),
-            weight: 1,
-        }))
-        .unwrap(),
-        fork: fork(),
-        version: GenesisVersion(0),
-        leader_selection: None,
-    }
-}
-
-/// Hardcoded v1 genesis.
-fn genesis_v1() -> Genesis {
-    Genesis {
-        validators: Committee::new(validator_keys().iter().map(|k| WeightedValidator {
-            key: k.public(),
-            weight: 1,
-        }))
-        .unwrap(),
-        attesters: attester::Committee::new(attester_keys().iter().map(|k| WeightedAttester {
-            key: k.public(),
-            weight: 1,
-        }))
-        .unwrap(),
-        fork: fork(),
-        version: GenesisVersion(1),
-        leader_selection: Some(LeaderSelectionMode::Weighted),
-    }
-=======
 /// Checks that the order of validators in a committee is stable.
 #[test]
 fn committee_change_detector() {
-    let committee = committee();
-    let got: Vec<usize> = keys()
+    let committee = validator_committee();
+    let got: Vec<usize> = validator_keys()
         .iter()
         .map(|k| committee.index(&k.public()).unwrap())
         .collect();
     assert_eq!(vec![0, 1, 4, 3, 2], got);
->>>>>>> 08cf1e56
 }
 
 #[test]
@@ -118,30 +88,10 @@
 }
 
 #[test]
-<<<<<<< HEAD
-fn genesis_v0_hash_change_detector() {
-    let want: GenesisHash = Text::new(
-        "genesis_hash:keccak256:d571e391b15e516f98afc1c286c62eeda54e56f23bf27c456be0c53ca45e6b32",
-    )
-    .decode()
-    .unwrap();
-    assert_eq!(want, genesis_v0().hash());
-}
-
-#[ignore]
-#[test]
-fn genesis_v1_hash_change_detector() {
-    let want: GenesisHash = Text::new(
-        "genesis_hash:keccak256:6837a9ec23541595062610d3f43ee00f580a5ee36c8761f958a365576d1c8ffb",
-    )
-    .decode()
-    .unwrap();
-    assert_eq!(want, genesis_v1().hash());
-=======
 fn test_sticky() {
     let ctx = ctx::test_root(&ctx::RealClock);
     let rng = &mut ctx.rng();
-    let committee = committee();
+    let committee = validator_committee();
     let want = committee
         .get(rng.gen_range(0..committee.len()))
         .unwrap()
@@ -158,13 +108,12 @@
     [8394532, 2297897, 9089304, 7203483, 9982111]
         .into_iter()
         .map(ViewNumber)
->>>>>>> 08cf1e56
 }
 
 /// Checks that leader schedule is stable.
 #[test]
 fn roundrobin_change_detector() {
-    let committee = committee();
+    let committee = validator_committee();
     let mode = LeaderSelectionMode::RoundRobin;
     let got: Vec<_> = views()
         .map(|view| {
@@ -177,36 +126,8 @@
 
 /// Checks that leader schedule is stable.
 #[test]
-<<<<<<< HEAD
-fn leader_selection_mode_roundrobin() {
-    let validators = validator_keys().into_iter().map(|k| WeightedValidator {
-        key: k.public(),
-        weight: 10,
-    });
-    let committee = Committee::new(validators).unwrap();
-    let leader_selection = LeaderSelectionMode::RoundRobin;
-
-    let mut rng = StdRng::seed_from_u64(29483920);
-    for _ in 0..100 {
-        let view_number: u64 = rng.gen();
-        let leader = committee.view_leader(ViewNumber(view_number), leader_selection.clone());
-        let leader_index = view_number as usize % committee.len();
-        assert_eq!(leader, committee.get(leader_index).unwrap().key);
-    }
-}
-
-#[test]
-fn leader_selection_mode_sticky() {
-    let validators = validator_keys().into_iter().map(|k| WeightedValidator {
-        key: k.public(),
-        weight: 10,
-    });
-    let committee = Committee::new(validators).unwrap();
-    let validator = committee.get(committee.len() - 1).unwrap().key.clone();
-    let leader_selection = LeaderSelectionMode::Sticky(validator.clone());
-=======
 fn weighted_change_detector() {
-    let committee = committee();
+    let committee = validator_committee();
     let mode = LeaderSelectionMode::Weighted;
     let got: Vec<_> = views()
         .map(|view| {
@@ -219,7 +140,6 @@
 
 mod version1 {
     use super::*;
->>>>>>> 08cf1e56
 
     /// Hardcoded genesis.
     fn genesis() -> Genesis {
@@ -228,24 +148,13 @@
             fork_number: ForkNumber(402598740274745173),
             first_block: BlockNumber(8902834932452),
 
-<<<<<<< HEAD
-#[test]
-fn leader_selection_mode_weighted() {
-    let weight = 1000;
-    let validators = validator_keys().into_iter().map(|k| WeightedValidator {
-        key: k.public(),
-        weight,
-    });
-    let committee = Committee::new(validators).unwrap();
-    let leader_selection = LeaderSelectionMode::Weighted;
-=======
             protocol_version: ProtocolVersion(1),
-            committee: committee(),
+            validators_committee: validator_committee(),
+            attesters_committee: attester_committee(),
             leader_selection: LeaderSelectionMode::Weighted,
         }
         .with_hash()
     }
->>>>>>> 08cf1e56
 
     /// Note that genesis is NOT versioned by ProtocolVersion.
     /// Even if it was, ALL versions of genesis need to be supported FOREVER,
@@ -273,18 +182,7 @@
     /// valid signature of msg (signed by `keys()[0]`).
     #[track_caller]
     fn change_detector(msg: Msg, hash: &str, sig: &str) {
-<<<<<<< HEAD
-        let hash: MsgHash = Text::new(hash).decode().unwrap();
-        assert!(hash == msg.hash(), "bad hash, want {:?}", msg.hash());
-        let sig: Signature = Text::new(sig).decode().unwrap();
         let key = validator_keys()[0].clone();
-        assert!(
-            sig.verify_hash(&hash, &key.public()).is_ok(),
-            "bad signature, want {:?}",
-            key.sign_hash(&hash),
-        );
-=======
-        let key = keys()[0].clone();
         (|| {
             let hash: MsgHash = Text::new(hash).decode()?;
             let sig: Signature = Text::new(sig).decode()?;
@@ -293,7 +191,6 @@
         })()
         .with_context(|| format!("\n{:?},\n{:?}", msg.hash(), key.sign_hash(&msg.hash()),))
         .unwrap();
->>>>>>> 08cf1e56
     }
 
     /// Hardcoded view.
@@ -325,14 +222,9 @@
         let genesis = genesis();
         let replica_commit = replica_commit();
         let mut x = CommitQC::new(replica_commit.clone(), &genesis);
-<<<<<<< HEAD
         for k in validator_keys() {
-            x.add(&k.sign_msg(replica_commit.clone()), &genesis);
-=======
-        for k in keys() {
             x.add(&k.sign_msg(replica_commit.clone()), &genesis)
                 .unwrap();
->>>>>>> 08cf1e56
         }
         x
     }
@@ -358,14 +250,9 @@
         let mut x = PrepareQC::new(view());
         let genesis = genesis();
         let replica_prepare = replica_prepare();
-<<<<<<< HEAD
         for k in validator_keys() {
-            x.add(&k.sign_msg(replica_prepare.clone()), &genesis);
-=======
-        for k in keys() {
             x.add(&k.sign_msg(replica_prepare.clone()), &genesis)
                 .unwrap();
->>>>>>> 08cf1e56
         }
         x
     }
