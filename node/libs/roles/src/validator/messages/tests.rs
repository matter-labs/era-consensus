use crate::attester::{self, WeightedAttester};
use crate::validator::*;
use anyhow::Context as _;
use rand::{prelude::StdRng, Rng, SeedableRng};
use zksync_concurrency::ctx;
use zksync_consensus_crypto::Text;
use zksync_consensus_utils::enum_util::Variant as _;

/// Hardcoded secret keys.
fn validator_keys() -> Vec<SecretKey> {
    [
        "validator:secret:bls12_381:27cb45b1670a1ae8d376a85821d51c7f91ebc6e32788027a84758441aaf0a987",
        "validator:secret:bls12_381:20132edc08a529e927f155e710ae7295a2a0d249f1b1f37726894d1d0d8f0d81",
        "validator:secret:bls12_381:0946901f0a6650284726763b12de5da0f06df0016c8ec2144cf6b1903f1979a6",
        "validator:secret:bls12_381:3143a64c079b2f50545288d7c9b282281e05c97ac043228830a9660ddd63fea3",
        "validator:secret:bls12_381:5512f40d33844c1c8107aa630af764005ab6e13f6bf8edb59b4ca3683727e619",
    ]
    .iter()
    .map(|raw| Text::new(raw).decode().unwrap())
    .collect()
}

fn attester_keys() -> Vec<attester::SecretKey> {
    [
        "attester:secret:bn254:27cb45b1670a1ae8d376a85821d51c7f91ebc6e32788027a84758441aaf0a987",
        "attester:secret:bn254:20132edc08a529e927f155e710ae7295a2a0d249f1b1f37726894d1d0d8f0d81",
        "attester:secret:bn254:0946901f0a6650284726763b12de5da0f06df0016c8ec2144cf6b1903f1979a6",
    ]
    .iter()
    .map(|raw| Text::new(raw).decode().unwrap())
    .collect()
}

/// Hardcoded committee.
fn validator_committee() -> Committee {
    Committee::new(
        validator_keys()
            .iter()
            .enumerate()
            .map(|(i, key)| WeightedValidator {
                key: key.public(),
                weight: i as u64 + 10,
            }),
    )
    .unwrap()
}

fn attester_committee() -> attester::Committee {
    attester::Committee::new(
        attester_keys()
            .iter()
            .enumerate()
            .map(|(i, key)| WeightedAttester {
                key: key.public(),
                weight: i as u64 + 10,
            }),
    )
    .unwrap()
}

/// Hardcoded payload.
fn payload() -> Payload {
    Payload(
        hex::decode("57b79660558f18d56b5196053f64007030a1cb7eeadb5c32d816b9439f77edf5f6bd9d")
            .unwrap(),
    )
}

/// Checks that the order of validators in a committee is stable.
#[test]
fn committee_change_detector() {
    let committee = validator_committee();
    let got: Vec<usize> = validator_keys()
        .iter()
        .map(|k| committee.index(&k.public()).unwrap())
        .collect();
    assert_eq!(vec![0, 1, 4, 3, 2], got);
}

#[test]
fn payload_hash_change_detector() {
    let want: PayloadHash = Text::new(
        "payload:keccak256:ba8ffff2526cae27a9e8e014749014b08b80e01905c8b769159d02d6579d9b83",
    )
    .decode()
    .unwrap();
    assert_eq!(want, payload().hash());
}

#[test]
fn test_sticky() {
    let ctx = ctx::test_root(&ctx::RealClock);
    let rng = &mut ctx.rng();
    let committee = validator_committee();
    let want = committee
        .get(rng.gen_range(0..committee.len()))
        .unwrap()
        .key
        .clone();
    let sticky = LeaderSelectionMode::Sticky(want.clone());
    for _ in 0..100 {
        assert_eq!(want, committee.view_leader(rng.gen(), &sticky));
    }
}

#[test]
fn test_rota() {
    let ctx = ctx::test_root(&ctx::RealClock);
    let rng = &mut ctx.rng();
    let committee = validator_committee();
    let mut want = Vec::new();
    for _ in 0..3 {
        want.push(
            committee
                .get(rng.gen_range(0..committee.len()))
                .unwrap()
                .key
                .clone(),
        );
    }
    let rota = LeaderSelectionMode::Rota(want.clone());
    for _ in 0..100 {
        let vn: ViewNumber = rng.gen();
        let pk = &want[vn.0 as usize % want.len()];
        assert_eq!(*pk, committee.view_leader(vn, &rota));
    }
}

/// Hardcoded view numbers.
fn views() -> impl Iterator<Item = ViewNumber> {
    [8394532, 2297897, 9089304, 7203483, 9982111]
        .into_iter()
        .map(ViewNumber)
}

/// Checks that leader schedule is stable.
#[test]
fn roundrobin_change_detector() {
    let committee = validator_committee();
    let mode = LeaderSelectionMode::RoundRobin;
    let got: Vec<_> = views()
        .map(|view| {
            let got = committee.view_leader(view, &mode);
            committee.index(&got).unwrap()
        })
        .collect();
    assert_eq!(vec![2, 2, 4, 3, 1], got);
}

/// Checks that leader schedule is stable.
#[test]
fn weighted_change_detector() {
    let committee = validator_committee();
    let mode = LeaderSelectionMode::Weighted;
    let got: Vec<_> = views()
        .map(|view| {
            let got = committee.view_leader(view, &mode);
            committee.index(&got).unwrap()
        })
        .collect();
    assert_eq!(vec![4, 2, 2, 2, 1], got);
}

mod version1 {
    use super::*;

    /// Hardcoded genesis.
    fn genesis_empty_attesters() -> Genesis {
<<<<<<< HEAD
        GenesisRaw {
            chain_id: ChainId(1337),
            fork_number: ForkNumber(402598740274745173),
            first_block: BlockNumber(8902834932452),

            protocol_version: ProtocolVersion(1),
            validators: validator_committee(),
            attesters: None,
            leader_selection: LeaderSelectionMode::Weighted,
        }
        .with_hash()
    }

    /// Hardcoded genesis.
    fn genesis_with_attesters() -> Genesis {
=======
>>>>>>> c3696065
        GenesisRaw {
            chain_id: ChainId(1337),
            fork_number: ForkNumber(402598740274745173),
            first_block: BlockNumber(8902834932452),

            protocol_version: ProtocolVersion(1),
            validators: validator_committee(),
<<<<<<< HEAD
=======
            attesters: None,
            leader_selection: LeaderSelectionMode::Weighted,
        }
        .with_hash()
    }

    /// Hardcoded genesis.
    fn genesis_with_attesters() -> Genesis {
        GenesisRaw {
            chain_id: ChainId(1337),
            fork_number: ForkNumber(402598740274745173),
            first_block: BlockNumber(8902834932452),

            protocol_version: ProtocolVersion(1),
            validators: validator_committee(),
>>>>>>> c3696065
            attesters: attester_committee().into(),
            leader_selection: LeaderSelectionMode::Weighted,
        }
        .with_hash()
    }

    /// Note that genesis is NOT versioned by ProtocolVersion.
    /// Even if it was, ALL versions of genesis need to be supported FOREVER,
    /// unless we introduce dynamic regenesis.
    /// FIXME: This fails with the new attester committee.
    #[test]
    fn genesis_hash_change_detector() {
        let want: GenesisHash = Text::new(
            "genesis_hash:keccak256:13a16cfa758c6716b4c4d40a5fe71023a016c7507b7893c7dc775f4420fc5d61",
        )
        .decode()
        .unwrap();
        assert_eq!(want, genesis_empty_attesters().hash());
    }

    /// Note that genesis is NOT versioned by ProtocolVersion.
    /// Even if it was, ALL versions of genesis need to be supported FOREVER,
    /// unless we introduce dynamic regenesis.
    /// FIXME: This fails with the new attester committee.
    #[test]
    fn genesis_hash_change_detector_2() {
        let want: GenesisHash = Text::new(
            "genesis_hash:keccak256:63d6562ea2a27069e64a4005d1aef446907db945d85e06323296d2c0f8336c65",
        )
        .decode()
        .unwrap();
        assert_eq!(want, genesis_with_attesters().hash());
    }

    #[test]
    fn genesis_verify_leader_pubkey_not_in_committee() {
        let mut rng = StdRng::seed_from_u64(29483920);
        let mut genesis = rng.gen::<GenesisRaw>();
        genesis.leader_selection = LeaderSelectionMode::Sticky(rng.gen());
        let genesis = genesis.with_hash();
        assert!(genesis.verify().is_err())
    }

    /// asserts that msg.hash()==hash and that sig is a
    /// valid signature of msg (signed by `keys()[0]`).
    #[track_caller]
    fn change_detector(msg: Msg, hash: &str, sig: &str) {
        let key = validator_keys()[0].clone();
        (|| {
            let hash: MsgHash = Text::new(hash).decode()?;
            let sig: Signature = Text::new(sig).decode()?;
            sig.verify_hash(&hash, &key.public())?;
            anyhow::Ok(())
        })()
        .with_context(|| format!("\n{:?},\n{:?}", msg.hash(), key.sign_hash(&msg.hash()),))
        .unwrap();
    }

    /// Hardcoded view.
    fn view() -> View {
        View {
            genesis: genesis_empty_attesters().hash(),
            number: ViewNumber(9136573498460759103),
        }
    }

    /// Hardcoded `BlockHeader`.
    fn block_header() -> BlockHeader {
        BlockHeader {
            number: BlockNumber(772839452345),
            payload: payload().hash(),
        }
    }

    /// Hardcoded `ReplicaCommit`.
    fn replica_commit() -> ReplicaCommit {
        ReplicaCommit {
            view: view(),
            proposal: block_header(),
        }
    }

    /// Hardcoded `CommitQC`.
    fn commit_qc() -> CommitQC {
        let genesis = genesis_empty_attesters();
        let replica_commit = replica_commit();
        let mut x = CommitQC::new(replica_commit.clone(), &genesis);
        for k in validator_keys() {
            x.add(&k.sign_msg(replica_commit.clone()), &genesis)
                .unwrap();
        }
        x
    }

    /// Hardcoded `LeaderCommit`.
    fn leader_commit() -> LeaderCommit {
        LeaderCommit {
            justification: commit_qc(),
        }
    }

    /// Hardcoded `ReplicaPrepare`
    fn replica_prepare() -> ReplicaPrepare {
        ReplicaPrepare {
            view: view(),
            high_vote: Some(replica_commit()),
            high_qc: Some(commit_qc()),
        }
    }

    /// Hardcoded `PrepareQC`.
    fn prepare_qc() -> PrepareQC {
        let mut x = PrepareQC::new(view());
        let genesis = genesis_empty_attesters();
        let replica_prepare = replica_prepare();
        for k in validator_keys() {
            x.add(&k.sign_msg(replica_prepare.clone()), &genesis)
                .unwrap();
        }
        x
    }

    /// Hardcoded `LeaderPrepare`.
    fn leader_prepare() -> LeaderPrepare {
        LeaderPrepare {
            proposal: block_header(),
            proposal_payload: Some(payload()),
            justification: prepare_qc(),
        }
    }

    #[test]
    fn replica_commit_change_detector() {
        change_detector(
            replica_commit().insert(),
            "validator_msg:keccak256:2ec798684e539d417fac1caba74ed1a27a033bc18058ba0a4632f6bb0ae4fe1c",
            "validator:signature:bls12_381:8de9ad850d78eb4f918c8c3a02310be49fc9ac35f2b1fdd6489293db1d5128f0d4c8389674e6bc2eee4c6e16f58e0b51",
        );
    }

    #[test]
    fn leader_commit_change_detector() {
        change_detector(
            leader_commit().insert(),
            "validator_msg:keccak256:53b8d7dc77a5ba8b81cd7b46ddc19c224ef46245c26cb7ae12239acc1bf86eda",
            "validator:signature:bls12_381:81a154a93a8b607031319915728be97c03c3014a4746050f7a32cde98cabe4fbd2b6d6b79400601a71f50350842d1d64",
        );
    }

    #[test]
    fn replica_prepare_change_detector() {
        change_detector(
            replica_prepare().insert(),
            "validator_msg:keccak256:700cf26d50f463cfa908f914d1febb1cbd00ee9d3a691b644f49146ed3e6ac40",
            "validator:signature:bls12_381:a7cbdf9b8d13ebc39f4a13d654ec30acccd247d46fc6121eb1220256cfc212b418aac85400176e8797d8eb91aa70ae78",
        );
    }

    #[test]
    fn leader_prepare_change_detector() {
        change_detector(
            leader_prepare().insert(),
            "validator_msg:keccak256:aaaaa6b7b232ef5b7c797953ce2a042c024137d7b8f449a1ad8a535730bc269b",
            "validator:signature:bls12_381:a1926f460fa63470544cc9213e6378f45d75dff3055924766a81ff696a6a6e85ee583707911bb7fef4d1f74b7b28132f",
        );
    }
}<|MERGE_RESOLUTION|>--- conflicted
+++ resolved
@@ -166,7 +166,6 @@
 
     /// Hardcoded genesis.
     fn genesis_empty_attesters() -> Genesis {
-<<<<<<< HEAD
         GenesisRaw {
             chain_id: ChainId(1337),
             fork_number: ForkNumber(402598740274745173),
@@ -174,25 +173,6 @@
 
             protocol_version: ProtocolVersion(1),
             validators: validator_committee(),
-            attesters: None,
-            leader_selection: LeaderSelectionMode::Weighted,
-        }
-        .with_hash()
-    }
-
-    /// Hardcoded genesis.
-    fn genesis_with_attesters() -> Genesis {
-=======
->>>>>>> c3696065
-        GenesisRaw {
-            chain_id: ChainId(1337),
-            fork_number: ForkNumber(402598740274745173),
-            first_block: BlockNumber(8902834932452),
-
-            protocol_version: ProtocolVersion(1),
-            validators: validator_committee(),
-<<<<<<< HEAD
-=======
             attesters: None,
             leader_selection: LeaderSelectionMode::Weighted,
         }
@@ -208,7 +188,6 @@
 
             protocol_version: ProtocolVersion(1),
             validators: validator_committee(),
->>>>>>> c3696065
             attesters: attester_committee().into(),
             leader_selection: LeaderSelectionMode::Weighted,
         }
