use crate::{
    attester::{self, WeightedAttester},
    node::SessionId,
};

use super::{
    AggregateSignature, BlockHeader, BlockNumber, ChainId, CommitQC, Committee, ConsensusMsg,
    FinalBlock, ForkNumber, Genesis, GenesisHash, GenesisRaw, LeaderCommit, LeaderPrepare, Msg,
    MsgHash, NetAddress, Payload, PayloadHash, Phase, PrepareQC, ProtocolVersion, PublicKey,
    ReplicaCommit, ReplicaPrepare, Signature, Signed, Signers, View, ViewNumber, WeightedValidator,
};
use crate::{proto::validator as proto, validator::LeaderSelectionMode};
use anyhow::Context as _;
use std::collections::BTreeMap;
use zksync_consensus_crypto::ByteFmt;
use zksync_consensus_utils::enum_util::Variant;
use zksync_protobuf::{read_optional, read_required, required, ProtoFmt};

impl ProtoFmt for GenesisRaw {
    type Proto = proto::Genesis;
    fn read(r: &Self::Proto) -> anyhow::Result<Self> {
        let validators: Vec<_> = r
            .validators_v1
            .iter()
            .enumerate()
            .map(|(i, v)| WeightedValidator::read(v).context(i))
            .collect::<Result<_, _>>()
            .context("validators_v1")?;
        Ok(GenesisRaw {
            chain_id: ChainId(*required(&r.chain_id).context("chain_id")?),
            fork_number: ForkNumber(*required(&r.fork_number).context("fork_number")?),
            first_block: BlockNumber(*required(&r.first_block).context("first_block")?),

            protocol_version: ProtocolVersion(r.protocol_version.context("protocol_version")?),
            committee: Committee::new(validators.into_iter()).context("validators_v1")?,
            leader_selection: read_required(&r.leader_selection).context("leader_selection")?,
        })
    }
    fn build(&self) -> Self::Proto {
        Self::Proto {
            chain_id: Some(self.chain_id.0),
            fork_number: Some(self.fork_number.0),
            first_block: Some(self.first_block.0),

            protocol_version: Some(self.protocol_version.0),
            validators_v1: self.committee.iter().map(|v| v.build()).collect(),
            leader_selection: Some(self.leader_selection.build()),
        }
    }
}

impl ProtoFmt for Genesis {
    type Proto = proto::Genesis;
    fn read(r: &Self::Proto) -> anyhow::Result<Self> {
<<<<<<< HEAD
        let (validators, version) =
            // current genesis encoding version 1
            if !r.validators_v1.is_empty() {
                (
                    r.validators_v1
                        .iter()
                        .enumerate()
                        .map(|(i, v)| WeightedValidator::read(v).context(i))
                        .collect::<Result<_, _>>()
                        .context("validators")?,
                    GenesisVersion(1),
                )
                // legacy genesis encoding version 0
            } else if !r.validators.is_empty() {
                (
                    r.validators
                        .iter()
                        .enumerate()
                        .map(|(i, v)| anyhow::Ok(WeightedValidator {
                            key: PublicKey::read(v).context(i)?,
                            weight: 1,
                        }))
                        .collect::<Result<_,_>>()
                        .context("validators")?,
                    GenesisVersion(0),
                )
                // empty validator set, Committee:new() will later return an error.
            } else {
                (vec![], GenesisVersion::CURRENT)
            };

        let attesters: Vec<_> = r
            .attesters
            .iter()
            .enumerate()
            .map(|(i, v)| {
                anyhow::Ok(WeightedAttester {
                    key: attester::PublicKey::read(v).context(i)?,
                    weight: 1,
                })
            })
            .collect::<Result<_, _>>()
            .context("attesters")?;

        let genesis = Genesis {
            fork: read_required(&r.fork).context("fork")?,
            validators: Committee::new(validators.into_iter()).context("validators")?,
            attesters: attester::Committee::new(attesters.into_iter()).context("attesters")?,
            version,
            leader_selection: read_optional(&r.leader_selection).context("leader_selection")?,
        };
=======
        let genesis = GenesisRaw::read(r)?.with_hash();
>>>>>>> 08cf1e56
        genesis.verify()?;
        Ok(genesis)
    }
    fn build(&self) -> Self::Proto {
<<<<<<< HEAD
        match self.version {
            GenesisVersion(0) => Self::Proto {
                fork: Some(self.fork.build()),
                validators: self.validators.iter().map(|v| v.key.build()).collect(),
                attesters: self.attesters.iter().map(|v| v.key.build()).collect(),
                validators_v1: vec![],
                leader_selection: self.leader_selection.as_ref().map(|x| x.build()),
            },
            GenesisVersion(1..) => Self::Proto {
                fork: Some(self.fork.build()),
                validators: vec![],
                validators_v1: self.validators.iter().map(|v| v.build()).collect(),
                attesters: self.attesters.iter().map(|v| v.key.build()).collect(),
                leader_selection: self.leader_selection.as_ref().map(|x| x.build()),
            },
        }
=======
        GenesisRaw::build(self)
>>>>>>> 08cf1e56
    }
}

impl ProtoFmt for GenesisHash {
    type Proto = proto::GenesisHash;
    fn read(r: &Self::Proto) -> anyhow::Result<Self> {
        Ok(Self(ByteFmt::decode(required(&r.keccak256)?)?))
    }
    fn build(&self) -> Self::Proto {
        Self::Proto {
            keccak256: Some(self.0.encode()),
        }
    }
}

impl ProtoFmt for PayloadHash {
    type Proto = proto::PayloadHash;
    fn read(r: &Self::Proto) -> anyhow::Result<Self> {
        Ok(Self(ByteFmt::decode(required(&r.keccak256)?)?))
    }
    fn build(&self) -> Self::Proto {
        Self::Proto {
            keccak256: Some(self.0.encode()),
        }
    }
}

impl ProtoFmt for BlockHeader {
    type Proto = proto::BlockHeader;
    fn read(r: &Self::Proto) -> anyhow::Result<Self> {
        Ok(Self {
            number: BlockNumber(*required(&r.number).context("number")?),
            payload: read_required(&r.payload).context("payload")?,
        })
    }
    fn build(&self) -> Self::Proto {
        Self::Proto {
            number: Some(self.number.0),
            payload: Some(self.payload.build()),
        }
    }
}

impl ProtoFmt for FinalBlock {
    type Proto = proto::FinalBlock;
    fn read(r: &Self::Proto) -> anyhow::Result<Self> {
        Ok(Self {
            payload: Payload(required(&r.payload).context("payload")?.clone()),
            justification: read_required(&r.justification).context("justification")?,
        })
    }

    fn build(&self) -> Self::Proto {
        Self::Proto {
            payload: Some(self.payload.0.clone()),
            justification: Some(self.justification.build()),
        }
    }
}

impl ProtoFmt for ConsensusMsg {
    type Proto = proto::ConsensusMsg;

    fn read(r: &Self::Proto) -> anyhow::Result<Self> {
        use proto::consensus_msg::T;
        Ok(match r.t.as_ref().context("missing")? {
            T::ReplicaPrepare(r) => {
                Self::ReplicaPrepare(ProtoFmt::read(r).context("ReplicaPrepare")?)
            }
            T::ReplicaCommit(r) => Self::ReplicaCommit(ProtoFmt::read(r).context("ReplicaCommit")?),
            T::LeaderPrepare(r) => Self::LeaderPrepare(ProtoFmt::read(r).context("LeaderPrepare")?),
            T::LeaderCommit(r) => Self::LeaderCommit(ProtoFmt::read(r).context("LeaderCommit")?),
        })
    }

    fn build(&self) -> Self::Proto {
        use proto::consensus_msg::T;

        let t = match self {
            Self::ReplicaPrepare(x) => T::ReplicaPrepare(x.build()),
            Self::ReplicaCommit(x) => T::ReplicaCommit(x.build()),
            Self::LeaderPrepare(x) => T::LeaderPrepare(x.build()),
            Self::LeaderCommit(x) => T::LeaderCommit(x.build()),
        };

        Self::Proto { t: Some(t) }
    }
}

impl ProtoFmt for View {
    type Proto = proto::View;

    fn read(r: &Self::Proto) -> anyhow::Result<Self> {
        Ok(Self {
            genesis: read_required(&r.genesis).context("genesis")?,
            number: ViewNumber(*required(&r.number).context("number")?),
        })
    }

    fn build(&self) -> Self::Proto {
        Self::Proto {
            genesis: Some(self.genesis.build()),
            number: Some(self.number.0),
        }
    }
}

impl ProtoFmt for ReplicaPrepare {
    type Proto = proto::ReplicaPrepare;

    fn read(r: &Self::Proto) -> anyhow::Result<Self> {
        Ok(Self {
            view: read_required(&r.view).context("view")?,
            high_vote: read_optional(&r.high_vote).context("high_vote")?,
            high_qc: read_optional(&r.high_qc).context("high_qc")?,
        })
    }

    fn build(&self) -> Self::Proto {
        Self::Proto {
            view: Some(self.view.build()),
            high_vote: self.high_vote.as_ref().map(ProtoFmt::build),
            high_qc: self.high_qc.as_ref().map(ProtoFmt::build),
        }
    }
}

impl ProtoFmt for ReplicaCommit {
    type Proto = proto::ReplicaCommit;

    fn read(r: &Self::Proto) -> anyhow::Result<Self> {
        Ok(Self {
            view: read_required(&r.view).context("view")?,
            proposal: read_required(&r.proposal).context("proposal")?,
        })
    }

    fn build(&self) -> Self::Proto {
        Self::Proto {
            view: Some(self.view.build()),
            proposal: Some(self.proposal.build()),
        }
    }
}

impl ProtoFmt for LeaderPrepare {
    type Proto = proto::LeaderPrepare;

    fn read(r: &Self::Proto) -> anyhow::Result<Self> {
        Ok(Self {
            proposal: read_required(&r.proposal).context("proposal")?,
            proposal_payload: r.proposal_payload.as_ref().map(|p| Payload(p.clone())),
            justification: read_required(&r.justification).context("justification")?,
        })
    }

    fn build(&self) -> Self::Proto {
        Self::Proto {
            proposal: Some(self.proposal.build()),
            proposal_payload: self.proposal_payload.as_ref().map(|p| p.0.clone()),
            justification: Some(self.justification.build()),
        }
    }
}

impl ProtoFmt for LeaderCommit {
    type Proto = proto::LeaderCommit;

    fn read(r: &Self::Proto) -> anyhow::Result<Self> {
        Ok(Self {
            justification: read_required(&r.justification).context("justification")?,
        })
    }

    fn build(&self) -> Self::Proto {
        Self::Proto {
            justification: Some(self.justification.build()),
        }
    }
}

impl ProtoFmt for Signers {
    type Proto = zksync_protobuf::proto::std::BitVector;

    fn read(r: &Self::Proto) -> anyhow::Result<Self> {
        Ok(Self(ProtoFmt::read(r)?))
    }

    fn build(&self) -> Self::Proto {
        self.0.build()
    }
}

impl ProtoFmt for PrepareQC {
    type Proto = proto::PrepareQc;

    fn read(r: &Self::Proto) -> anyhow::Result<Self> {
        let mut map = BTreeMap::new();

        for (msg, signers) in r.msgs.iter().zip(r.signers.iter()) {
            map.insert(
                ReplicaPrepare::read(msg).context("msg")?,
                Signers::read(signers).context("signers")?,
            );
        }

        Ok(Self {
            view: read_required(&r.view).context("view")?,
            map,
            signature: read_required(&r.sig).context("sig")?,
        })
    }

    fn build(&self) -> Self::Proto {
        let (msgs, signers) = self
            .map
            .iter()
            .map(|(msg, signers)| (msg.build(), signers.build()))
            .unzip();

        Self::Proto {
            view: Some(self.view.build()),
            msgs,
            signers,
            sig: Some(self.signature.build()),
        }
    }
}

impl ProtoFmt for CommitQC {
    type Proto = proto::CommitQc;

    fn read(r: &Self::Proto) -> anyhow::Result<Self> {
        Ok(Self {
            message: read_required(&r.msg).context("msg")?,
            signers: read_required(&r.signers).context("signers")?,
            signature: read_required(&r.sig).context("sig")?,
        })
    }

    fn build(&self) -> Self::Proto {
        Self::Proto {
            msg: Some(self.message.build()),
            signers: Some(self.signers.build()),
            sig: Some(self.signature.build()),
        }
    }
}

impl ProtoFmt for Phase {
    type Proto = proto::Phase;

    fn read(r: &Self::Proto) -> anyhow::Result<Self> {
        use proto::phase::T;
        Ok(match required(&r.t)? {
            T::Prepare(_) => Self::Prepare,
            T::Commit(_) => Self::Commit,
        })
    }

    fn build(&self) -> Self::Proto {
        use proto::phase::T;
        let t = match self {
            Self::Prepare => T::Prepare(zksync_protobuf::proto::std::Void {}),
            Self::Commit => T::Commit(zksync_protobuf::proto::std::Void {}),
        };
        Self::Proto { t: Some(t) }
    }
}

impl ProtoFmt for NetAddress {
    type Proto = proto::NetAddress;

    fn read(r: &Self::Proto) -> anyhow::Result<Self> {
        Ok(Self {
            addr: read_required(&r.addr).context("addr")?,
            version: *required(&r.version).context("version")?,
            timestamp: read_required(&r.timestamp).context("timestamp")?,
        })
    }

    fn build(&self) -> Self::Proto {
        Self::Proto {
            addr: Some(self.addr.build()),
            version: Some(self.version),
            timestamp: Some(self.timestamp.build()),
        }
    }
}

impl ProtoFmt for Msg {
    type Proto = proto::Msg;

    fn read(r: &Self::Proto) -> anyhow::Result<Self> {
        use proto::msg::T;
        Ok(match r.t.as_ref().context("missing")? {
            T::Consensus(r) => Self::Consensus(ProtoFmt::read(r).context("Consensus")?),
            T::SessionId(r) => Self::SessionId(SessionId(r.clone())),
            T::NetAddress(r) => Self::NetAddress(ProtoFmt::read(r).context("NetAddress")?),
        })
    }

    fn build(&self) -> Self::Proto {
        use proto::msg::T;

        let t = match self {
            Self::Consensus(x) => T::Consensus(x.build()),
            Self::SessionId(x) => T::SessionId(x.0.clone()),
            Self::NetAddress(x) => T::NetAddress(x.build()),
        };

        Self::Proto { t: Some(t) }
    }
}

impl ProtoFmt for MsgHash {
    type Proto = proto::MsgHash;

    fn read(r: &Self::Proto) -> anyhow::Result<Self> {
        Ok(Self(ByteFmt::decode(required(&r.keccak256)?)?))
    }

    fn build(&self) -> Self::Proto {
        Self::Proto {
            keccak256: Some(self.0.encode()),
        }
    }
}

impl<V: Variant<Msg> + Clone> ProtoFmt for Signed<V> {
    type Proto = proto::Signed;
    fn read(r: &Self::Proto) -> anyhow::Result<Self> {
        Ok(Self {
            msg: V::extract(read_required::<Msg>(&r.msg).context("msg")?)?,
            key: read_required(&r.key).context("key")?,
            sig: read_required(&r.sig).context("sig")?,
        })
    }
    fn build(&self) -> Self::Proto {
        Self::Proto {
            msg: Some(self.msg.clone().insert().build()),
            key: Some(self.key.build()),
            sig: Some(self.sig.build()),
        }
    }
}

impl ProtoFmt for PublicKey {
    type Proto = proto::PublicKey;

    fn read(r: &Self::Proto) -> anyhow::Result<Self> {
        Ok(Self(ByteFmt::decode(required(&r.bn254)?)?))
    }

    fn build(&self) -> Self::Proto {
        Self::Proto {
            bn254: Some(self.0.encode()),
        }
    }
}

impl ProtoFmt for Signature {
    type Proto = proto::Signature;

    fn read(r: &Self::Proto) -> anyhow::Result<Self> {
        Ok(Self(ByteFmt::decode(required(&r.bn254)?)?))
    }

    fn build(&self) -> Self::Proto {
        Self::Proto {
            bn254: Some(self.0.encode()),
        }
    }
}

impl ProtoFmt for LeaderSelectionMode {
    type Proto = proto::LeaderSelectionMode;

    fn read(r: &Self::Proto) -> anyhow::Result<Self> {
        match required(&r.mode)? {
            proto::leader_selection_mode::Mode::RoundRobin(_) => {
                Ok(LeaderSelectionMode::RoundRobin)
            }
            proto::leader_selection_mode::Mode::Sticky(inner) => {
                let key = required(&inner.key).context("key")?;
                Ok(LeaderSelectionMode::Sticky(PublicKey::read(key)?))
            }
            proto::leader_selection_mode::Mode::Weighted(_) => Ok(LeaderSelectionMode::Weighted),
        }
    }
    fn build(&self) -> Self::Proto {
        match self {
            LeaderSelectionMode::RoundRobin => proto::LeaderSelectionMode {
                mode: Some(proto::leader_selection_mode::Mode::RoundRobin(
                    proto::leader_selection_mode::RoundRobin {},
                )),
            },
            LeaderSelectionMode::Sticky(pk) => proto::LeaderSelectionMode {
                mode: Some(proto::leader_selection_mode::Mode::Sticky(
                    proto::leader_selection_mode::Sticky {
                        key: Some(pk.build()),
                    },
                )),
            },
            LeaderSelectionMode::Weighted => proto::LeaderSelectionMode {
                mode: Some(proto::leader_selection_mode::Mode::Weighted(
                    proto::leader_selection_mode::Weighted {},
                )),
            },
        }
    }
}

impl ProtoFmt for AggregateSignature {
    type Proto = proto::AggregateSignature;

    fn read(r: &Self::Proto) -> anyhow::Result<Self> {
        Ok(Self(ByteFmt::decode(required(&r.bn254)?)?))
    }

    fn build(&self) -> Self::Proto {
        Self::Proto {
            bn254: Some(self.0.encode()),
        }
    }
}

impl ProtoFmt for WeightedValidator {
    type Proto = proto::WeightedValidator;

    fn read(r: &Self::Proto) -> anyhow::Result<Self> {
        Ok(Self {
            key: read_required(&r.key).context("key")?,
            weight: *required(&r.weight).context("weight")?,
        })
    }

    fn build(&self) -> Self::Proto {
        Self::Proto {
            key: Some(self.key.build()),
            weight: Some(self.weight),
        }
    }
}<|MERGE_RESOLUTION|>--- conflicted
+++ resolved
@@ -1,5 +1,5 @@
 use crate::{
-    attester::{self, WeightedAttester},
+    attester::{self},
     node::SessionId,
 };
 
@@ -32,7 +32,9 @@
             first_block: BlockNumber(*required(&r.first_block).context("first_block")?),
 
             protocol_version: ProtocolVersion(r.protocol_version.context("protocol_version")?),
-            committee: Committee::new(validators.into_iter()).context("validators_v1")?,
+            validators_committee: Committee::new(validators.into_iter())
+                .context("validators_v1")?,
+            attesters_committee: attester::Committee::new(vec![]).context("attesters")?,
             leader_selection: read_required(&r.leader_selection).context("leader_selection")?,
         })
     }
@@ -43,7 +45,12 @@
             first_block: Some(self.first_block.0),
 
             protocol_version: Some(self.protocol_version.0),
-            validators_v1: self.committee.iter().map(|v| v.build()).collect(),
+            validators_v1: self
+                .validators_committee
+                .iter()
+                .map(|v| v.build())
+                .collect(),
+            attesters: self.attesters_committee.iter().map(|v| v.build()).collect(),
             leader_selection: Some(self.leader_selection.build()),
         }
     }
@@ -52,85 +59,12 @@
 impl ProtoFmt for Genesis {
     type Proto = proto::Genesis;
     fn read(r: &Self::Proto) -> anyhow::Result<Self> {
-<<<<<<< HEAD
-        let (validators, version) =
-            // current genesis encoding version 1
-            if !r.validators_v1.is_empty() {
-                (
-                    r.validators_v1
-                        .iter()
-                        .enumerate()
-                        .map(|(i, v)| WeightedValidator::read(v).context(i))
-                        .collect::<Result<_, _>>()
-                        .context("validators")?,
-                    GenesisVersion(1),
-                )
-                // legacy genesis encoding version 0
-            } else if !r.validators.is_empty() {
-                (
-                    r.validators
-                        .iter()
-                        .enumerate()
-                        .map(|(i, v)| anyhow::Ok(WeightedValidator {
-                            key: PublicKey::read(v).context(i)?,
-                            weight: 1,
-                        }))
-                        .collect::<Result<_,_>>()
-                        .context("validators")?,
-                    GenesisVersion(0),
-                )
-                // empty validator set, Committee:new() will later return an error.
-            } else {
-                (vec![], GenesisVersion::CURRENT)
-            };
-
-        let attesters: Vec<_> = r
-            .attesters
-            .iter()
-            .enumerate()
-            .map(|(i, v)| {
-                anyhow::Ok(WeightedAttester {
-                    key: attester::PublicKey::read(v).context(i)?,
-                    weight: 1,
-                })
-            })
-            .collect::<Result<_, _>>()
-            .context("attesters")?;
-
-        let genesis = Genesis {
-            fork: read_required(&r.fork).context("fork")?,
-            validators: Committee::new(validators.into_iter()).context("validators")?,
-            attesters: attester::Committee::new(attesters.into_iter()).context("attesters")?,
-            version,
-            leader_selection: read_optional(&r.leader_selection).context("leader_selection")?,
-        };
-=======
         let genesis = GenesisRaw::read(r)?.with_hash();
->>>>>>> 08cf1e56
         genesis.verify()?;
         Ok(genesis)
     }
     fn build(&self) -> Self::Proto {
-<<<<<<< HEAD
-        match self.version {
-            GenesisVersion(0) => Self::Proto {
-                fork: Some(self.fork.build()),
-                validators: self.validators.iter().map(|v| v.key.build()).collect(),
-                attesters: self.attesters.iter().map(|v| v.key.build()).collect(),
-                validators_v1: vec![],
-                leader_selection: self.leader_selection.as_ref().map(|x| x.build()),
-            },
-            GenesisVersion(1..) => Self::Proto {
-                fork: Some(self.fork.build()),
-                validators: vec![],
-                validators_v1: self.validators.iter().map(|v| v.build()).collect(),
-                attesters: self.attesters.iter().map(|v| v.key.build()).collect(),
-                leader_selection: self.leader_selection.as_ref().map(|x| x.build()),
-            },
-        }
-=======
         GenesisRaw::build(self)
->>>>>>> 08cf1e56
     }
 }
 
