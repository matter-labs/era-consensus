--- conflicted
+++ resolved
@@ -9,11 +9,7 @@
     MsgHash, NetAddress, Payload, PayloadHash, Phase, PrepareQC, ProtocolVersion, PublicKey,
     ReplicaCommit, ReplicaPrepare, Signature, Signed, Signers, View, ViewNumber, WeightedValidator,
 };
-<<<<<<< HEAD
-use crate::proto::validator as proto;
-=======
-use crate::{node::SessionId, proto::validator as proto, validator::LeaderSelectionMode};
->>>>>>> 02ae9627
+use crate::{proto::validator as proto, validator::LeaderSelectionMode};
 use anyhow::Context as _;
 use std::collections::BTreeMap;
 use zksync_consensus_crypto::ByteFmt;
@@ -71,7 +67,6 @@
                 (vec![], GenesisVersion::CURRENT)
             };
 
-<<<<<<< HEAD
         let attesters: Vec<_> = r
             .attesters
             .iter()
@@ -85,10 +80,7 @@
             .collect::<Result<_, _>>()
             .context("attesters")?;
 
-        Ok(Self {
-=======
-        let genesis = Self {
->>>>>>> 02ae9627
+        let genesis = Genesis {
             fork: read_required(&r.fork).context("fork")?,
             validators: Committee::new(validators.into_iter()).context("validators")?,
             attesters: attester::Committee::new(attesters.into_iter()).context("attesters")?,
@@ -111,11 +103,8 @@
                 fork: Some(self.fork.build()),
                 validators: vec![],
                 validators_v1: self.validators.iter().map(|v| v.build()).collect(),
-<<<<<<< HEAD
                 attesters: self.attesters.iter().map(|v| v.key.build()).collect(),
-=======
                 leader_selection: self.leader_selection.as_ref().map(|x| x.build()),
->>>>>>> 02ae9627
             },
         }
     }
