use super::{
<<<<<<< HEAD
    AggregateSignature, BlockHeader, BlockNumber, CommitQC, ConsensusMsg, FinalBlock, Fork,
    ForkNumber, Genesis, GenesisHash, LeaderCommit, LeaderPrepare, Msg, MsgHash, NetAddress,
    Payload, PayloadHash, Phase, PrepareQC, ProtocolVersion, PublicKey, ReplicaCommit,
    ReplicaPrepare, Signature, Signed, Signers, ValidatorSet, View, ViewNumber,
};
use crate::{
    attester::{self, AttesterSet},
    node::SessionId,
    proto::validator as proto,
=======
    AggregateSignature, BlockHeader, BlockNumber, CommitQC, Committee, ConsensusMsg, FinalBlock,
    Fork, ForkNumber, Genesis, GenesisHash, GenesisVersion, L1BatchMsg, LeaderCommit,
    LeaderPrepare, Msg, MsgHash, NetAddress, Payload, PayloadHash, Phase, PrepareQC,
    ProtocolVersion, PublicKey, ReplicaCommit, ReplicaPrepare, Signature, Signed, Signers, View,
    ViewNumber, WeightedValidator,
>>>>>>> fb649519
};
use anyhow::Context as _;
use std::collections::BTreeMap;
use zksync_consensus_crypto::ByteFmt;
use zksync_consensus_utils::enum_util::Variant;
use zksync_protobuf::{read_optional, read_required, required, ProtoFmt};

impl ProtoFmt for Fork {
    type Proto = proto::Fork;
    fn read(r: &Self::Proto) -> anyhow::Result<Self> {
        Ok(Self {
            number: ForkNumber(*required(&r.number).context("number")?),
            first_block: BlockNumber(*required(&r.first_block).context("first_block")?),
        })
    }
    fn build(&self) -> Self::Proto {
        Self::Proto {
            number: Some(self.number.0),
            first_block: Some(self.first_block.0),
        }
    }
}

#[allow(deprecated)]
impl ProtoFmt for Genesis {
    type Proto = proto::Genesis;
    fn read(r: &Self::Proto) -> anyhow::Result<Self> {
<<<<<<< HEAD
        let validators: Vec<_> = r
            .validators
            .iter()
            .enumerate()
            .map(|(i, v)| PublicKey::read(v).context(i))
            .collect::<Result<_, _>>()
            .context("validators")?;
        let attesters: Vec<_> = r
            .attesters
            .iter()
            .enumerate()
            .map(|(i, v)| attester::PublicKey::read(v).context(i))
            .collect::<Result<_, _>>()
            .context("validators")?;

        Ok(Self {
            fork: read_required(&r.fork).context("fork")?,
            validators: ValidatorSet::new(validators.into_iter()).context("validators")?,
            attesters: AttesterSet::new(attesters.into_iter()).context("attesters")?,
        })
    }
    fn build(&self) -> Self::Proto {
        Self::Proto {
            fork: Some(self.fork.build()),
            validators: self.validators.iter().map(|x| x.build()).collect(),
            attesters: self.attesters.iter().map(|x| x.build()).collect(),
=======
        let (validators, version) =
            // current genesis encoding version 1
            if !r.validators_v1.is_empty() {
                (
                    r.validators_v1
                        .iter()
                        .enumerate()
                        .map(|(i, v)| WeightedValidator::read(v).context(i))
                        .collect::<Result<_, _>>()
                        .context("validators")?,
                    GenesisVersion(1),
                )
            // legacy genesis encoding version 0
            } else if !r.validators.is_empty() {
                (
                    r.validators
                        .iter()
                        .enumerate()
                        .map(|(i, v)| anyhow::Ok(WeightedValidator {
                            key: PublicKey::read(v).context(i)?,
                            weight: 1,
                        }))
                        .collect::<Result<_,_>>()
                        .context("validators")?,
                    GenesisVersion(0),
                )
            // empty validator set, Committee:new() will later return an error.
            } else {
                (vec![], GenesisVersion::CURRENT)
            };
        Ok(Self {
            fork: read_required(&r.fork).context("fork")?,
            validators: Committee::new(validators.into_iter()).context("validators")?,
            version,
        })
    }
    fn build(&self) -> Self::Proto {
        match self.version {
            GenesisVersion(0) => Self::Proto {
                fork: Some(self.fork.build()),
                validators: self.validators.iter().map(|v| v.key.build()).collect(),
                validators_v1: vec![],
            },
            GenesisVersion(1..) => Self::Proto {
                fork: Some(self.fork.build()),
                validators: vec![],
                validators_v1: self.validators.iter().map(|v| v.build()).collect(),
            },
>>>>>>> fb649519
        }
    }
}

impl ProtoFmt for GenesisHash {
    type Proto = proto::GenesisHash;
    fn read(r: &Self::Proto) -> anyhow::Result<Self> {
        Ok(Self(ByteFmt::decode(required(&r.keccak256)?)?))
    }
    fn build(&self) -> Self::Proto {
        Self::Proto {
            keccak256: Some(self.0.encode()),
        }
    }
}

impl ProtoFmt for PayloadHash {
    type Proto = proto::PayloadHash;
    fn read(r: &Self::Proto) -> anyhow::Result<Self> {
        Ok(Self(ByteFmt::decode(required(&r.keccak256)?)?))
    }
    fn build(&self) -> Self::Proto {
        Self::Proto {
            keccak256: Some(self.0.encode()),
        }
    }
}

impl ProtoFmt for BlockHeader {
    type Proto = proto::BlockHeader;
    fn read(r: &Self::Proto) -> anyhow::Result<Self> {
        Ok(Self {
            number: BlockNumber(*required(&r.number).context("number")?),
            payload: read_required(&r.payload).context("payload")?,
        })
    }
    fn build(&self) -> Self::Proto {
        Self::Proto {
            number: Some(self.number.0),
            payload: Some(self.payload.build()),
        }
    }
}

impl ProtoFmt for FinalBlock {
    type Proto = proto::FinalBlock;
    fn read(r: &Self::Proto) -> anyhow::Result<Self> {
        Ok(Self {
            payload: Payload(required(&r.payload).context("payload")?.clone()),
            justification: read_required(&r.justification).context("justification")?,
        })
    }

    fn build(&self) -> Self::Proto {
        Self::Proto {
            payload: Some(self.payload.0.clone()),
            justification: Some(self.justification.build()),
        }
    }
}

impl ProtoFmt for ConsensusMsg {
    type Proto = proto::ConsensusMsg;

    fn read(r: &Self::Proto) -> anyhow::Result<Self> {
        use proto::consensus_msg::T;
        Ok(match r.t.as_ref().context("missing")? {
            T::ReplicaPrepare(r) => {
                Self::ReplicaPrepare(ProtoFmt::read(r).context("ReplicaPrepare")?)
            }
            T::ReplicaCommit(r) => Self::ReplicaCommit(ProtoFmt::read(r).context("ReplicaCommit")?),
            T::LeaderPrepare(r) => Self::LeaderPrepare(ProtoFmt::read(r).context("LeaderPrepare")?),
            T::LeaderCommit(r) => Self::LeaderCommit(ProtoFmt::read(r).context("LeaderCommit")?),
        })
    }

    fn build(&self) -> Self::Proto {
        use proto::consensus_msg::T;

        let t = match self {
            Self::ReplicaPrepare(x) => T::ReplicaPrepare(x.build()),
            Self::ReplicaCommit(x) => T::ReplicaCommit(x.build()),
            Self::LeaderPrepare(x) => T::LeaderPrepare(x.build()),
            Self::LeaderCommit(x) => T::LeaderCommit(x.build()),
        };

        Self::Proto { t: Some(t) }
    }
}

impl ProtoFmt for View {
    type Proto = proto::View;

    fn read(r: &Self::Proto) -> anyhow::Result<Self> {
        Ok(Self {
            protocol_version: ProtocolVersion(r.protocol_version.context("protocol_version")?),
            fork: ForkNumber(*required(&r.fork).context("fork")?),
            number: ViewNumber(*required(&r.number).context("number")?),
        })
    }

    fn build(&self) -> Self::Proto {
        Self::Proto {
            protocol_version: Some(self.protocol_version.0),
            fork: Some(self.fork.0),
            number: Some(self.number.0),
        }
    }
}

impl ProtoFmt for ReplicaPrepare {
    type Proto = proto::ReplicaPrepare;

    fn read(r: &Self::Proto) -> anyhow::Result<Self> {
        Ok(Self {
            view: read_required(&r.view).context("view")?,
            high_vote: read_optional(&r.high_vote).context("high_vote")?,
            high_qc: read_optional(&r.high_qc).context("high_qc")?,
        })
    }

    fn build(&self) -> Self::Proto {
        Self::Proto {
            view: Some(self.view.build()),
            high_vote: self.high_vote.as_ref().map(ProtoFmt::build),
            high_qc: self.high_qc.as_ref().map(ProtoFmt::build),
        }
    }
}

impl ProtoFmt for ReplicaCommit {
    type Proto = proto::ReplicaCommit;

    fn read(r: &Self::Proto) -> anyhow::Result<Self> {
        Ok(Self {
            view: read_required(&r.view).context("view")?,
            proposal: read_required(&r.proposal).context("proposal")?,
        })
    }

    fn build(&self) -> Self::Proto {
        Self::Proto {
            view: Some(self.view.build()),
            proposal: Some(self.proposal.build()),
        }
    }
}

impl ProtoFmt for LeaderPrepare {
    type Proto = proto::LeaderPrepare;

    fn read(r: &Self::Proto) -> anyhow::Result<Self> {
        Ok(Self {
            proposal: read_required(&r.proposal).context("proposal")?,
            proposal_payload: r.proposal_payload.as_ref().map(|p| Payload(p.clone())),
            justification: read_required(&r.justification).context("justification")?,
        })
    }

    fn build(&self) -> Self::Proto {
        Self::Proto {
            proposal: Some(self.proposal.build()),
            proposal_payload: self.proposal_payload.as_ref().map(|p| p.0.clone()),
            justification: Some(self.justification.build()),
        }
    }
}

impl ProtoFmt for LeaderCommit {
    type Proto = proto::LeaderCommit;

    fn read(r: &Self::Proto) -> anyhow::Result<Self> {
        Ok(Self {
            justification: read_required(&r.justification).context("justification")?,
        })
    }

    fn build(&self) -> Self::Proto {
        Self::Proto {
            justification: Some(self.justification.build()),
        }
    }
}

impl ProtoFmt for Signers {
    type Proto = zksync_protobuf::proto::std::BitVector;

    fn read(r: &Self::Proto) -> anyhow::Result<Self> {
        Ok(Self(ProtoFmt::read(r)?))
    }

    fn build(&self) -> Self::Proto {
        self.0.build()
    }
}

impl ProtoFmt for PrepareQC {
    type Proto = proto::PrepareQc;

    fn read(r: &Self::Proto) -> anyhow::Result<Self> {
        let mut map = BTreeMap::new();

        for (msg, signers) in r.msgs.iter().zip(r.signers.iter()) {
            map.insert(
                ReplicaPrepare::read(msg).context("msg")?,
                Signers::read(signers).context("signers")?,
            );
        }

        Ok(Self {
            view: read_required(&r.view).context("view")?,
            map,
            signature: read_required(&r.sig).context("sig")?,
        })
    }

    fn build(&self) -> Self::Proto {
        let (msgs, signers) = self
            .map
            .iter()
            .map(|(msg, signers)| (msg.build(), signers.build()))
            .unzip();

        Self::Proto {
            view: Some(self.view.build()),
            msgs,
            signers,
            sig: Some(self.signature.build()),
        }
    }
}

impl ProtoFmt for CommitQC {
    type Proto = proto::CommitQc;

    fn read(r: &Self::Proto) -> anyhow::Result<Self> {
        Ok(Self {
            message: read_required(&r.msg).context("msg")?,
            signers: read_required(&r.signers).context("signers")?,
            signature: read_required(&r.sig).context("sig")?,
        })
    }

    fn build(&self) -> Self::Proto {
        Self::Proto {
            msg: Some(self.message.build()),
            signers: Some(self.signers.build()),
            sig: Some(self.signature.build()),
        }
    }
}

impl ProtoFmt for Phase {
    type Proto = proto::Phase;

    fn read(r: &Self::Proto) -> anyhow::Result<Self> {
        use proto::phase::T;
        Ok(match required(&r.t)? {
            T::Prepare(_) => Self::Prepare,
            T::Commit(_) => Self::Commit,
        })
    }

    fn build(&self) -> Self::Proto {
        use proto::phase::T;
        let t = match self {
            Self::Prepare => T::Prepare(zksync_protobuf::proto::std::Void {}),
            Self::Commit => T::Commit(zksync_protobuf::proto::std::Void {}),
        };
        Self::Proto { t: Some(t) }
    }
}

impl ProtoFmt for NetAddress {
    type Proto = proto::NetAddress;

    fn read(r: &Self::Proto) -> anyhow::Result<Self> {
        Ok(Self {
            addr: read_required(&r.addr).context("addr")?,
            version: *required(&r.version).context("version")?,
            timestamp: read_required(&r.timestamp).context("timestamp")?,
        })
    }

    fn build(&self) -> Self::Proto {
        Self::Proto {
            addr: Some(self.addr.build()),
            version: Some(self.version),
            timestamp: Some(self.timestamp.build()),
        }
    }
}

impl ProtoFmt for Msg {
    type Proto = proto::Msg;

    fn read(r: &Self::Proto) -> anyhow::Result<Self> {
        use proto::msg::T;
        Ok(match r.t.as_ref().context("missing")? {
            T::Consensus(r) => Self::Consensus(ProtoFmt::read(r).context("Consensus")?),
            T::SessionId(r) => Self::SessionId(SessionId(r.clone())),
            T::NetAddress(r) => Self::NetAddress(ProtoFmt::read(r).context("NetAddress")?),
        })
    }

    fn build(&self) -> Self::Proto {
        use proto::msg::T;

        let t = match self {
            Self::Consensus(x) => T::Consensus(x.build()),
            Self::SessionId(x) => T::SessionId(x.0.clone()),
            Self::NetAddress(x) => T::NetAddress(x.build()),
        };

        Self::Proto { t: Some(t) }
    }
}

impl ProtoFmt for MsgHash {
    type Proto = proto::MsgHash;

    fn read(r: &Self::Proto) -> anyhow::Result<Self> {
        Ok(Self(ByteFmt::decode(required(&r.keccak256)?)?))
    }

    fn build(&self) -> Self::Proto {
        Self::Proto {
            keccak256: Some(self.0.encode()),
        }
    }
}

impl<V: Variant<Msg> + Clone> ProtoFmt for Signed<V> {
    type Proto = proto::Signed;
    fn read(r: &Self::Proto) -> anyhow::Result<Self> {
        Ok(Self {
            msg: V::extract(read_required::<Msg>(&r.msg).context("msg")?)?,
            key: read_required(&r.key).context("key")?,
            sig: read_required(&r.sig).context("sig")?,
        })
    }
    fn build(&self) -> Self::Proto {
        Self::Proto {
            msg: Some(self.msg.clone().insert().build()),
            key: Some(self.key.build()),
            sig: Some(self.sig.build()),
        }
    }
}

impl ProtoFmt for PublicKey {
    type Proto = proto::PublicKey;

    fn read(r: &Self::Proto) -> anyhow::Result<Self> {
        Ok(Self(ByteFmt::decode(required(&r.bn254)?)?))
    }

    fn build(&self) -> Self::Proto {
        Self::Proto {
            bn254: Some(self.0.encode()),
        }
    }
}

impl ProtoFmt for Signature {
    type Proto = proto::Signature;

    fn read(r: &Self::Proto) -> anyhow::Result<Self> {
        Ok(Self(ByteFmt::decode(required(&r.bn254)?)?))
    }

    fn build(&self) -> Self::Proto {
        Self::Proto {
            bn254: Some(self.0.encode()),
        }
    }
}

impl ProtoFmt for AggregateSignature {
    type Proto = proto::AggregateSignature;

    fn read(r: &Self::Proto) -> anyhow::Result<Self> {
        Ok(Self(ByteFmt::decode(required(&r.bn254)?)?))
    }

    fn build(&self) -> Self::Proto {
        Self::Proto {
            bn254: Some(self.0.encode()),
        }
    }
}

impl ProtoFmt for WeightedValidator {
    type Proto = proto::WeightedValidator;

    fn read(r: &Self::Proto) -> anyhow::Result<Self> {
        Ok(Self {
            key: read_required(&r.key).context("key")?,
            weight: *required(&r.weight).context("weight")?,
        })
    }

    fn build(&self) -> Self::Proto {
        Self::Proto {
            key: Some(self.key.build()),
            weight: Some(self.weight),
        }
    }
}<|MERGE_RESOLUTION|>--- conflicted
+++ resolved
@@ -1,22 +1,15 @@
-use super::{
-<<<<<<< HEAD
-    AggregateSignature, BlockHeader, BlockNumber, CommitQC, ConsensusMsg, FinalBlock, Fork,
-    ForkNumber, Genesis, GenesisHash, LeaderCommit, LeaderPrepare, Msg, MsgHash, NetAddress,
-    Payload, PayloadHash, Phase, PrepareQC, ProtocolVersion, PublicKey, ReplicaCommit,
-    ReplicaPrepare, Signature, Signed, Signers, ValidatorSet, View, ViewNumber,
-};
 use crate::{
     attester::{self, AttesterSet},
     node::SessionId,
-    proto::validator as proto,
-=======
+};
+
+use super::{
     AggregateSignature, BlockHeader, BlockNumber, CommitQC, Committee, ConsensusMsg, FinalBlock,
-    Fork, ForkNumber, Genesis, GenesisHash, GenesisVersion, L1BatchMsg, LeaderCommit,
-    LeaderPrepare, Msg, MsgHash, NetAddress, Payload, PayloadHash, Phase, PrepareQC,
-    ProtocolVersion, PublicKey, ReplicaCommit, ReplicaPrepare, Signature, Signed, Signers, View,
-    ViewNumber, WeightedValidator,
->>>>>>> fb649519
+    Fork, ForkNumber, Genesis, GenesisHash, GenesisVersion, LeaderCommit, LeaderPrepare, Msg,
+    MsgHash, NetAddress, Payload, PayloadHash, Phase, PrepareQC, ProtocolVersion, PublicKey,
+    ReplicaCommit, ReplicaPrepare, Signature, Signed, Signers, View, ViewNumber, WeightedValidator,
 };
+use crate::proto::validator as proto;
 use anyhow::Context as _;
 use std::collections::BTreeMap;
 use zksync_consensus_crypto::ByteFmt;
@@ -43,34 +36,6 @@
 impl ProtoFmt for Genesis {
     type Proto = proto::Genesis;
     fn read(r: &Self::Proto) -> anyhow::Result<Self> {
-<<<<<<< HEAD
-        let validators: Vec<_> = r
-            .validators
-            .iter()
-            .enumerate()
-            .map(|(i, v)| PublicKey::read(v).context(i))
-            .collect::<Result<_, _>>()
-            .context("validators")?;
-        let attesters: Vec<_> = r
-            .attesters
-            .iter()
-            .enumerate()
-            .map(|(i, v)| attester::PublicKey::read(v).context(i))
-            .collect::<Result<_, _>>()
-            .context("validators")?;
-
-        Ok(Self {
-            fork: read_required(&r.fork).context("fork")?,
-            validators: ValidatorSet::new(validators.into_iter()).context("validators")?,
-            attesters: AttesterSet::new(attesters.into_iter()).context("attesters")?,
-        })
-    }
-    fn build(&self) -> Self::Proto {
-        Self::Proto {
-            fork: Some(self.fork.build()),
-            validators: self.validators.iter().map(|x| x.build()).collect(),
-            attesters: self.attesters.iter().map(|x| x.build()).collect(),
-=======
         let (validators, version) =
             // current genesis encoding version 1
             if !r.validators_v1.is_empty() {
@@ -101,9 +66,19 @@
             } else {
                 (vec![], GenesisVersion::CURRENT)
             };
+
+        let attesters: Vec<_> = r
+            .attesters
+            .iter()
+            .enumerate()
+            .map(|(i, v)| attester::PublicKey::read(v).context(i))
+            .collect::<Result<_, _>>()
+            .context("validators")?;
+
         Ok(Self {
             fork: read_required(&r.fork).context("fork")?,
             validators: Committee::new(validators.into_iter()).context("validators")?,
+            attesters: AttesterSet::new(attesters.into_iter()).context("attesters")?,
             version,
         })
     }
@@ -112,14 +87,15 @@
             GenesisVersion(0) => Self::Proto {
                 fork: Some(self.fork.build()),
                 validators: self.validators.iter().map(|v| v.key.build()).collect(),
+                attesters: self.attesters.iter().map(|v| v.build()).collect(),
                 validators_v1: vec![],
             },
             GenesisVersion(1..) => Self::Proto {
                 fork: Some(self.fork.build()),
                 validators: vec![],
                 validators_v1: self.validators.iter().map(|v| v.build()).collect(),
+                attesters: self.attesters.iter().map(|v| v.build()).collect(),
             },
->>>>>>> fb649519
         }
     }
 }
