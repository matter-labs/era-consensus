use super::{
<<<<<<< HEAD
    AggregateSignature, BlockHeader, BlockNumber, CommitQC, ConsensusMsg,
    FinalBlock, Fork, ForkNumber, Genesis, GenesisHash, L1BatchMsg, LeaderCommit, LeaderPrepare,
    Msg, MsgHash, NetAddress, Payload, PayloadHash, Phase, PrepareQC, ProtocolVersion, PublicKey,
    ReplicaCommit, ReplicaPrepare, Signature, Signed, Signers, ValidatorSet, View, ViewNumber,
=======
    AggregateSignature, BlockHeader, BlockNumber, CommitQC, Committee, ConsensusMsg, FinalBlock,
    Fork, ForkNumber, Genesis, GenesisHash, GenesisVersion, LeaderCommit, LeaderPrepare, Msg,
    MsgHash, NetAddress, Payload, PayloadHash, Phase, PrepareQC, ProtocolVersion, PublicKey,
    ReplicaCommit, ReplicaPrepare, Signature, Signed, Signers, View, ViewNumber, WeightedValidator,
>>>>>>> 8f93e070
};
use crate::{node::SessionId, proto::validator as proto};
use anyhow::Context as _;
use std::collections::BTreeMap;
use zksync_consensus_crypto::ByteFmt;
use zksync_consensus_utils::enum_util::Variant;
use zksync_protobuf::{read_optional, read_required, required, ProtoFmt};

impl ProtoFmt for Fork {
    type Proto = proto::Fork;
    fn read(r: &Self::Proto) -> anyhow::Result<Self> {
        Ok(Self {
            number: ForkNumber(*required(&r.number).context("number")?),
            first_block: BlockNumber(*required(&r.first_block).context("first_block")?),
        })
    }
    fn build(&self) -> Self::Proto {
        Self::Proto {
            number: Some(self.number.0),
            first_block: Some(self.first_block.0),
        }
    }
}

#[allow(deprecated)]
impl ProtoFmt for Genesis {
    type Proto = proto::Genesis;
    fn read(r: &Self::Proto) -> anyhow::Result<Self> {
        let (validators, version) =
            // current genesis encoding version 1
            if !r.validators_v1.is_empty() {
                (
                    r.validators_v1
                        .iter()
                        .enumerate()
                        .map(|(i, v)| WeightedValidator::read(v).context(i))
                        .collect::<Result<_, _>>()
                        .context("validators")?,
                    GenesisVersion(1),
                )
            // legacy genesis encoding version 0
            } else if !r.validators.is_empty() {
                (
                    r.validators
                        .iter()
                        .enumerate()
                        .map(|(i, v)| anyhow::Ok(WeightedValidator {
                            key: PublicKey::read(v).context(i)?,
                            weight: 1,
                        }))
                        .collect::<Result<_,_>>()
                        .context("validators")?,
                    GenesisVersion(0),
                )
            // empty validator set, Committee:new() will later return an error.
            } else {
                (vec![], GenesisVersion::CURRENT)
            };
        Ok(Self {
            fork: read_required(&r.fork).context("fork")?,
            validators: Committee::new(validators.into_iter()).context("validators")?,
            version,
        })
    }
    fn build(&self) -> Self::Proto {
        match self.version {
            GenesisVersion(0) => Self::Proto {
                fork: Some(self.fork.build()),
                validators: self.validators.iter().map(|v| v.key.build()).collect(),
                validators_v1: vec![],
            },
            GenesisVersion(1..) => Self::Proto {
                fork: Some(self.fork.build()),
                validators: vec![],
                validators_v1: self.validators.iter().map(|v| v.build()).collect(),
            },
        }
    }
}

impl ProtoFmt for GenesisHash {
    type Proto = proto::GenesisHash;
    fn read(r: &Self::Proto) -> anyhow::Result<Self> {
        Ok(Self(ByteFmt::decode(required(&r.keccak256)?)?))
    }
    fn build(&self) -> Self::Proto {
        Self::Proto {
            keccak256: Some(self.0.encode()),
        }
    }
}

impl ProtoFmt for PayloadHash {
    type Proto = proto::PayloadHash;
    fn read(r: &Self::Proto) -> anyhow::Result<Self> {
        Ok(Self(ByteFmt::decode(required(&r.keccak256)?)?))
    }
    fn build(&self) -> Self::Proto {
        Self::Proto {
            keccak256: Some(self.0.encode()),
        }
    }
}

impl ProtoFmt for BlockHeader {
    type Proto = proto::BlockHeader;
    fn read(r: &Self::Proto) -> anyhow::Result<Self> {
        Ok(Self {
            number: BlockNumber(*required(&r.number).context("number")?),
            payload: read_required(&r.payload).context("payload")?,
        })
    }
    fn build(&self) -> Self::Proto {
        Self::Proto {
            number: Some(self.number.0),
            payload: Some(self.payload.build()),
        }
    }
}

impl ProtoFmt for FinalBlock {
    type Proto = proto::FinalBlock;
    fn read(r: &Self::Proto) -> anyhow::Result<Self> {
        Ok(Self {
            payload: Payload(required(&r.payload).context("payload")?.clone()),
            justification: read_required(&r.justification).context("justification")?,
        })
    }

    fn build(&self) -> Self::Proto {
        Self::Proto {
            payload: Some(self.payload.0.clone()),
            justification: Some(self.justification.build()),
        }
    }
}

impl ProtoFmt for ConsensusMsg {
    type Proto = proto::ConsensusMsg;

    fn read(r: &Self::Proto) -> anyhow::Result<Self> {
        use proto::consensus_msg::T;
        Ok(match r.t.as_ref().context("missing")? {
            T::ReplicaPrepare(r) => {
                Self::ReplicaPrepare(ProtoFmt::read(r).context("ReplicaPrepare")?)
            }
            T::ReplicaCommit(r) => Self::ReplicaCommit(ProtoFmt::read(r).context("ReplicaCommit")?),
            T::LeaderPrepare(r) => Self::LeaderPrepare(ProtoFmt::read(r).context("LeaderPrepare")?),
            T::LeaderCommit(r) => Self::LeaderCommit(ProtoFmt::read(r).context("LeaderCommit")?),
        })
    }

    fn build(&self) -> Self::Proto {
        use proto::consensus_msg::T;

        let t = match self {
            Self::ReplicaPrepare(x) => T::ReplicaPrepare(x.build()),
            Self::ReplicaCommit(x) => T::ReplicaCommit(x.build()),
            Self::LeaderPrepare(x) => T::LeaderPrepare(x.build()),
            Self::LeaderCommit(x) => T::LeaderCommit(x.build()),
        };

        Self::Proto { t: Some(t) }
    }
}

impl ProtoFmt for View {
    type Proto = proto::View;

    fn read(r: &Self::Proto) -> anyhow::Result<Self> {
        Ok(Self {
            protocol_version: ProtocolVersion(r.protocol_version.context("protocol_version")?),
            fork: ForkNumber(*required(&r.fork).context("fork")?),
            number: ViewNumber(*required(&r.number).context("number")?),
        })
    }

    fn build(&self) -> Self::Proto {
        Self::Proto {
            protocol_version: Some(self.protocol_version.0),
            fork: Some(self.fork.0),
            number: Some(self.number.0),
        }
    }
}

impl ProtoFmt for ReplicaPrepare {
    type Proto = proto::ReplicaPrepare;

    fn read(r: &Self::Proto) -> anyhow::Result<Self> {
        Ok(Self {
            view: read_required(&r.view).context("view")?,
            high_vote: read_optional(&r.high_vote).context("high_vote")?,
            high_qc: read_optional(&r.high_qc).context("high_qc")?,
        })
    }

    fn build(&self) -> Self::Proto {
        Self::Proto {
            view: Some(self.view.build()),
            high_vote: self.high_vote.as_ref().map(ProtoFmt::build),
            high_qc: self.high_qc.as_ref().map(ProtoFmt::build),
        }
    }
}

impl ProtoFmt for ReplicaCommit {
    type Proto = proto::ReplicaCommit;

    fn read(r: &Self::Proto) -> anyhow::Result<Self> {
        Ok(Self {
            view: read_required(&r.view).context("view")?,
            proposal: read_required(&r.proposal).context("proposal")?,
        })
    }

    fn build(&self) -> Self::Proto {
        Self::Proto {
            view: Some(self.view.build()),
            proposal: Some(self.proposal.build()),
        }
    }
}

impl ProtoFmt for LeaderPrepare {
    type Proto = proto::LeaderPrepare;

    fn read(r: &Self::Proto) -> anyhow::Result<Self> {
        Ok(Self {
            proposal: read_required(&r.proposal).context("proposal")?,
            proposal_payload: r.proposal_payload.as_ref().map(|p| Payload(p.clone())),
            justification: read_required(&r.justification).context("justification")?,
        })
    }

    fn build(&self) -> Self::Proto {
        Self::Proto {
            proposal: Some(self.proposal.build()),
            proposal_payload: self.proposal_payload.as_ref().map(|p| p.0.clone()),
            justification: Some(self.justification.build()),
        }
    }
}

impl ProtoFmt for LeaderCommit {
    type Proto = proto::LeaderCommit;

    fn read(r: &Self::Proto) -> anyhow::Result<Self> {
        Ok(Self {
            justification: read_required(&r.justification).context("justification")?,
        })
    }

    fn build(&self) -> Self::Proto {
        Self::Proto {
            justification: Some(self.justification.build()),
        }
    }
}

impl ProtoFmt for Signers {
    type Proto = zksync_protobuf::proto::std::BitVector;

    fn read(r: &Self::Proto) -> anyhow::Result<Self> {
        Ok(Self(ProtoFmt::read(r)?))
    }

    fn build(&self) -> Self::Proto {
        self.0.build()
    }
}

impl ProtoFmt for PrepareQC {
    type Proto = proto::PrepareQc;

    fn read(r: &Self::Proto) -> anyhow::Result<Self> {
        let mut map = BTreeMap::new();

        for (msg, signers) in r.msgs.iter().zip(r.signers.iter()) {
            map.insert(
                ReplicaPrepare::read(msg).context("msg")?,
                Signers::read(signers).context("signers")?,
            );
        }

        Ok(Self {
            view: read_required(&r.view).context("view")?,
            map,
            signature: read_required(&r.sig).context("sig")?,
        })
    }

    fn build(&self) -> Self::Proto {
        let (msgs, signers) = self
            .map
            .iter()
            .map(|(msg, signers)| (msg.build(), signers.build()))
            .unzip();

        Self::Proto {
            view: Some(self.view.build()),
            msgs,
            signers,
            sig: Some(self.signature.build()),
        }
    }
}

impl ProtoFmt for CommitQC {
    type Proto = proto::CommitQc;

    fn read(r: &Self::Proto) -> anyhow::Result<Self> {
        Ok(Self {
            message: read_required(&r.msg).context("msg")?,
            signers: read_required(&r.signers).context("signers")?,
            signature: read_required(&r.sig).context("sig")?,
        })
    }

    fn build(&self) -> Self::Proto {
        Self::Proto {
            msg: Some(self.message.build()),
            signers: Some(self.signers.build()),
            sig: Some(self.signature.build()),
        }
    }
}

impl ProtoFmt for Phase {
    type Proto = proto::Phase;

    fn read(r: &Self::Proto) -> anyhow::Result<Self> {
        use proto::phase::T;
        Ok(match required(&r.t)? {
            T::Prepare(_) => Self::Prepare,
            T::Commit(_) => Self::Commit,
        })
    }

    fn build(&self) -> Self::Proto {
        use proto::phase::T;
        let t = match self {
            Self::Prepare => T::Prepare(zksync_protobuf::proto::std::Void {}),
            Self::Commit => T::Commit(zksync_protobuf::proto::std::Void {}),
        };
        Self::Proto { t: Some(t) }
    }
}

impl ProtoFmt for NetAddress {
    type Proto = proto::NetAddress;

    fn read(r: &Self::Proto) -> anyhow::Result<Self> {
        Ok(Self {
            addr: read_required(&r.addr).context("addr")?,
            version: *required(&r.version).context("version")?,
            timestamp: read_required(&r.timestamp).context("timestamp")?,
        })
    }

    fn build(&self) -> Self::Proto {
        Self::Proto {
            addr: Some(self.addr.build()),
            version: Some(self.version),
            timestamp: Some(self.timestamp.build()),
        }
    }
}

impl ProtoFmt for L1BatchMsg {
    type Proto = proto::L1BatchMsg;

    fn read(_r: &Self::Proto) -> anyhow::Result<Self> {
        Ok(Self {})
    }

    fn build(&self) -> Self::Proto {
        Self::Proto {}
    }
}

impl ProtoFmt for Msg {
    type Proto = proto::Msg;

    fn read(r: &Self::Proto) -> anyhow::Result<Self> {
        use proto::msg::T;
        Ok(match r.t.as_ref().context("missing")? {
            T::Consensus(r) => Self::Consensus(ProtoFmt::read(r).context("Consensus")?),
            T::SessionId(r) => Self::SessionId(SessionId(r.clone())),
            T::NetAddress(r) => Self::NetAddress(ProtoFmt::read(r).context("NetAddress")?),
            T::L1Batch(r) => Self::L1Batch(ProtoFmt::read(r).context("L1Batch")?),
        })
    }

    fn build(&self) -> Self::Proto {
        use proto::msg::T;

        let t = match self {
            Self::Consensus(x) => T::Consensus(x.build()),
            Self::SessionId(x) => T::SessionId(x.0.clone()),
            Self::NetAddress(x) => T::NetAddress(x.build()),
            Self::L1Batch(x) => T::L1Batch(x.build()),
        };

        Self::Proto { t: Some(t) }
    }
}

impl ProtoFmt for MsgHash {
    type Proto = proto::MsgHash;

    fn read(r: &Self::Proto) -> anyhow::Result<Self> {
        Ok(Self(ByteFmt::decode(required(&r.keccak256)?)?))
    }

    fn build(&self) -> Self::Proto {
        Self::Proto {
            keccak256: Some(self.0.encode()),
        }
    }
}

impl<V: Variant<Msg> + Clone> ProtoFmt for Signed<V> {
    type Proto = proto::Signed;
    fn read(r: &Self::Proto) -> anyhow::Result<Self> {
        Ok(Self {
            msg: V::extract(read_required::<Msg>(&r.msg).context("msg")?)?,
            key: read_required(&r.key).context("key")?,
            sig: read_required(&r.sig).context("sig")?,
        })
    }
    fn build(&self) -> Self::Proto {
        Self::Proto {
            msg: Some(self.msg.clone().insert().build()),
            key: Some(self.key.build()),
            sig: Some(self.sig.build()),
        }
    }
}

impl ProtoFmt for PublicKey {
    type Proto = proto::PublicKey;

    fn read(r: &Self::Proto) -> anyhow::Result<Self> {
        Ok(Self(ByteFmt::decode(required(&r.bn254)?)?))
    }

    fn build(&self) -> Self::Proto {
        Self::Proto {
            bn254: Some(self.0.encode()),
        }
    }
}

impl ProtoFmt for Signature {
    type Proto = proto::Signature;

    fn read(r: &Self::Proto) -> anyhow::Result<Self> {
        Ok(Self(ByteFmt::decode(required(&r.bn254)?)?))
    }

    fn build(&self) -> Self::Proto {
        Self::Proto {
            bn254: Some(self.0.encode()),
        }
    }
}

impl ProtoFmt for AggregateSignature {
    type Proto = proto::AggregateSignature;

    fn read(r: &Self::Proto) -> anyhow::Result<Self> {
        Ok(Self(ByteFmt::decode(required(&r.bn254)?)?))
    }

    fn build(&self) -> Self::Proto {
        Self::Proto {
            bn254: Some(self.0.encode()),
        }
    }
}

impl ProtoFmt for WeightedValidator {
    type Proto = proto::WeightedValidator;

    fn read(r: &Self::Proto) -> anyhow::Result<Self> {
        Ok(Self {
            key: read_required(&r.key).context("key")?,
            weight: *required(&r.weight).context("weight")?,
        })
    }

    fn build(&self) -> Self::Proto {
        Self::Proto {
            key: Some(self.key.build()),
            weight: Some(self.weight),
        }
    }
}<|MERGE_RESOLUTION|>--- conflicted
+++ resolved
@@ -1,15 +1,9 @@
 use super::{
-<<<<<<< HEAD
-    AggregateSignature, BlockHeader, BlockNumber, CommitQC, ConsensusMsg,
-    FinalBlock, Fork, ForkNumber, Genesis, GenesisHash, L1BatchMsg, LeaderCommit, LeaderPrepare,
-    Msg, MsgHash, NetAddress, Payload, PayloadHash, Phase, PrepareQC, ProtocolVersion, PublicKey,
-    ReplicaCommit, ReplicaPrepare, Signature, Signed, Signers, ValidatorSet, View, ViewNumber,
-=======
     AggregateSignature, BlockHeader, BlockNumber, CommitQC, Committee, ConsensusMsg, FinalBlock,
-    Fork, ForkNumber, Genesis, GenesisHash, GenesisVersion, LeaderCommit, LeaderPrepare, Msg,
-    MsgHash, NetAddress, Payload, PayloadHash, Phase, PrepareQC, ProtocolVersion, PublicKey,
-    ReplicaCommit, ReplicaPrepare, Signature, Signed, Signers, View, ViewNumber, WeightedValidator,
->>>>>>> 8f93e070
+    Fork, ForkNumber, Genesis, GenesisHash, GenesisVersion, L1BatchMsg, LeaderCommit,
+    LeaderPrepare, Msg, MsgHash, NetAddress, Payload, PayloadHash, Phase, PrepareQC,
+    ProtocolVersion, PublicKey, ReplicaCommit, ReplicaPrepare, Signature, Signed, Signers, View,
+    ViewNumber, WeightedValidator,
 };
 use crate::{node::SessionId, proto::validator as proto};
 use anyhow::Context as _;
