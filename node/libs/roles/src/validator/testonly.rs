--- conflicted
+++ resolved
@@ -27,11 +27,12 @@
     pub fork_number: ForkNumber,
     /// First block.
     pub first_block: BlockNumber,
-
     /// Protocol version.
     pub protocol_version: ProtocolVersion,
     /// Validator secret keys and weights.
-    pub weights: Vec<(SecretKey, u64)>,
+    pub validator_weights: Vec<(SecretKey, u64)>,
+    /// Attester secret keys and weights.
+    pub attester_weights: Vec<(attester::SecretKey, u64)>,
     /// Leader selection.
     pub leader_selection: LeaderSelectionMode,
 }
@@ -39,56 +40,28 @@
 /// Test setup.
 #[derive(Debug, Clone)]
 pub struct Setup(SetupInner);
+
 impl SetupSpec {
     /// New `SetupSpec`.
     pub fn new(rng: &mut impl Rng, validators: usize) -> Self {
         Self::new_with_weights(rng, vec![1; validators])
     }
 
-<<<<<<< HEAD
-impl Setup {
-    /// New `Setup` with a given `fork`.
-    pub fn new_with_fork(rng: &mut impl Rng, weights: Vec<u64>, fork: Fork) -> Self {
-        let validator_keys: Vec<SecretKey> = (0..weights.len()).map(|_| rng.gen()).collect();
-        let attester_keys: Vec<attester::SecretKey> =
-            (0..weights.len()).map(|_| rng.gen()).collect();
-        let genesis = Genesis {
-            validators: Committee::new(validator_keys.iter().enumerate().map(|(i, k)| {
-                WeightedValidator {
-                    key: k.public(),
-                    weight: weights[i],
-                }
-            }))
-            .unwrap(),
-            attesters: attester::Committee::new(attester_keys.iter().enumerate().map(|(i, k)| {
-                WeightedAttester {
-                    key: k.public(),
-                    weight: weights[i],
-                }
-            }))
-            .unwrap(),
-            fork,
-            ..Default::default()
-        };
-        Self(SetupInner {
-            validator_keys,
-            attester_keys,
-            genesis,
-            blocks: vec![],
-            signed_l1_batches: vec![],
-        })
-=======
     /// New `SetupSpec`.
     pub fn new_with_weights(rng: &mut impl Rng, weights: Vec<u64>) -> Self {
         Self {
-            weights: weights.into_iter().map(|w| (rng.gen(), w)).collect(),
+            validator_weights: weights
+                .clone()
+                .into_iter()
+                .map(|w| (rng.gen(), w))
+                .collect(),
+            attester_weights: weights.into_iter().map(|w| (rng.gen(), w)).collect(),
             chain_id: ChainId(1337),
             fork_number: ForkNumber(rng.gen_range(0..100)),
             first_block: BlockNumber(rng.gen_range(0..100)),
             protocol_version: ProtocolVersion::CURRENT,
             leader_selection: LeaderSelectionMode::RoundRobin,
         }
->>>>>>> 08cf1e56
     }
 }
 
@@ -134,21 +107,13 @@
         };
         let msg = ReplicaCommit { view, proposal };
         let mut justification = CommitQC::new(msg, &self.0.genesis);
-<<<<<<< HEAD
         for key in &self.0.validator_keys {
-            justification.add(
-                &key.sign_msg(justification.message.clone()),
-                &self.0.genesis,
-            );
-=======
-        for key in &self.0.keys {
             justification
                 .add(
                     &key.sign_msg(justification.message.clone()),
                     &self.0.genesis,
                 )
                 .unwrap();
->>>>>>> 08cf1e56
         }
         self.0.blocks.push(FinalBlock {
             payload,
@@ -187,15 +152,26 @@
                 first_block: spec.first_block,
 
                 protocol_version: spec.protocol_version,
-                committee: Committee::new(spec.weights.iter().map(|(k, w)| WeightedValidator {
-                    key: k.public(),
-                    weight: *w,
-                }))
+                validators_committee: Committee::new(spec.validator_weights.iter().map(
+                    |(k, w)| WeightedValidator {
+                        key: k.public(),
+                        weight: *w,
+                    },
+                ))
+                .unwrap(),
+                attesters_committee: attester::Committee::new(spec.attester_weights.iter().map(
+                    |(k, w)| WeightedAttester {
+                        key: k.public(),
+                        weight: *w,
+                    },
+                ))
                 .unwrap(),
                 leader_selection: spec.leader_selection,
             }
             .with_hash(),
-            keys: spec.weights.into_iter().map(|(k, _)| k).collect(),
+            validator_keys: spec.validator_weights.into_iter().map(|(k, _)| k).collect(),
+            attester_keys: spec.attester_weights.into_iter().map(|(k, _)| k).collect(),
+            signed_l1_batches: vec![],
             blocks: vec![],
         })
     }
@@ -298,15 +274,6 @@
     }
 }
 
-<<<<<<< HEAD
-impl Distribution<Genesis> for Standard {
-    fn sample<R: Rng + ?Sized>(&self, rng: &mut R) -> Genesis {
-        Genesis {
-            validators: rng.gen(),
-            attesters: rng.gen(),
-            fork: rng.gen(),
-            version: rng.gen(),
-=======
 impl Distribution<GenesisRaw> for Standard {
     fn sample<R: Rng + ?Sized>(&self, rng: &mut R) -> GenesisRaw {
         GenesisRaw {
@@ -315,8 +282,8 @@
             first_block: rng.gen(),
 
             protocol_version: rng.gen(),
-            committee: rng.gen(),
->>>>>>> 08cf1e56
+            validators_committee: rng.gen(),
+            attesters_committee: rng.gen(),
             leader_selection: rng.gen(),
         }
     }
