//! Test-only utilities.
<<<<<<< HEAD
use crate::attester::{self, Batch, BatchHeader, BatchNumber, BatchQC, FinalBatch};

=======
>>>>>>> 410636c6
use super::{
    AggregateSignature, BlockHeader, BlockNumber, ChainId, CommitQC, Committee, ConsensusMsg,
    FinalBlock, ForkNumber, Genesis, GenesisHash, GenesisRaw, LeaderCommit, LeaderPrepare, Msg,
    MsgHash, NetAddress, Payload, PayloadHash, Phase, PrepareQC, ProtocolVersion, PublicKey,
    ReplicaCommit, ReplicaPrepare, SecretKey, Signature, Signed, Signers, View, ViewNumber,
    WeightedValidator,
};
use crate::{attester, validator::LeaderSelectionMode};
use bit_vec::BitVec;
use rand::{
    distributions::{Distribution, Standard},
    Rng,
};
use std::sync::Arc;
use zksync_concurrency::time;
use zksync_consensus_utils::enum_util::Variant;

/// Test setup specification.
#[derive(Debug, Clone)]
pub struct SetupSpec {
    /// ChainId
    pub chain_id: ChainId,
    /// Fork number.
    pub fork_number: ForkNumber,
    /// First block.
    pub first_block: BlockNumber,
    /// Protocol version.
    pub protocol_version: ProtocolVersion,
    /// Validator secret keys and weights.
    pub validator_weights: Vec<(SecretKey, u64)>,
    /// Attester secret keys and weights.
    pub attester_weights: Vec<(attester::SecretKey, u64)>,
    /// Leader selection.
    pub leader_selection: LeaderSelectionMode,
}

/// Test setup.
#[derive(Debug, Clone)]
pub struct Setup(SetupInner);

impl SetupSpec {
    /// New `SetupSpec`.
    pub fn new(rng: &mut impl Rng, validators: usize) -> Self {
        Self::new_with_weights(rng, vec![1; validators])
    }

    /// New `SetupSpec`.
    pub fn new_with_weights(rng: &mut impl Rng, weights: Vec<u64>) -> Self {
        Self {
            validator_weights: weights
                .clone()
                .into_iter()
                .map(|w| (rng.gen(), w))
                .collect(),
            attester_weights: weights.into_iter().map(|w| (rng.gen(), w)).collect(),
            chain_id: ChainId(1337),
            fork_number: ForkNumber(rng.gen_range(0..100)),
            first_block: BlockNumber(rng.gen_range(0..100)),
            protocol_version: ProtocolVersion::CURRENT,
            leader_selection: LeaderSelectionMode::RoundRobin,
        }
    }
}

impl Setup {
    /// New `Setup`.
    pub fn new(rng: &mut impl Rng, validators: usize) -> Self {
        SetupSpec::new(rng, validators).into()
    }

    /// New `Setup`.
    pub fn new_with_weights(rng: &mut impl Rng, weights: Vec<u64>) -> Self {
        SetupSpec::new_with_weights(rng, weights).into()
    }

    /// Next block to finalize.
    pub fn next(&self) -> BlockNumber {
        match self.0.blocks.last() {
            Some(b) => b.header().number.next(),
            None => self.0.genesis.first_block,
        }
    }

    /// Pushes the next block with the given payload.
    pub fn push_block(&mut self, payload: Payload) {
        let view = View {
            genesis: self.genesis.hash(),
            number: self
                .0
                .blocks
                .last()
                .map(|b| b.justification.view().number.next())
                .unwrap_or(ViewNumber(0)),
        };
        let proposal = match self.0.blocks.last() {
            Some(b) => BlockHeader {
                number: b.number().next(),
                payload: payload.hash(),
            },
            None => BlockHeader {
                number: self.genesis.first_block,
                payload: payload.hash(),
            },
        };
        let msg = ReplicaCommit { view, proposal };
        let mut justification = CommitQC::new(msg, &self.0.genesis);
        for key in &self.0.validator_keys {
            justification
                .add(
                    &key.sign_msg(justification.message.clone()),
                    &self.0.genesis,
                )
                .unwrap();
        }
        self.0.blocks.push(FinalBlock {
            payload,
            justification,
        });
    }

    /// Pushes `count` blocks with a random payload.
    pub fn push_blocks(&mut self, rng: &mut impl Rng, count: usize) {
        for _ in 0..count {
            self.push_block(rng.gen());
        }
    }

    /// Finds the block by the number.
    pub fn block(&self, n: BlockNumber) -> Option<&FinalBlock> {
        let first = self.0.blocks.first()?.number();
        self.0.blocks.get(n.0.checked_sub(first.0)? as usize)
    }

    /// Pushes `count` batches with a random payload.
    pub fn push_batches(&mut self, rng: &mut impl Rng, count: usize) {
        for _ in 0..count {
            self.push_batch(rng.gen());
        }
    }

    /// Pushes a new L1 batch.
    pub fn push_batch(&mut self, payload: attester::Payload) {
        let proposal = match self.0.batches.last() {
            Some(b) => BatchHeader {
                number: b.number().next(),
                payload: payload.hash(),
            },
            None => BatchHeader {
                number: BatchNumber(0),
                payload: payload.hash(),
            },
        };
        let msg = Batch { proposal };
        let mut justification = BatchQC::new(msg, &self.0.genesis).unwrap();
        for key in &self.0.attester_keys {
            justification
                .add(
                    &key.sign_msg(justification.message.clone()),
                    &self.0.genesis,
                )
                .unwrap();
        }
        self.0.batches.push(FinalBatch {
            payload,
            justification,
        });
    }
}

impl From<SetupSpec> for Setup {
    fn from(spec: SetupSpec) -> Self {
        Self(SetupInner {
            genesis: GenesisRaw {
                chain_id: spec.chain_id,
                fork_number: spec.fork_number,
                first_block: spec.first_block,

                protocol_version: spec.protocol_version,
                validators: Committee::new(spec.validator_weights.iter().map(|(k, w)| {
                    WeightedValidator {
                        key: k.public(),
                        weight: *w,
                    }
                }))
                .unwrap(),
                attesters: attester::Committee::new(spec.attester_weights.iter().map(|(k, w)| {
                    attester::WeightedAttester {
                        key: k.public(),
                        weight: *w,
                    }
                }))
                .unwrap()
                .into(),
                leader_selection: spec.leader_selection,
            }
            .with_hash(),
            validator_keys: spec.validator_weights.into_iter().map(|(k, _)| k).collect(),
            attester_keys: spec.attester_weights.into_iter().map(|(k, _)| k).collect(),
            batches: vec![],
            blocks: vec![],
        })
    }
}

/// Setup.
#[derive(Debug, Clone)]
pub struct SetupInner {
    /// Validators' secret keys.
    pub validator_keys: Vec<SecretKey>,
    /// Attesters' secret keys.
    pub attester_keys: Vec<attester::SecretKey>,
    /// Past blocks.
    pub blocks: Vec<FinalBlock>,
    /// L1 batches
    pub batches: Vec<FinalBatch>,
    /// Genesis config.
    pub genesis: Genesis,
}

impl std::ops::Deref for Setup {
    type Target = SetupInner;
    fn deref(&self) -> &Self::Target {
        &self.0
    }
}

impl AggregateSignature {
    /// Generate a new aggregate signature from a list of signatures.
    pub fn aggregate<'a>(sigs: impl IntoIterator<Item = &'a Signature>) -> Self {
        let mut agg = Self::default();
        for sig in sigs {
            agg.add(sig);
        }
        agg
    }
}

impl Distribution<AggregateSignature> for Standard {
    fn sample<R: Rng + ?Sized>(&self, rng: &mut R) -> AggregateSignature {
        AggregateSignature(rng.gen())
    }
}

impl Distribution<PublicKey> for Standard {
    fn sample<R: Rng + ?Sized>(&self, rng: &mut R) -> PublicKey {
        PublicKey(rng.gen())
    }
}

impl Distribution<Signature> for Standard {
    fn sample<R: Rng + ?Sized>(&self, rng: &mut R) -> Signature {
        Signature(rng.gen())
    }
}

impl Distribution<SecretKey> for Standard {
    fn sample<R: Rng + ?Sized>(&self, rng: &mut R) -> SecretKey {
        SecretKey(Arc::new(rng.gen()))
    }
}

impl Distribution<BlockNumber> for Standard {
    fn sample<R: Rng + ?Sized>(&self, rng: &mut R) -> BlockNumber {
        BlockNumber(rng.gen())
    }
}

impl Distribution<ProtocolVersion> for Standard {
    fn sample<R: Rng + ?Sized>(&self, rng: &mut R) -> ProtocolVersion {
        ProtocolVersion(rng.gen())
    }
}

impl Distribution<ForkNumber> for Standard {
    fn sample<R: Rng + ?Sized>(&self, rng: &mut R) -> ForkNumber {
        ForkNumber(rng.gen())
    }
}

impl Distribution<ChainId> for Standard {
    fn sample<R: Rng + ?Sized>(&self, rng: &mut R) -> ChainId {
        ChainId(rng.gen())
    }
}

impl Distribution<GenesisHash> for Standard {
    fn sample<R: Rng + ?Sized>(&self, rng: &mut R) -> GenesisHash {
        GenesisHash(rng.gen())
    }
}

impl Distribution<LeaderSelectionMode> for Standard {
    fn sample<R: Rng + ?Sized>(&self, rng: &mut R) -> LeaderSelectionMode {
        match rng.gen_range(0..=3) {
            0 => LeaderSelectionMode::RoundRobin,
            1 => LeaderSelectionMode::Sticky(rng.gen()),
            3 => LeaderSelectionMode::Rota({
                let n = rng.gen_range(1..=3);
                rng.sample_iter(Standard).take(n).collect()
            }),
            _ => LeaderSelectionMode::Weighted,
        }
    }
}

impl Distribution<GenesisRaw> for Standard {
    fn sample<R: Rng + ?Sized>(&self, rng: &mut R) -> GenesisRaw {
        GenesisRaw {
            chain_id: rng.gen(),
            fork_number: rng.gen(),
            first_block: rng.gen(),

            protocol_version: rng.gen(),
            validators: rng.gen(),
            attesters: rng.gen(),
            leader_selection: rng.gen(),
        }
    }
}

impl Distribution<Genesis> for Standard {
    fn sample<R: Rng + ?Sized>(&self, rng: &mut R) -> Genesis {
        rng.gen::<GenesisRaw>().with_hash()
    }
}

impl Distribution<PayloadHash> for Standard {
    fn sample<R: Rng + ?Sized>(&self, rng: &mut R) -> PayloadHash {
        PayloadHash(rng.gen())
    }
}

impl Distribution<BlockHeader> for Standard {
    fn sample<R: Rng + ?Sized>(&self, rng: &mut R) -> BlockHeader {
        BlockHeader {
            number: rng.gen(),
            payload: rng.gen(),
        }
    }
}

impl Distribution<Payload> for Standard {
    fn sample<R: Rng + ?Sized>(&self, rng: &mut R) -> Payload {
        let size: usize = rng.gen_range(500..1000);
        Payload((0..size).map(|_| rng.gen()).collect())
    }
}

impl Distribution<attester::Payload> for Standard {
    fn sample<R: Rng + ?Sized>(&self, rng: &mut R) -> attester::Payload {
        let size: usize = rng.gen_range(500..1000);
        attester::Payload((0..size).map(|_| rng.gen()).collect())
    }
}

impl Distribution<FinalBlock> for Standard {
    fn sample<R: Rng + ?Sized>(&self, rng: &mut R) -> FinalBlock {
        FinalBlock {
            payload: rng.gen(),
            justification: rng.gen(),
        }
    }
}

impl Distribution<ReplicaPrepare> for Standard {
    fn sample<R: Rng + ?Sized>(&self, rng: &mut R) -> ReplicaPrepare {
        ReplicaPrepare {
            view: rng.gen(),
            high_vote: rng.gen(),
            high_qc: rng.gen(),
        }
    }
}

impl Distribution<ReplicaCommit> for Standard {
    fn sample<R: Rng + ?Sized>(&self, rng: &mut R) -> ReplicaCommit {
        ReplicaCommit {
            view: rng.gen(),
            proposal: rng.gen(),
        }
    }
}

impl Distribution<LeaderPrepare> for Standard {
    fn sample<R: Rng + ?Sized>(&self, rng: &mut R) -> LeaderPrepare {
        LeaderPrepare {
            proposal: rng.gen(),
            proposal_payload: rng.gen(),
            justification: rng.gen(),
        }
    }
}

impl Distribution<LeaderCommit> for Standard {
    fn sample<R: Rng + ?Sized>(&self, rng: &mut R) -> LeaderCommit {
        LeaderCommit {
            justification: rng.gen(),
        }
    }
}

impl Distribution<PrepareQC> for Standard {
    fn sample<R: Rng + ?Sized>(&self, rng: &mut R) -> PrepareQC {
        let n = rng.gen_range(1..11);
        let map = (0..n).map(|_| (rng.gen(), rng.gen())).collect();

        PrepareQC {
            view: rng.gen(),
            map,
            signature: rng.gen(),
        }
    }
}

impl Distribution<CommitQC> for Standard {
    fn sample<R: Rng + ?Sized>(&self, rng: &mut R) -> CommitQC {
        CommitQC {
            message: rng.gen(),
            signers: rng.gen(),
            signature: rng.gen(),
        }
    }
}

impl Distribution<Signers> for Standard {
    fn sample<R: Rng + ?Sized>(&self, rng: &mut R) -> Signers {
        Signers(BitVec::from_bytes(&rng.gen::<[u8; 4]>()))
    }
}

impl Distribution<Committee> for Standard {
    fn sample<R: Rng + ?Sized>(&self, rng: &mut R) -> Committee {
        let count = rng.gen_range(1..11);
        let public_keys = (0..count).map(|_| WeightedValidator {
            key: rng.gen(),
            weight: 1,
        });
        Committee::new(public_keys).unwrap()
    }
}

impl Distribution<ViewNumber> for Standard {
    fn sample<R: Rng + ?Sized>(&self, rng: &mut R) -> ViewNumber {
        ViewNumber(rng.gen())
    }
}

impl Distribution<View> for Standard {
    fn sample<R: Rng + ?Sized>(&self, rng: &mut R) -> View {
        View {
            genesis: rng.gen(),
            number: rng.gen(),
        }
    }
}

impl Distribution<Phase> for Standard {
    fn sample<R: Rng + ?Sized>(&self, rng: &mut R) -> Phase {
        let i = rng.gen_range(0..2);

        match i {
            0 => Phase::Prepare,
            1 => Phase::Commit,
            _ => unreachable!(),
        }
    }
}

impl Distribution<NetAddress> for Standard {
    fn sample<R: Rng + ?Sized>(&self, rng: &mut R) -> NetAddress {
        NetAddress {
            addr: std::net::SocketAddr::new(
                std::net::IpAddr::from(rng.gen::<[u8; 16]>()),
                rng.gen(),
            ),
            version: rng.gen(),
            timestamp: time::UNIX_EPOCH + time::Duration::seconds(rng.gen_range(0..1000000000)),
        }
    }
}

impl Distribution<Msg> for Standard {
    fn sample<R: Rng + ?Sized>(&self, rng: &mut R) -> Msg {
        match rng.gen_range(0..3) {
            0 => Msg::Consensus(rng.gen()),
            1 => Msg::SessionId(rng.gen()),
            2 => Msg::NetAddress(rng.gen()),
            _ => unreachable!(),
        }
    }
}

impl Distribution<ConsensusMsg> for Standard {
    fn sample<R: Rng + ?Sized>(&self, rng: &mut R) -> ConsensusMsg {
        match rng.gen_range(0..4) {
            0 => ConsensusMsg::ReplicaPrepare(rng.gen()),
            1 => ConsensusMsg::ReplicaCommit(rng.gen()),
            2 => ConsensusMsg::LeaderPrepare(rng.gen()),
            3 => ConsensusMsg::LeaderCommit(rng.gen()),
            _ => unreachable!(),
        }
    }
}

impl Distribution<MsgHash> for Standard {
    fn sample<R: Rng + ?Sized>(&self, rng: &mut R) -> MsgHash {
        MsgHash(rng.gen())
    }
}

impl<V: Variant<Msg>> Distribution<Signed<V>> for Standard
where
    Standard: Distribution<V>,
{
    fn sample<R: Rng + ?Sized>(&self, rng: &mut R) -> Signed<V> {
        rng.gen::<SecretKey>().sign_msg(rng.gen())
    }
}<|MERGE_RESOLUTION|>--- conflicted
+++ resolved
@@ -1,9 +1,4 @@
 //! Test-only utilities.
-<<<<<<< HEAD
-use crate::attester::{self, Batch, BatchHeader, BatchNumber, BatchQC, FinalBatch};
-
-=======
->>>>>>> 410636c6
 use super::{
     AggregateSignature, BlockHeader, BlockNumber, ChainId, CommitQC, Committee, ConsensusMsg,
     FinalBlock, ForkNumber, Genesis, GenesisHash, GenesisRaw, LeaderCommit, LeaderPrepare, Msg,
@@ -11,7 +6,10 @@
     ReplicaCommit, ReplicaPrepare, SecretKey, Signature, Signed, Signers, View, ViewNumber,
     WeightedValidator,
 };
-use crate::{attester, validator::LeaderSelectionMode};
+use crate::{
+    attester::{self, Batch, BatchHeader, BatchNumber, BatchQC, FinalBatch},
+    validator::LeaderSelectionMode,
+};
 use bit_vec::BitVec;
 use rand::{
     distributions::{Distribution, Standard},
