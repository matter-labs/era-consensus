--- conflicted
+++ resolved
@@ -1,9 +1,5 @@
 //! Test-only utilities.
-<<<<<<< HEAD
 use crate::attester::{self, Batch, BatchHeader, BatchNumber, BatchQC, FinalBatch};
-=======
-use crate::attester;
->>>>>>> c3696065
 
 use super::{
     AggregateSignature, BlockHeader, BlockNumber, ChainId, CommitQC, Committee, ConsensusMsg,
@@ -138,7 +134,6 @@
         self.0.blocks.get(n.0.checked_sub(first.0)? as usize)
     }
 
-<<<<<<< HEAD
     /// Pushes `count` batches with a random payload.
     pub fn push_batches(&mut self, rng: &mut impl Rng, count: usize) {
         for _ in 0..count {
@@ -172,14 +167,6 @@
             payload,
             justification,
         });
-=======
-    /// Pushes a new L1 batch.
-    pub fn push_batch(&mut self, batch: attester::Batch) {
-        for key in &self.0.attester_keys {
-            let signed = key.sign_msg(batch.clone());
-            self.0.signed_batches.push(signed);
-        }
->>>>>>> c3696065
     }
 }
 
@@ -212,11 +199,7 @@
             .with_hash(),
             validator_keys: spec.validator_weights.into_iter().map(|(k, _)| k).collect(),
             attester_keys: spec.attester_weights.into_iter().map(|(k, _)| k).collect(),
-<<<<<<< HEAD
             batches: vec![],
-=======
-            signed_batches: vec![],
->>>>>>> c3696065
             blocks: vec![],
         })
     }
@@ -232,11 +215,7 @@
     /// Past blocks.
     pub blocks: Vec<FinalBlock>,
     /// L1 batches
-<<<<<<< HEAD
     pub batches: Vec<FinalBatch>,
-=======
-    pub signed_batches: Vec<attester::Signed<attester::Batch>>,
->>>>>>> c3696065
     /// Genesis config.
     pub genesis: Genesis,
 }
