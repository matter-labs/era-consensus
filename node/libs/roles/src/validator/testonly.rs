--- conflicted
+++ resolved
@@ -1,17 +1,10 @@
 //! Test-only utilities.
 use super::{
-<<<<<<< HEAD
-    AggregateSignature, BlockHeader, BlockHeaderHash, BlockNumber, CommitQC, ConsensusMsg,
-    FinalBlock, Fork, ForkNumber, Genesis, GenesisHash, LeaderCommit, LeaderPrepare, Msg, MsgHash,
-    NetAddress, Payload, PayloadHash, Phase, PrepareQC, ProtocolVersion, PublicKey, ReplicaCommit,
-    ReplicaPrepare, SecretKey, Signature, Signed, Signers, ValidatorCommittee, View, ViewNumber,
-    WeightedValidator,
-=======
     AggregateSignature, BlockHeader, BlockNumber, CommitQC, ConsensusMsg, FinalBlock, Fork,
     ForkNumber, Genesis, GenesisHash, LeaderCommit, LeaderPrepare, Msg, MsgHash, NetAddress,
     Payload, PayloadHash, Phase, PrepareQC, ProtocolVersion, PublicKey, ReplicaCommit,
-    ReplicaPrepare, SecretKey, Signature, Signed, Signers, ValidatorSet, View, ViewNumber,
->>>>>>> 67b8c303
+    ReplicaPrepare, SecretKey, Signature, Signed, Signers, ValidatorCommittee, View, ViewNumber,
+    WeightedValidator,
 };
 use bit_vec::BitVec;
 use rand::{
