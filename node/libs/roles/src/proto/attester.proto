--- conflicted
+++ resolved
@@ -2,93 +2,5 @@
 
 package zksync.roles.attester;
 
-<<<<<<< HEAD
-import "zksync/std.proto";
-
-message SyncBatch {
-  optional uint64 number = 1; // required
-  repeated bytes payloads = 2; // required
-  optional bytes proof = 3; // required
-}
-
-message BatchHash {
-  optional bytes keccak256 = 1; // required
-}
-
-message GenesisHash {
-  optional bytes keccak256 = 1; // required
-}
-
-message Batch {
-  optional uint64 number = 1; // required
-  optional BatchHash hash = 2; // required
-  optional GenesisHash genesis = 3; // required
-}
-
-message BatchQC {
-  reserved 2, 3; 
-  reserved "signers", "sig";
-
-  // TODO: de-deprecate these when we move back to using BLS aggregates, 
-  // or consider the ones at the bottom.
-  // optional std.BitVector signers = 2; // required
-  // optional AggregateSignature sig = 3; // required
-
-  optional Batch msg = 1; // required
-  repeated Attestation signatures = 4; 
-}
-
-message Msg {
-  oneof t { // required
-    Batch batch = 4;
-  }
-}
-
-message Signed {
-  optional Msg msg = 1; // required
-  optional PublicKey key = 2; // required
-  optional Signature sig = 3; // required
-}
-
-message PublicKey {
-  reserved 1; 
-  reserved "bn254";
-  optional bytes secp256k1 = 2; // required
-}
-
-message Signature {
-  reserved 1; 
-  reserved "bn254";
-  optional bytes secp256k1 = 2; // required
-}
-
-message WeightedAttester {
-  optional PublicKey key = 1; // required
-  optional uint64 weight = 2; // required
-}
-
-message Attestation {
-  optional PublicKey key = 1; // required
-  optional Signature sig = 2; // required
-}
-
-message MsgHash {
-  optional bytes keccak256 = 1; // required
-}
-
-// TODO: Placeholder for EIP-2537
-message AggregateSignature {
-  reserved 1, 2;
-  reserved "bn254", "secp256k1";
-  optional bytes bls12_381 = 3; // required
-}
-
-// TODO: Placeholder for EIP-2537
-message AggregateMultiSig {
-  optional std.BitVector signers = 1; // required
-  optional AggregateSignature sig = 2; // required
-}
-=======
 import public "zksync/roles/attester/keys.proto";
-import public "zksync/roles/attester/messages.proto";
->>>>>>> 827607a0
+import public "zksync/roles/attester/messages.proto";