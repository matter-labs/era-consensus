syntax = "proto3";

package zksync.roles.validator;

import "zksync/std.proto";
import "zksync/roles/attester.proto";

message Genesis {
<<<<<<< HEAD
  optional Fork fork = 1; // required
  repeated PublicKey validators = 2;
  repeated WeightedValidator validators_v1 = 3;
  repeated attester.PublicKey attesters = 4;
  optional LeaderSelectionMode leader_selection = 5;
=======
  reserved 1,2;
  reserved "fork","validators";
  optional uint64 chain_id = 5; // required
  optional uint64 fork_number = 6; // required; ForkNumber
  optional uint64 first_block = 7; // required; BlockNumber
 
  // These properties are expected to be overwritten each epoch.
  // We will either remove them entirely, or keep them for the initial epoch.
  optional uint32 protocol_version = 8; // required; ProtocolVersion
  repeated WeightedValidator validators_v1 = 3;
  optional LeaderSelectionMode leader_selection = 4; // required
>>>>>>> 08cf1e56
}

message LeaderSelectionMode {
  oneof mode {
    RoundRobin round_robin = 1;
    Sticky sticky = 2;
    Weighted weighted = 3;
  }
  message RoundRobin{}
  message Sticky{
    optional PublicKey key = 1; // required
  }
  message Weighted{}
}


message GenesisHash {
  optional bytes keccak256 = 1; // required
}

message PayloadHash {
  optional bytes keccak256 = 1; // required
}

message BlockHeader {
  // Sequential number of the block = parent.number + 1.
  optional uint64 number = 1; // required
  // Hash of the block payload.
  optional PayloadHash payload = 2; // required
}

message FinalBlock {
  optional bytes payload = 1; // required
  optional CommitQC justification = 2; // required
}

message View {
  reserved 1,2;
  reserved "protocol_version","fork";
  optional GenesisHash genesis = 4; // required
  optional uint64 number = 3; // required; ViewNumber
}

message ConsensusMsg {
  oneof t {// required
    ReplicaPrepare replica_prepare = 1;
    ReplicaCommit replica_commit = 2;
    LeaderPrepare leader_prepare = 3;
    LeaderCommit leader_commit = 4;
  }
}

message ReplicaPrepare {
  optional View view = 1; // required
  optional ReplicaCommit high_vote = 2; // optional 
  optional CommitQC high_qc = 3; // optional
}

message ReplicaCommit {
  optional View view = 1; // required
  optional BlockHeader proposal = 2; // required
}

message LeaderPrepare {
  optional BlockHeader proposal = 1; // required
  optional bytes proposal_payload = 2; // optional (depending on justification)
  optional PrepareQC justification = 3; // required
}

message LeaderCommit {
  optional CommitQC justification = 1; // required
}

message PrepareQC {
  optional View view = 4; // required
  repeated ReplicaPrepare msgs = 1; // required
  repeated std.BitVector signers = 2; // required
  optional AggregateSignature sig = 3; // required
}

message CommitQC {
  optional ReplicaCommit msg = 1; // required
  optional std.BitVector signers = 2; // required
  optional AggregateSignature sig = 3; // required
}

message Phase {
  oneof t {
    std.Void prepare = 1;
    std.Void commit = 2;
  }
}

// A message broadcasted by a validator
// over the gossip network announcing
// its own TCP address. Other validators
// are expected to establish a consensus
// network connection to this address.
message NetAddress {
  // Address of the validator.
  optional std.SocketAddr addr = 1; // required
  // Version of the discovery announcement.
  // Newer (higher) version overrides the older version.
  // When a validator gets restarted it broadcasts
  // its discovery message with version = 0. If it learns
  // from the network a newer version of its own discovery message
  // it immediately broadcasts another one to override the received one
  // (it may happen, since it broadcasted its discovery message also during
  // the previous execution).
  //
  // Currently the IP of the validator is static, but this scheme might also
  // be used to provide dynamic IP support (if validator discovers that its
  // own IP has changed - by pinging a trusted STUN server for example - it can
  // broadcast a new discovery message), or (multi)proxy support (a validator
  // may maintain a dynamic set of trusted proxy servers which forward traffic
  // to it - this way validator wouldn't have to have a public IP at all).
  optional uint64 version = 2; // required
  // Time at which this message has been signed.
  // Mostly an informational field:
  // we cannot use it instead of version field,
  // because the walltime clock is not guaranteed to be monotone.
  // We use it as a version "tie breaker" though:
  // we compare (version,timestamp) lexicographically to
  // decide which discovery message is newer.
  // It is useful in the following scenario:
  // 1. validator broadcasts discovery message with (version1,timestamp1)
  // 2. validator gets restarted and forgets what it has broadcasted.
  // 3. validator broadcasts discovery message with (version1,timestamp2)
  // 4. as long as timestamp1 != timestamp2, one of the messages will be considered
  //    newer and eventually all nodes will learn this message. It wouldn't be the
  //    case if both messages had exactly the same version - nodes would keep
  //    the first message that arrived and decline to broadcast the other.
  //
  // Note that although we DO NOT assume timestamps to be monotone,
  // we assume here that it is unlikely for timestamps to collide.
  // To make this reasoning more strict, we should rather use a random "tie breaker"
  // instead (replace timestamp with a random nonce, or use a hash of the entire message).
  optional std.Timestamp timestamp = 3; // required
}

message Msg {
  oneof t {// required
    ConsensusMsg consensus = 1;
    bytes session_id = 2;
    NetAddress net_address = 3;
  }
}

message MsgHash {
  optional bytes keccak256 = 1; // required
}

message Signed {
  optional Msg msg = 1; // required
  optional PublicKey key = 2; // required
  optional Signature sig = 3; // required
}

message PublicKey {
  optional bytes bn254 = 1; // required
}

message Signature {
  optional bytes bn254 = 1; // required
}

message AggregateSignature {
  optional bytes bn254 = 1; // required
}

message WeightedValidator {
  optional PublicKey key = 1; // required
  optional uint64 weight = 2; // required
}<|MERGE_RESOLUTION|>--- conflicted
+++ resolved
@@ -6,25 +6,18 @@
 import "zksync/roles/attester.proto";
 
 message Genesis {
-<<<<<<< HEAD
-  optional Fork fork = 1; // required
-  repeated PublicKey validators = 2;
-  repeated WeightedValidator validators_v1 = 3;
-  repeated attester.PublicKey attesters = 4;
-  optional LeaderSelectionMode leader_selection = 5;
-=======
   reserved 1,2;
   reserved "fork","validators";
   optional uint64 chain_id = 5; // required
   optional uint64 fork_number = 6; // required; ForkNumber
   optional uint64 first_block = 7; // required; BlockNumber
+  repeated attester.WeightedAttester attesters = 4;
  
   // These properties are expected to be overwritten each epoch.
   // We will either remove them entirely, or keep them for the initial epoch.
   optional uint32 protocol_version = 8; // required; ProtocolVersion
   repeated WeightedValidator validators_v1 = 3;
-  optional LeaderSelectionMode leader_selection = 4; // required
->>>>>>> 08cf1e56
+  optional LeaderSelectionMode leader_selection = 9; // required
 }
 
 message LeaderSelectionMode {
