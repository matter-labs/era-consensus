syntax = "proto3";

package zksync.roles.validator;

import "zksync/std.proto";
import "zksync/roles/attester.proto";

message Fork {
  optional uint64 number = 1; // required; ForkId
  optional uint64 first_block = 2; // required; BlockNumber
}

// validators and validators_v1 are mutually exclusive.
// They should be put into a oneof, but it may not recognize this as 
// a backward compatible change: https://buf.build/docs/breaking/rules#field_same_oneof
message Genesis {
  optional Fork fork = 1; // required
<<<<<<< HEAD
  repeated PublicKey validators = 2;
  repeated attester.PublicKey attesters = 3;
=======
  repeated PublicKey validators = 2  [deprecated = true];
  repeated WeightedValidator validators_v1 = 3;
>>>>>>> fb649519
}

message GenesisHash {
  optional bytes keccak256 = 1; // required
}

message PayloadHash {
  optional bytes keccak256 = 1; // required
}

message BlockHeader {
  // Sequential number of the block = parent.number + 1.
  optional uint64 number = 1; // required
  // Hash of the block payload.
  optional PayloadHash payload = 2; // required
}

message FinalBlock {
  optional bytes payload = 1; // required
  optional CommitQC justification = 2; // required
}

message View {
  optional uint32 protocol_version = 1; // required; ProtocolVersion
  optional uint64 fork = 2; // required; ForkId 
  optional uint64 number = 3; // required; ViewNumber
}

message ConsensusMsg {
  oneof t { // required
    ReplicaPrepare replica_prepare = 1;
    ReplicaCommit replica_commit = 2;
    LeaderPrepare leader_prepare = 3;
    LeaderCommit leader_commit = 4;
  }
}

message ReplicaPrepare {
  optional View view = 1; // required
  optional ReplicaCommit high_vote = 2; // optional 
  optional CommitQC high_qc = 3; // optional
}

message ReplicaCommit {
  optional View view = 1; // required
  optional BlockHeader proposal = 2; // required
}

message LeaderPrepare {
  optional BlockHeader proposal = 1; // required
  optional bytes proposal_payload = 2; // optional (depending on justification)
  optional PrepareQC justification = 3; // required
}

message LeaderCommit {
  optional CommitQC justification = 1; // required
}

message PrepareQC {
  optional View view = 4; // required
  repeated ReplicaPrepare msgs = 1; // required
  repeated std.BitVector signers = 2; // required
  optional AggregateSignature sig = 3; // required
}

message CommitQC {
  optional ReplicaCommit msg = 1; // required
  optional std.BitVector signers = 2; // required
  optional AggregateSignature sig = 3; // required
}

message Phase {
  oneof t {
    std.Void prepare = 1;
    std.Void commit = 2;
  }
}

// A message broadcasted by a validator
// over the gossip network announcing
// its own TCP address. Other validators
// are expected to establish a consensus
// network connection to this address.
message NetAddress {
  // Address of the validator.
  optional std.SocketAddr addr = 1; // required
  // Version of the discovery announcement.
  // Newer (higher) version overrides the older version.
  // When a validator gets restarted it broadcasts
  // its discovery message with version = 0. If it learns
  // from the network a newer version of its own discovery message
  // it immediately broadcasts another one to override the received one
  // (it may happen, since it broadcasted its discovery message also during
  // the previous execution).
  //
  // Currently the IP of the validator is static, but this scheme might also
  // be used to provide dynamic IP support (if validator discovers that its
  // own IP has changed - by pinging a trusted STUN server for example - it can
  // broadcast a new discovery message), or (multi)proxy support (a validator
  // may maintain a dynamic set of trusted proxy servers which forward traffic
  // to it - this way validator wouldn't have to have a public IP at all).
  optional uint64 version = 2; // required
  // Time at which this message has been signed.
  // Mostly an informational field:
  // we cannot use it instead of version field,
  // because the walltime clock is not guaranteed to be monotone.
  // We use it as a version "tie breaker" though:
  // we compare (version,timestamp) lexicographically to
  // decide which discovery message is newer.
  // It is useful in the following scenario:
  // 1. validator broadcasts discovery message with (version1,timestamp1)
  // 2. validator gets restarted and forgets what it has broadcasted.
  // 3. validator broadcasts discovery message with (version1,timestamp2)
  // 4. as long as timestamp1 != timestamp2, one of the messages will be considered
  //    newer and eventually all nodes will learn this message. It wouldn't be the
  //    case if both messages had exactly the same version - nodes would keep
  //    the first message that arrived and decline to broadcast the other.
  //
  // Note that although we DO NOT assume timestamps to be monotone,
  // we assume here that it is unlikely for timestamps to collide.
  // To make this reasoning more strict, we should rather use a random "tie breaker"
  // instead (replace timestamp with a random nonce, or use a hash of the entire message).
  optional std.Timestamp timestamp = 3; // required
}

message Msg {
  oneof t { // required
    ConsensusMsg consensus = 1;
    bytes session_id = 2;
    NetAddress net_address = 3;
  }
}

message MsgHash {
  optional bytes keccak256 = 1; // required
}

message Signed {
  optional Msg msg = 1; // required
  optional PublicKey key = 2; // required
  optional Signature sig = 3; // required
}

message PublicKey {
  optional bytes bn254 = 1; // required
}

message Signature {
  optional bytes bn254 = 1; // required
}

message AggregateSignature {
  optional bytes bn254 = 1; // required
}

message WeightedValidator {
  optional PublicKey key = 1; // required
  optional uint64 weight = 2; // required

}<|MERGE_RESOLUTION|>--- conflicted
+++ resolved
@@ -15,13 +15,9 @@
 // a backward compatible change: https://buf.build/docs/breaking/rules#field_same_oneof
 message Genesis {
   optional Fork fork = 1; // required
-<<<<<<< HEAD
   repeated PublicKey validators = 2;
-  repeated attester.PublicKey attesters = 3;
-=======
-  repeated PublicKey validators = 2  [deprecated = true];
   repeated WeightedValidator validators_v1 = 3;
->>>>>>> fb649519
+  repeated attester.PublicKey attesters = 4;
 }
 
 message GenesisHash {
