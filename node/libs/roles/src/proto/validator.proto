syntax = "proto3";

package zksync.roles.validator;

<<<<<<< HEAD
import "zksync/std.proto";
import "zksync/roles/attester.proto";

message Genesis {
  reserved 1,2;
  reserved "fork","validators";
  optional uint64 chain_id = 5; // required
  optional uint64 fork_number = 6; // required; ForkNumber
  optional uint64 first_block = 7; // required; BlockNumber
 
  // These properties are expected to be overwritten each epoch.
  // We will either remove them entirely, or keep them for the initial epoch.
  optional uint32 protocol_version = 8; // required; ProtocolVersion
  repeated WeightedValidator validators_v1 = 3;
  repeated attester.WeightedAttester attesters = 9; // optional
  optional LeaderSelectionMode leader_selection = 4; // required
}

message LeaderSelectionMode {
  oneof mode {
    RoundRobin round_robin = 1;
    Sticky sticky = 2;
    Weighted weighted = 3;
    Rota rota = 4;
  }
  message RoundRobin{}
  message Sticky{
    optional PublicKey key = 1; // required
  }
  message Weighted{}
  message Rota {
    repeated PublicKey keys = 1; // required
  }
}

message GenesisHash {
  optional bytes keccak256 = 1; // required
}

message PayloadHash {
  optional bytes keccak256 = 1; // required
}

message BlockHeader {
  // Sequential number of the block = parent.number + 1.
  optional uint64 number = 1; // required
  // Hash of the block payload.
  optional PayloadHash payload = 2; // required
}

message FinalBlock {
  optional bytes payload = 1; // required
  optional CommitQC justification = 2; // required
}

message View {
  reserved 1,2;
  reserved "protocol_version","fork";
  optional GenesisHash genesis = 4; // required
  optional uint64 number = 3; // required; ViewNumber
}

message ConsensusMsg {
  oneof t {// required
    ReplicaPrepare replica_prepare = 1;
    ReplicaCommit replica_commit = 2;
    LeaderPrepare leader_prepare = 3;
    LeaderCommit leader_commit = 4;
  }
}

message ReplicaPrepare {
  optional View view = 1; // required
  optional ReplicaCommit high_vote = 2; // optional 
  optional CommitQC high_qc = 3; // optional
}

message ReplicaCommit {
  optional View view = 1; // required
  optional BlockHeader proposal = 2; // required
}

message LeaderPrepare {
  optional BlockHeader proposal = 1; // required
  optional bytes proposal_payload = 2; // optional (depending on justification)
  optional PrepareQC justification = 3; // required
}

message LeaderCommit {
  optional CommitQC justification = 1; // required
}

message PrepareQC {
  optional View view = 4; // required
  repeated ReplicaPrepare msgs = 1; // required
  repeated std.BitVector signers = 2; // required
  optional AggregateSignature sig = 3; // required
}

message CommitQC {
  optional ReplicaCommit msg = 1; // required
  optional std.BitVector signers = 2; // required
  optional AggregateSignature sig = 3; // required
}

message Phase {
  oneof t {
    std.Void prepare = 1;
    std.Void commit = 2;
  }
}

// A message broadcasted by a validator
// over the gossip network announcing
// its own TCP address. Other validators
// are expected to establish a consensus
// network connection to this address.
message NetAddress {
  // Address of the validator.
  optional std.SocketAddr addr = 1; // required
  // Version of the discovery announcement.
  // Newer (higher) version overrides the older version.
  // When a validator gets restarted it broadcasts
  // its discovery message with version = 0. If it learns
  // from the network a newer version of its own discovery message
  // it immediately broadcasts another one to override the received one
  // (it may happen, since it broadcasted its discovery message also during
  // the previous execution).
  //
  // Currently the IP of the validator is static, but this scheme might also
  // be used to provide dynamic IP support (if validator discovers that its
  // own IP has changed - by pinging a trusted STUN server for example - it can
  // broadcast a new discovery message), or (multi)proxy support (a validator
  // may maintain a dynamic set of trusted proxy servers which forward traffic
  // to it - this way validator wouldn't have to have a public IP at all).
  optional uint64 version = 2; // required
  // Time at which this message has been signed.
  // Mostly an informational field:
  // we cannot use it instead of version field,
  // because the walltime clock is not guaranteed to be monotone.
  // We use it as a version "tie breaker" though:
  // we compare (version,timestamp) lexicographically to
  // decide which discovery message is newer.
  // It is useful in the following scenario:
  // 1. validator broadcasts discovery message with (version1,timestamp1)
  // 2. validator gets restarted and forgets what it has broadcasted.
  // 3. validator broadcasts discovery message with (version1,timestamp2)
  // 4. as long as timestamp1 != timestamp2, one of the messages will be considered
  //    newer and eventually all nodes will learn this message. It wouldn't be the
  //    case if both messages had exactly the same version - nodes would keep
  //    the first message that arrived and decline to broadcast the other.
  //
  // Note that although we DO NOT assume timestamps to be monotone,
  // we assume here that it is unlikely for timestamps to collide.
  // To make this reasoning more strict, we should rather use a random "tie breaker"
  // instead (replace timestamp with a random nonce, or use a hash of the entire message).
  optional std.Timestamp timestamp = 3; // required
}

message Msg {
  oneof t {// required
    ConsensusMsg consensus = 1;
    bytes session_id = 2;
    NetAddress net_address = 3;
  }
}

message MsgHash {
  optional bytes keccak256 = 1; // required
}

message Signed {
  optional Msg msg = 1; // required
  optional PublicKey key = 2; // required
  optional Signature sig = 3; // required
}

message PublicKey {
  // The name is wrong, it should be bls12_381.
  optional bytes bn254 = 1; // required
}

message Signature {
  // The name is wrong, it should be bls12_381.
  optional bytes bn254 = 1; // required
}

message AggregateSignature {
  // The name is wrong, it should be bls12_381.
  optional bytes bn254 = 1; // required
}

message WeightedValidator {
  optional PublicKey key = 1; // required
  optional uint64 weight = 2; // required
}
=======
import public "zksync/roles/validator/keys.proto";
import public "zksync/roles/validator/genesis.proto";
import public "zksync/roles/validator/messages.proto";
>>>>>>> 827607a0
<|MERGE_RESOLUTION|>--- conflicted
+++ resolved
@@ -2,205 +2,6 @@
 
 package zksync.roles.validator;
 
-<<<<<<< HEAD
-import "zksync/std.proto";
-import "zksync/roles/attester.proto";
-
-message Genesis {
-  reserved 1,2;
-  reserved "fork","validators";
-  optional uint64 chain_id = 5; // required
-  optional uint64 fork_number = 6; // required; ForkNumber
-  optional uint64 first_block = 7; // required; BlockNumber
- 
-  // These properties are expected to be overwritten each epoch.
-  // We will either remove them entirely, or keep them for the initial epoch.
-  optional uint32 protocol_version = 8; // required; ProtocolVersion
-  repeated WeightedValidator validators_v1 = 3;
-  repeated attester.WeightedAttester attesters = 9; // optional
-  optional LeaderSelectionMode leader_selection = 4; // required
-}
-
-message LeaderSelectionMode {
-  oneof mode {
-    RoundRobin round_robin = 1;
-    Sticky sticky = 2;
-    Weighted weighted = 3;
-    Rota rota = 4;
-  }
-  message RoundRobin{}
-  message Sticky{
-    optional PublicKey key = 1; // required
-  }
-  message Weighted{}
-  message Rota {
-    repeated PublicKey keys = 1; // required
-  }
-}
-
-message GenesisHash {
-  optional bytes keccak256 = 1; // required
-}
-
-message PayloadHash {
-  optional bytes keccak256 = 1; // required
-}
-
-message BlockHeader {
-  // Sequential number of the block = parent.number + 1.
-  optional uint64 number = 1; // required
-  // Hash of the block payload.
-  optional PayloadHash payload = 2; // required
-}
-
-message FinalBlock {
-  optional bytes payload = 1; // required
-  optional CommitQC justification = 2; // required
-}
-
-message View {
-  reserved 1,2;
-  reserved "protocol_version","fork";
-  optional GenesisHash genesis = 4; // required
-  optional uint64 number = 3; // required; ViewNumber
-}
-
-message ConsensusMsg {
-  oneof t {// required
-    ReplicaPrepare replica_prepare = 1;
-    ReplicaCommit replica_commit = 2;
-    LeaderPrepare leader_prepare = 3;
-    LeaderCommit leader_commit = 4;
-  }
-}
-
-message ReplicaPrepare {
-  optional View view = 1; // required
-  optional ReplicaCommit high_vote = 2; // optional 
-  optional CommitQC high_qc = 3; // optional
-}
-
-message ReplicaCommit {
-  optional View view = 1; // required
-  optional BlockHeader proposal = 2; // required
-}
-
-message LeaderPrepare {
-  optional BlockHeader proposal = 1; // required
-  optional bytes proposal_payload = 2; // optional (depending on justification)
-  optional PrepareQC justification = 3; // required
-}
-
-message LeaderCommit {
-  optional CommitQC justification = 1; // required
-}
-
-message PrepareQC {
-  optional View view = 4; // required
-  repeated ReplicaPrepare msgs = 1; // required
-  repeated std.BitVector signers = 2; // required
-  optional AggregateSignature sig = 3; // required
-}
-
-message CommitQC {
-  optional ReplicaCommit msg = 1; // required
-  optional std.BitVector signers = 2; // required
-  optional AggregateSignature sig = 3; // required
-}
-
-message Phase {
-  oneof t {
-    std.Void prepare = 1;
-    std.Void commit = 2;
-  }
-}
-
-// A message broadcasted by a validator
-// over the gossip network announcing
-// its own TCP address. Other validators
-// are expected to establish a consensus
-// network connection to this address.
-message NetAddress {
-  // Address of the validator.
-  optional std.SocketAddr addr = 1; // required
-  // Version of the discovery announcement.
-  // Newer (higher) version overrides the older version.
-  // When a validator gets restarted it broadcasts
-  // its discovery message with version = 0. If it learns
-  // from the network a newer version of its own discovery message
-  // it immediately broadcasts another one to override the received one
-  // (it may happen, since it broadcasted its discovery message also during
-  // the previous execution).
-  //
-  // Currently the IP of the validator is static, but this scheme might also
-  // be used to provide dynamic IP support (if validator discovers that its
-  // own IP has changed - by pinging a trusted STUN server for example - it can
-  // broadcast a new discovery message), or (multi)proxy support (a validator
-  // may maintain a dynamic set of trusted proxy servers which forward traffic
-  // to it - this way validator wouldn't have to have a public IP at all).
-  optional uint64 version = 2; // required
-  // Time at which this message has been signed.
-  // Mostly an informational field:
-  // we cannot use it instead of version field,
-  // because the walltime clock is not guaranteed to be monotone.
-  // We use it as a version "tie breaker" though:
-  // we compare (version,timestamp) lexicographically to
-  // decide which discovery message is newer.
-  // It is useful in the following scenario:
-  // 1. validator broadcasts discovery message with (version1,timestamp1)
-  // 2. validator gets restarted and forgets what it has broadcasted.
-  // 3. validator broadcasts discovery message with (version1,timestamp2)
-  // 4. as long as timestamp1 != timestamp2, one of the messages will be considered
-  //    newer and eventually all nodes will learn this message. It wouldn't be the
-  //    case if both messages had exactly the same version - nodes would keep
-  //    the first message that arrived and decline to broadcast the other.
-  //
-  // Note that although we DO NOT assume timestamps to be monotone,
-  // we assume here that it is unlikely for timestamps to collide.
-  // To make this reasoning more strict, we should rather use a random "tie breaker"
-  // instead (replace timestamp with a random nonce, or use a hash of the entire message).
-  optional std.Timestamp timestamp = 3; // required
-}
-
-message Msg {
-  oneof t {// required
-    ConsensusMsg consensus = 1;
-    bytes session_id = 2;
-    NetAddress net_address = 3;
-  }
-}
-
-message MsgHash {
-  optional bytes keccak256 = 1; // required
-}
-
-message Signed {
-  optional Msg msg = 1; // required
-  optional PublicKey key = 2; // required
-  optional Signature sig = 3; // required
-}
-
-message PublicKey {
-  // The name is wrong, it should be bls12_381.
-  optional bytes bn254 = 1; // required
-}
-
-message Signature {
-  // The name is wrong, it should be bls12_381.
-  optional bytes bn254 = 1; // required
-}
-
-message AggregateSignature {
-  // The name is wrong, it should be bls12_381.
-  optional bytes bn254 = 1; // required
-}
-
-message WeightedValidator {
-  optional PublicKey key = 1; // required
-  optional uint64 weight = 2; // required
-}
-=======
 import public "zksync/roles/validator/keys.proto";
 import public "zksync/roles/validator/genesis.proto";
-import public "zksync/roles/validator/messages.proto";
->>>>>>> 827607a0
+import public "zksync/roles/validator/messages.proto";