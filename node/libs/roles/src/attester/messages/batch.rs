<<<<<<< HEAD
use super::{Signed, Signers};
use crate::{attester, validator::Genesis, validator::Payload};
=======
use super::Signed;
use crate::{attester, validator::Genesis};
>>>>>>> 3b7e7793
use anyhow::{ensure, Context as _};
use zksync_consensus_utils::enum_util::Variant;

/// A batch of L2 blocks used for the peers to fetch and keep in sync.
#[derive(Clone, Debug, PartialEq, Eq, Default)]
pub struct SyncBatch {
    /// The number of the batch.
    pub number: BatchNumber,
    /// The payloads of the blocks the batch contains.
    pub payloads: Vec<Payload>,
    /// The proof of the batch.
    pub proof: Vec<u8>,
}

// impl SyncBatch {
//     /// Create a new instance of `SyncBatch` with the given number, payloads, and proof.
//     pub fn new(number: BatchNumber, payloads: Vec<Payload>, proof: Vec<u8>) -> Self {
//         Self {
//             number,
//             payloads,
//             proof,
//         }
//     }
// }

impl PartialOrd for SyncBatch {
    fn partial_cmp(&self, other: &Self) -> Option<std::cmp::Ordering> {
        self.number.partial_cmp(&other.number)
    }
}

#[derive(Clone, Copy, Debug, PartialEq, Eq, PartialOrd, Ord, Hash, Default)]
/// A batch number.
pub struct BatchNumber(pub u64);

impl BatchNumber {
    /// Increment the batch number.
    pub fn next(&self) -> BatchNumber {
        BatchNumber(self.0.checked_add(1).unwrap())
    }

    /// Returns the previous batch number.
    pub fn prev(self) -> Option<Self> {
        Some(Self(self.0.checked_sub(1)?))
    }
}

impl std::fmt::Display for BatchNumber {
    fn fmt(&self, formatter: &mut std::fmt::Formatter<'_>) -> std::fmt::Result {
        std::fmt::Display::fmt(&self.0, formatter)
    }
}

impl std::ops::Add<u64> for BatchNumber {
    type Output = BatchNumber;
    fn add(self, n: u64) -> Self {
        Self(self.0.checked_add(n).unwrap())
    }
}

/// A message containing information about a batch of blocks.
/// It is signed by the attesters and then propagated through the gossip network.
#[derive(Clone, Debug, PartialEq, Eq, Hash, PartialOrd)]
pub struct Batch {
    /// Header of the batch.
    pub number: BatchNumber,
    // TODO: Hash of the batch.
}

/// A certificate for a batch of L2 blocks to be sent to L1.
/// It contains the signatures of the attesters that signed the batch.
#[derive(Debug, Clone, Eq, PartialEq)]
pub struct BatchQC {
    /// The signatures of the signed L1 batches from all the attesters who signed it.
    pub signatures: attester::MultiSig,
    /// The message that was signed.
    pub message: Batch,
}

/// Error returned by `BatchQC::verify()` if the signature is invalid.
#[derive(thiserror::Error, Debug)]
pub enum BatchQCVerifyError {
    /// Bad signature.
    #[error("bad signature: {0:#}")]
    BadSignature(#[source] anyhow::Error),
    /// Not enough signers.
    #[error("not enough signers: got {got}, want {want}")]
    NotEnoughSigners {
        /// Got signers.
        got: u64,
        /// Want signers.
        want: u64,
    },
    /// Bad signer set.
    #[error("signers set doesn't match genesis")]
    BadSignersSet,
}

/// Error returned by `BatchQC::add()` if the signature is invalid.
#[derive(thiserror::Error, Debug)]
pub enum BatchQCAddError {
    /// Inconsistent messages.
    #[error("Trying to add signature for a different message")]
    InconsistentMessages,
    /// Signer not present in the committee.
    #[error("Signer not in committee: {signer:?}")]
    SignerNotInCommittee {
        /// Signer of the message.
        signer: Box<attester::PublicKey>,
    },
    /// Message already present in BatchQC.
    #[error("Message already signed for BatchQC")]
    Exists,
}

impl BatchQC {
    /// Header of the certified Batch.
    pub fn number(&self) -> &BatchNumber {
        &self.message.number
    }

    /// Create a new empty instance for a given `Batch` message.
    pub fn new(message: Batch) -> anyhow::Result<Self> {
        Ok(Self {
            message,
<<<<<<< HEAD
            signers: Signers::new(genesis.attesters.as_ref().context("attesters")?.len()),
            signature: attester::AggregateSignature::default(),
=======
            signatures: attester::MultiSig::default(),
>>>>>>> 3b7e7793
        })
    }

    /// Add a attester's signature.
    /// Signature is assumed to be already verified.
    pub fn add(&mut self, msg: &Signed<Batch>, genesis: &Genesis) -> anyhow::Result<()> {
        use BatchQCAddError as Error;

        let committee = genesis
            .attesters
            .as_ref()
<<<<<<< HEAD
            .expect("attesters set is empty in genesis") // This case should never happen
            .index(&msg.key)
            .ok_or(Error::SignerNotInCommittee {
=======
            .context("no attester committee in genesis")?;

        ensure!(self.message == msg.msg, Error::InconsistentMessages);
        ensure!(!self.signatures.contains(&msg.key), Error::Exists);
        ensure!(
            committee.contains(&msg.key),
            Error::SignerNotInCommittee {
>>>>>>> 3b7e7793
                signer: Box::new(msg.key.clone()),
            }
        );

        self.signatures.add(msg.key.clone(), msg.sig.clone());

        Ok(())
    }

    /// Verifies the signature of the BatchQC.
    pub fn verify(&self, genesis: &Genesis) -> Result<(), BatchQCVerifyError> {
        use BatchQCVerifyError as Error;
        let attesters = genesis
            .attesters
            .as_ref()
<<<<<<< HEAD
            .expect("attesters set is empty in genesis"); // This case should never happen
        if self.signers.len() != attesters.len() {
            return Err(Error::BadSignersSet);
=======
            .ok_or(Error::AttestersNotInGenesis)?;

        // Verify that all signers are attesters.
        for pk in self.signatures.keys() {
            if !attesters.contains(pk) {
                return Err(Error::BadSignersSet);
            }
>>>>>>> 3b7e7793
        }

        // Verify that the signer's weight is sufficient.
        let weight = attesters.weight_of_keys(self.signatures.keys());
        let threshold = attesters.threshold();
        if weight < threshold {
            return Err(Error::NotEnoughSigners {
                got: weight,
                want: threshold,
            });
        }

        self.signatures
            .verify_msg(&self.message.clone().insert())
            .map_err(Error::BadSignature)
    }
}<|MERGE_RESOLUTION|>--- conflicted
+++ resolved
@@ -1,10 +1,8 @@
-<<<<<<< HEAD
-use super::{Signed, Signers};
-use crate::{attester, validator::Genesis, validator::Payload};
-=======
 use super::Signed;
-use crate::{attester, validator::Genesis};
->>>>>>> 3b7e7793
+use crate::{
+    attester,
+    validator::{Genesis, Payload},
+};
 use anyhow::{ensure, Context as _};
 use zksync_consensus_utils::enum_util::Variant;
 
@@ -18,17 +16,6 @@
     /// The proof of the batch.
     pub proof: Vec<u8>,
 }
-
-// impl SyncBatch {
-//     /// Create a new instance of `SyncBatch` with the given number, payloads, and proof.
-//     pub fn new(number: BatchNumber, payloads: Vec<Payload>, proof: Vec<u8>) -> Self {
-//         Self {
-//             number,
-//             payloads,
-//             proof,
-//         }
-//     }
-// }
 
 impl PartialOrd for SyncBatch {
     fn partial_cmp(&self, other: &Self) -> Option<std::cmp::Ordering> {
@@ -101,6 +88,9 @@
     /// Bad signer set.
     #[error("signers set doesn't match genesis")]
     BadSignersSet,
+    /// No attester committee in genesis.
+    #[error("No attester committee in genesis")]
+    AttestersNotInGenesis,
 }
 
 /// Error returned by `BatchQC::add()` if the signature is invalid.
@@ -121,21 +111,11 @@
 }
 
 impl BatchQC {
-    /// Header of the certified Batch.
-    pub fn number(&self) -> &BatchNumber {
-        &self.message.number
-    }
-
     /// Create a new empty instance for a given `Batch` message.
     pub fn new(message: Batch) -> anyhow::Result<Self> {
         Ok(Self {
             message,
-<<<<<<< HEAD
-            signers: Signers::new(genesis.attesters.as_ref().context("attesters")?.len()),
-            signature: attester::AggregateSignature::default(),
-=======
             signatures: attester::MultiSig::default(),
->>>>>>> 3b7e7793
         })
     }
 
@@ -147,11 +127,6 @@
         let committee = genesis
             .attesters
             .as_ref()
-<<<<<<< HEAD
-            .expect("attesters set is empty in genesis") // This case should never happen
-            .index(&msg.key)
-            .ok_or(Error::SignerNotInCommittee {
-=======
             .context("no attester committee in genesis")?;
 
         ensure!(self.message == msg.msg, Error::InconsistentMessages);
@@ -159,7 +134,6 @@
         ensure!(
             committee.contains(&msg.key),
             Error::SignerNotInCommittee {
->>>>>>> 3b7e7793
                 signer: Box::new(msg.key.clone()),
             }
         );
@@ -175,11 +149,6 @@
         let attesters = genesis
             .attesters
             .as_ref()
-<<<<<<< HEAD
-            .expect("attesters set is empty in genesis"); // This case should never happen
-        if self.signers.len() != attesters.len() {
-            return Err(Error::BadSignersSet);
-=======
             .ok_or(Error::AttestersNotInGenesis)?;
 
         // Verify that all signers are attesters.
@@ -187,7 +156,6 @@
             if !attesters.contains(pk) {
                 return Err(Error::BadSignersSet);
             }
->>>>>>> 3b7e7793
         }
 
         // Verify that the signer's weight is sufficient.
