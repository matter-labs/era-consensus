--- conflicted
+++ resolved
@@ -1,10 +1,3 @@
-<<<<<<< HEAD
-use std::fmt;
-
-use crate::{attester, validator::Genesis};
-
-=======
->>>>>>> 410636c6
 use super::{Signed, Signers};
 use crate::{attester, validator::Genesis};
 use anyhow::{ensure, Context as _};
@@ -60,9 +53,9 @@
     }
 }
 
-impl fmt::Display for BatchNumber {
-    fn fmt(&self, formatter: &mut fmt::Formatter<'_>) -> fmt::Result {
-        fmt::Display::fmt(&self.0, formatter)
+impl std::fmt::Display for BatchNumber {
+    fn fmt(&self, formatter: &mut std::fmt::Formatter<'_>) -> std::fmt::Result {
+        std::fmt::Display::fmt(&self.0, formatter)
     }
 }
 
@@ -90,8 +83,8 @@
     }
 }
 
-impl fmt::Debug for PayloadHash {
-    fn fmt(&self, fmt: &mut fmt::Formatter<'_>) -> fmt::Result {
+impl std::fmt::Debug for PayloadHash {
+    fn fmt(&self, fmt: &mut std::fmt::Formatter<'_>) -> std::fmt::Result {
         fmt.write_str(&TextFmt::encode(self))
     }
 }
