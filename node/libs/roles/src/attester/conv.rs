--- conflicted
+++ resolved
@@ -1,15 +1,11 @@
 use super::{
-<<<<<<< HEAD
-    AggregateSignature, Batch, BatchNumber, BatchQC, Msg, MsgHash, PublicKey, Signature, Signed,
-    Signers, SyncBatch, WeightedAttester,
+    AggregateSignature, Batch, BatchNumber, BatchQC, Msg, MsgHash, MultiSig, PublicKey, Signature,
+    Signed, Signers, SyncBatch, WeightedAttester,
 };
-use crate::{proto::attester as proto, validator::Payload};
-=======
-    AggregateSignature, Batch, BatchNumber, BatchQC, Msg, MsgHash, MultiSig, PublicKey, Signature,
-    Signed, Signers, WeightedAttester,
+use crate::{
+    proto::attester::{self as proto, Attestation},
+    validator::Payload,
 };
-use crate::proto::attester::{self as proto, Attestation};
->>>>>>> 3b7e7793
 use anyhow::Context as _;
 use zksync_consensus_crypto::ByteFmt;
 use zksync_consensus_utils::enum_util::Variant;
