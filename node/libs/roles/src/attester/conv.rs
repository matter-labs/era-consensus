--- conflicted
+++ resolved
@@ -1,6 +1,6 @@
 use super::{
-    AggregateSignature, Batch, BatchNumber, BatchQC, Msg, MsgHash, PublicKey, Signature, Signed,
-    Signers, WeightedAttester,
+    AggregateSignature, Batch, BatchHeader, BatchNumber, BatchQC, FinalBatch, Msg, MsgHash,
+    Payload, PayloadHash, PublicKey, Signature, Signed, Signers, WeightedAttester,
 };
 use crate::proto::attester::{self as proto};
 use anyhow::Context as _;
@@ -8,14 +8,6 @@
 use zksync_consensus_utils::enum_util::Variant;
 use zksync_protobuf::{read_required, required, ProtoFmt};
 
-<<<<<<< HEAD
-use super::{
-    AggregateSignature, Batch, BatchHeader, BatchNumber, BatchQC, FinalBatch, Msg, MsgHash,
-    Payload, PayloadHash, PublicKey, Signature, Signed, Signers, WeightedAttester,
-};
-
-=======
->>>>>>> 410636c6
 impl ProtoFmt for Batch {
     type Proto = proto::Batch;
     fn read(r: &Self::Proto) -> anyhow::Result<Self> {
