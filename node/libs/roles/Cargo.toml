[package]
name = "zksync_consensus_roles"
version = "0.1.0"
edition.workspace = true
authors.workspace = true
homepage.workspace = true
license.workspace = true

[dependencies]
zksync_concurrency.workspace = true
zksync_consensus_crypto.workspace = true
zksync_consensus_schema.workspace = true
zksync_consensus_utils.workspace = true

anyhow.workspace = true
bit-vec.workspace = true
hex.workspace = true
rand.workspace = true
serde.workspace = true
<<<<<<< HEAD
tracing.workspace = true

zksync_protobuf.workspace = true
concurrency = { path = "../concurrency" }
crypto = { path = "../crypto" }
schema = { path = "../schema" }
utils = { path = "../utils" }
=======
tracing.workspace = true
>>>>>>> 3330c83c
<|MERGE_RESOLUTION|>--- conflicted
+++ resolved
@@ -11,20 +11,11 @@
 zksync_consensus_crypto.workspace = true
 zksync_consensus_schema.workspace = true
 zksync_consensus_utils.workspace = true
+zksync_protobuf.workspace = true
 
 anyhow.workspace = true
 bit-vec.workspace = true
 hex.workspace = true
 rand.workspace = true
 serde.workspace = true
-<<<<<<< HEAD
-tracing.workspace = true
-
-zksync_protobuf.workspace = true
-concurrency = { path = "../concurrency" }
-crypto = { path = "../crypto" }
-schema = { path = "../schema" }
-utils = { path = "../utils" }
-=======
-tracing.workspace = true
->>>>>>> 3330c83c
+tracing.workspace = true