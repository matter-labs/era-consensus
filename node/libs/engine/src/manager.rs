use std::{
    collections::{BTreeMap, VecDeque},
    sync::Arc,
};

use anyhow::Context as _;
use tracing::Instrument;
use zksync_concurrency::{ctx, error::Wrap as _, scope, sync, time};
use zksync_consensus_roles::validator::{self, Block};

use crate::{
    block_store::BlockStore,
    metrics::{self, BLOCK_STORE},
    BlockStoreState, EngineInterface, Last, Transaction,
};

/// A wrapper around a EngineInterface which adds caching blocks in-memory
/// and other useful utilities.
#[derive(Debug)]
pub struct EngineManager {
    // Anything that implements EngineInterface.
    interface: Box<dyn EngineInterface>,
    // The genesis specification of the chain.
    genesis: validator::Genesis,
    // A watch channel over the current block store state.
    block_store: sync::watch::Sender<BlockStore>,
    // A map of epoch number to validator schedule with lifetime information.
    epoch_schedule: sync::watch::Sender<BTreeMap<validator::EpochNumber, ScheduleWithLifetime>>,
<<<<<<< HEAD
    // The interval at which we fetch the pending validator schedule.
    fetch_schedule_interval: time::Duration,
=======
    // A channel to add transactions to be gossiped to the network. We assume that the
    // transactions are already verified. So this is meant to be used by the mempool in
    // the execution layer to send new transactions to the network.
    tx_pool: sync::broadcast::Sender<Transaction>,
>>>>>>> 11788903
}

impl EngineManager {
    /// Constructs a EngineManager.
    /// EngineManager takes ownership of the passed EngineInterface,
    /// i.e. caller should modify the underlying execution layer and
    /// persistent storage ONLY through the constructed EngineManager.
    pub async fn new(
        ctx: &ctx::Ctx,
        interface: Box<dyn EngineInterface>,
        fetch_schedule_interval: time::Duration,
    ) -> ctx::Result<(Arc<Self>, EngineManagerRunner)> {
        // Get the genesis.
        let genesis = interface.genesis(ctx).await.wrap("interface.genesis()")?;

        // Check if the genesis is valid.
        if genesis.protocol_version.0 == 1 && genesis.validators_schedule.is_none() {
            return Err(anyhow::format_err!(
                "genesis is invalid: protocol version is 1 but validators schedule is not set"
            )
            .into());
        }

        // Build the epoch schedule. If the genesis is using a static schedule, we only need to insert
        // the genesis validator schedule in the epoch schedule.
        let mut epoch_schedule = BTreeMap::new();
        if let Some(schedule) = &genesis.validators_schedule {
            epoch_schedule.insert(
                validator::EpochNumber(0),
                ScheduleWithLifetime {
                    schedule: schedule.clone(),
                    activation_block: genesis.first_block,
                    expiration_block: None,
                },
            );
        }

        // Get the persisted state.
        let persisted = interface.persisted().borrow().clone();
        persisted.verify().context("state.verify()")?;

        let this = Arc::new(Self {
            block_store: sync::watch::channel(BlockStore {
                queued: persisted.clone(),
                persisted,
                cache: VecDeque::new(),
            })
            .0,
            genesis,
            interface,
            epoch_schedule: sync::watch::channel(epoch_schedule).0,
<<<<<<< HEAD
            fetch_schedule_interval,
=======
            // We make the tx pool bounded to 1000 transactions. This is a reasonable limit
            // as we expect this channel to be empty most of the time.
            tx_pool: sync::broadcast::channel(1000).0,
>>>>>>> 11788903
        });

        Ok((this.clone(), EngineManagerRunner(this)))
    }

    /// Hash of the genesis specification for this block store.
    pub fn genesis_hash(&self) -> validator::GenesisHash {
        self.genesis.hash()
    }

    /// Chain ID of the genesis specification for this block store.
    pub fn chain_id(&self) -> validator::ChainId {
        self.genesis.chain_id
    }

    /// Fork number of the genesis specification for this block store.
    pub fn fork_number(&self) -> validator::ForkNumber {
        self.genesis.fork_number
    }

    /// Protocol version of the genesis specification for this block store.
    pub fn protocol_version(&self) -> validator::ProtocolVersion {
        self.genesis.protocol_version
    }

    /// First block of the genesis specification for this block store.
    pub fn first_block(&self) -> validator::BlockNumber {
        self.genesis.first_block
    }

    /// Returns true if there is a static validator schedule in the genesis.
    pub fn has_static_schedule(&self) -> bool {
        self.genesis.validators_schedule.is_some()
    }

    /// Returns the validator schedule, with its activation and expiration block numbers,
    /// for the given epoch number.
    pub fn validator_schedule(
        &self,
        epoch: validator::EpochNumber,
    ) -> Option<ScheduleWithLifetime> {
        self.epoch_schedule.borrow().get(&epoch).cloned()
    }

    /// Returns the block number of the head of the chain. We might not have this block in store
    /// if it was pruned or we just started from a snapshot of the state without any blocks.
    pub fn head(&self) -> validator::BlockNumber {
        self.block_store.borrow().persisted.head()
    }

    /// Available blocks (in-memory & persisted).
    pub fn queued(&self) -> BlockStoreState {
        self.block_store.borrow().queued.clone()
    }

    /// Persisted blocks.
    pub fn persisted(&self) -> BlockStoreState {
        self.block_store.borrow().persisted.clone()
    }

    /// Fetches a block (from queue or persistent storage).
    pub async fn get_block(
        &self,
        ctx: &ctx::Ctx,
        number: validator::BlockNumber,
    ) -> ctx::Result<Option<Block>> {
        {
            let block_store = self.block_store.borrow();
            if !block_store.queued.contains(number) {
                return Ok(None);
            }
            if let Some(block) = block_store.block(number) {
                return Ok(Some(block));
            }
        }

        let t = metrics::ENGINE_INTERFACE.get_block_latency.start();
        let block = self
            .interface
            .get_block(ctx, number)
            .await
            .wrap("persistent.block()")?;
        t.observe();

        Ok(Some(block))
    }

    /// Append block to a queue to be persisted eventually.
    /// Since persisting a block may take a significant amount of time,
    /// BlockStore contains a queue of blocks waiting to be persisted.
    /// `queue_block()` adds a block to the queue as soon as all intermediate
    /// blocks are queued_state as well. Queue is unbounded, so it is caller's
    /// responsibility to manage the queue size.
    pub async fn queue_block(&self, ctx: &ctx::Ctx, block: Block) -> ctx::Result<()> {
        // Verify the block.
        match &block {
            Block::PreGenesis(b) => {
                if b.number >= self.genesis.first_block {
                    return Err(anyhow::format_err!(
                        "external justification is allowed only for pre-genesis blocks"
                    )
                    .into());
                }
                let t = metrics::ENGINE_INTERFACE
                    .verify_pregenesis_block_latency
                    .start();
                self.interface
                    .verify_pregenesis_block(ctx, b)
                    .await
                    .context("verify_pregenesis_block()")?;
                t.observe();
            }
            Block::FinalV1(b) => {
                // v1 always has a static schedule, so epoch is always 0.
                if let Some(schedule_with_lifetime) =
                    self.validator_schedule(validator::EpochNumber(0))
                {
                    b.verify(self.genesis.hash(), &schedule_with_lifetime.schedule)
                        .context("block_v1.verify()")?;
                } else {
                    return Err(anyhow::format_err!(
                        "cannot verify block v1: epoch schedule is not available"
                    )
                    .into());
                }
            }
            Block::FinalV2(b) => {
                let epoch = b.epoch();
                if let Some(schedule_with_lifetime) = self.validator_schedule(epoch) {
                    b.verify(self.genesis.hash(), epoch, &schedule_with_lifetime.schedule)
                        .context("block_v2.verify()")?;
                } else {
                    return Err(anyhow::format_err!(
                        "cannot verify block v2: epoch schedule is not available"
                    )
                    .into());
                }
            }
        }

        sync::wait_for(ctx, &mut self.block_store.subscribe(), |block_store| {
            block_store.queued.next() >= block.number()
        })
        .await?;

        self.block_store
            .send_if_modified(|block_store| block_store.try_push(block));

        Ok(())
    }

    /// Waits until the queued blocks range is different than `old`.
    pub async fn wait_for_queued_change(
        &self,
        ctx: &ctx::Ctx,
        old: &BlockStoreState,
    ) -> ctx::OrCanceled<BlockStoreState> {
        sync::wait_for_some(ctx, &mut self.block_store.subscribe(), |block_store| {
            if &block_store.queued == old {
                return None;
            }
            Some(block_store.queued.clone())
        })
        .await
    }

    /// Waits until the given block is queued (in memory, or persisted).
    /// Note that it doesn't mean that the block is actually available, as old blocks might get pruned.
    #[tracing::instrument(skip_all, fields(l2_block = %number))]
    pub async fn wait_until_queued(
        &self,
        ctx: &ctx::Ctx,
        number: validator::BlockNumber,
    ) -> ctx::OrCanceled<BlockStoreState> {
        Ok(
            sync::wait_for(ctx, &mut self.block_store.subscribe(), |block_store| {
                number < block_store.queued.next()
            })
            .await?
            .queued
            .clone(),
        )
    }

    /// Waits until the given block is stored persistently.
    /// Note that it doesn't mean that the block is actually available, as old blocks might get pruned.
    #[tracing::instrument(skip_all, fields(l2_block = %number))]
    pub async fn wait_until_persisted(
        &self,
        ctx: &ctx::Ctx,
        number: validator::BlockNumber,
    ) -> ctx::OrCanceled<BlockStoreState> {
        Ok(sync::wait_for(
            ctx,
            &mut self.interface.persisted(),
            |persisted: &BlockStoreState| number < persisted.next(),
        )
        .await?
        .clone())
    }

    /// Waits until the epoch schedule is populated. Returns the number of the first epoch stored.
    pub async fn wait_until_epoch_schedule_populated(
        &self,
        ctx: &ctx::Ctx,
    ) -> ctx::OrCanceled<validator::EpochNumber> {
        sync::wait_for(
            ctx,
            &mut self.epoch_schedule.subscribe(),
            |epoch_schedule| epoch_schedule.keys().next().is_some(),
        )
        .await?;

        Ok(self.epoch_schedule.borrow().keys().next().cloned().unwrap()) // unwrap is safe because we know that the epoch schedule is populated
    }

    /// Waits until the validator schedule for the given epoch is available.
    pub async fn wait_for_validator_schedule(
        &self,
        ctx: &ctx::Ctx,
        epoch: validator::EpochNumber,
    ) -> ctx::OrCanceled<ScheduleWithLifetime> {
        sync::wait_for(
            ctx,
            &mut self.epoch_schedule.subscribe(),
            |epoch_schedule| epoch_schedule.get(&epoch).is_some(),
        )
        .await?;

        Ok(self.validator_schedule(epoch).unwrap()) // unwrap is safe because we know that the schedule is available
    }

    /// Waits until the validator schedule for the given epoch has an expiration block.
    pub async fn wait_for_validator_schedule_expiration(
        &self,
        ctx: &ctx::Ctx,
        epoch: validator::EpochNumber,
    ) -> ctx::OrCanceled<validator::BlockNumber> {
        sync::wait_for(
            ctx,
            &mut self.epoch_schedule.subscribe(),
            |epoch_schedule| {
                epoch_schedule
                    .get(&epoch)
                    .map(|schedule| schedule.expiration_block.is_some())
                    .unwrap_or(false)
            },
        )
        .await?;

        Ok(self
            .epoch_schedule
            .borrow()
            .get(&epoch)
            .unwrap() // unwrap is safe because we know that the schedule for the given epoch is available
            .expiration_block
            .unwrap()) // unwrap is safe because we know that the schedule has an expiration block
    }

    /// Verifies a payload.
    pub async fn verify_payload(
        &self,
        ctx: &ctx::Ctx,
        number: validator::BlockNumber,
        epoch: validator::EpochNumber,
        payload: &validator::Payload,
    ) -> ctx::Result<()> {
        // Check that this block belongs to the given epoch, otherwise return an error.
        // This is a sanity check to ensure that the payload is being verified for the correct epoch.
        if self.epoch_for_block(number) != Some(epoch) {
            return Err(
                anyhow::format_err!("block {} does not belong to epoch {}", number, epoch).into(),
            );
        }

        let t = metrics::ENGINE_INTERFACE.verify_payload_latency.start();
        self.interface
            .verify_payload(ctx, number, payload)
            .await
            .context("verify_payload()")?;
        t.observe();
        Ok(())
    }

    /// Proposes a payload.
    pub async fn propose_payload(
        &self,
        ctx: &ctx::Ctx,
        number: validator::BlockNumber,
    ) -> ctx::Result<validator::Payload> {
        let t = metrics::ENGINE_INTERFACE.propose_payload_latency.start();
        let payload = self
            .interface
            .propose_payload(ctx, number)
            .await
            .wrap("propose_payload()")?;
        t.observe();
        Ok(payload)
    }

    /// Gets the replica state.
    pub async fn get_state(&self, ctx: &ctx::Ctx) -> ctx::Result<validator::ReplicaState> {
        let t = metrics::ENGINE_INTERFACE.get_state_latency.start();
        let state = self.interface.get_state(ctx).await.wrap("get_state()")?;
        t.observe();
        Ok(state)
    }

    /// Sets the replica state.
    pub async fn set_state(
        &self,
        ctx: &ctx::Ctx,
        state: &validator::ReplicaState,
    ) -> ctx::Result<()> {
        let t = metrics::ENGINE_INTERFACE.set_state_latency.start();
        self.interface
            .set_state(ctx, state)
            .await
            .context("set_state()")?;
        t.observe();
        Ok(())
    }

    /// Pushes a transaction to the mempool in the execution layer. If it's a valid transaction
    /// and hasn't been added before, it will be added to the mempool now and return true.
    /// Otherwise, it will return false.
    pub async fn push_tx(&self, ctx: &ctx::Ctx, tx: Transaction) -> ctx::Result<bool> {
        let t = metrics::ENGINE_INTERFACE.push_tx_latency.start();
        let accepted = self.interface.push_tx(ctx, tx).await.wrap("push_tx()")?;
        t.observe();
        Ok(accepted)
    }

    /// Returns a Sender handle to the tx pool. It can be used to send transactions to be gossiped
    /// to the network. We assume that the transactions are already verified. So this is meant to be
    /// used by the mempool in the execution layer to send new transactions to the network.
    /// Note that this is bounded, as documented in the tokio broadcast channel documentation, so
    /// transactions might get dropped if the channel is full.
    pub fn tx_pool_sender(&self) -> sync::broadcast::Sender<Transaction> {
        self.tx_pool.clone()
    }

    /// Returns a Receiver handle to the tx pool. It is used to receive transactions to be gossiped
    /// to the network.
    pub fn tx_pool_receiver(&self) -> sync::broadcast::Receiver<Transaction> {
        self.tx_pool.subscribe()
    }

    /// Returns the epoch number for the given block number, if it exists.
    fn epoch_for_block(&self, number: validator::BlockNumber) -> Option<validator::EpochNumber> {
        self.epoch_schedule
            .borrow()
            .iter()
            .find(|(_, schedule)| {
                schedule.activation_block <= number
                    && (schedule.expiration_block.is_none()
                        || schedule.expiration_block.unwrap() >= number)
            })
            .map(|(epoch, _)| *epoch)
    }

    fn scrape_metrics(&self) -> metrics::BlockStore {
        let m = metrics::BlockStore::default();
        let block_store = self.block_store.borrow();
        m.next_queued_block.set(block_store.queued.next().0);
        m.next_persisted_block.set(block_store.persisted.next().0);
        m.cache_size.set(block_store.cache.len() as u64);
        m
    }
}

/// Runner of the EngineManager background tasks.
#[must_use]
#[derive(Debug, Clone)]
pub struct EngineManagerRunner(Arc<EngineManager>);

impl EngineManagerRunner {
    /// Runs the background tasks of the EngineManager.
    pub async fn run(self, ctx: &ctx::Ctx) -> anyhow::Result<()> {
        let store_ref = Arc::downgrade(&self.0);
        let _ = BLOCK_STORE.before_scrape(move || Some(store_ref.upgrade()?.scrape_metrics()));

        let res = scope::run!(ctx, |ctx, s| async {
            // Task watching the persisted state.
            s.spawn::<()>(async {
                let mut persisted = self.0.interface.persisted();
                persisted.mark_changed();
                loop {
                    async {
                        let new = sync::changed::<BlockStoreState>(ctx, &mut persisted)
                            .instrument(tracing::trace_span!("wait_for_block_store_change"))
                            .await?
                            .clone();
                        sync::try_send_modify(&self.0.block_store, |block_store| {
                            block_store.update_persisted(new)
                        })?;

                        ctx::Ok(())
                    }
                    .instrument(tracing::trace_span!("watch_persistent_state_iteration"))
                    .await?;
                }
            });

            // Task queueing blocks to be persisted.
            s.spawn::<()>(async {
                let block_store = &mut self.0.block_store.subscribe();
                let mut queue_next = validator::BlockNumber(0);
                loop {
                    async {
                        let block = sync::wait_for_some(ctx, block_store, |block_store| {
                            block_store.block(queue_next.max(block_store.persisted.next()))
                        })
                        .instrument(tracing::trace_span!("wait_for_next_block"))
                        .await?;
                        queue_next = block.number().next();

                        let t = metrics::ENGINE_INTERFACE.queue_next_block_latency.start();
                        self.0.interface.queue_next_block(ctx, block).await?;
                        t.observe();

                        ctx::Ok(())
                    }
                    .instrument(tracing::trace_span!("queue_persist_block_iteration"))
                    .await?;
                }
            });

            // Task updating the validator schedule.
            // If we are not using a static schedule, we need to update the validator schedule for each epoch.
            if !self.0.has_static_schedule() {
                s.spawn::<()>(async {
                    // Wait until we persisted all pre-genesis blocks.
                    // This is necessary because we only need the validator schedule after genesis.
                    if let Some(last_pre_genesis) = self.0.genesis.first_block.prev() {
                        self.0.wait_until_persisted(ctx, last_pre_genesis).await?;
                    }

                    // At this point we should not be able to sync any more blocks as we are missing
                    // the validator schedule for the next blocks.

                    // Get the current block and epoch number.
                    let (mut head, mut cur_epoch) = match self.0.persisted().last {
                        Some(Last::FinalV2(qc)) => (qc.header().number, qc.message.view.epoch),
                        Some(Last::PreGenesis(n)) => (n, validator::EpochNumber(0)),
                        None => (self.0.genesis.first_block, validator::EpochNumber(0)),
                        Some(Last::FinalV1(_)) => unreachable!(),
                    };

                    // Get the current validator schedule and insert it into the epoch schedule.
                    let current_schedule = self
                        .0
                        .interface
                        .get_validator_schedule(ctx, head)
                        .await
                        .wrap("interface.get_validator_schedule()")?;

                    self.0.epoch_schedule.send_modify(|epoch_schedule| {
                        epoch_schedule.insert(
                            cur_epoch,
                            ScheduleWithLifetime {
                                schedule: current_schedule.0,
                                activation_block: current_schedule.1,
                                expiration_block: None,
                            },
                        );
                    });

                    // Start a loop trying to fetch the pending validator schedules for the next epochs.
                    loop {
                        async {
                            head = self.0.persisted().head();

                            // Check if head is after the activation block of the LAST epoch in epoch_schedule
                            let last_epoch_activation = self
                                .0
                                .epoch_schedule
                                .borrow()
                                .iter()
                                .last()
                                .unwrap() // unwrap is safe because we know that there is at least one epoch
                                .1
                                .activation_block;

                            // Only try to get the pending schedule if we're past the activation block of the last epoch.
                            // Otherwise, it's guaranteed that there's no new pending schedule.
                            if head > last_epoch_activation {
                                // Now we can check for a pending schedule.
                                if let Some(pending_schedule) = self
                                    .0
                                    .interface
                                    .get_pending_validator_schedule(ctx, head)
                                    .await
                                    .wrap("interface.get_pending_validator_schedule()")?
                                {
                                    // Update the epoch schedule.
                                    self.0.epoch_schedule.send_modify(|epoch_schedule| {
                                        // Insert the new validator schedule.
                                        epoch_schedule.insert(
                                            cur_epoch.next(),
                                            ScheduleWithLifetime {
                                                schedule: pending_schedule.0,
                                                activation_block: pending_schedule.1,
                                                expiration_block: None,
                                            },
                                        );

                                        // Update the previous validator schedule expiration block.
                                        if let Some(prev_epoch_entry) =
                                            epoch_schedule.get_mut(&cur_epoch)
                                        {
                                            prev_epoch_entry.expiration_block =
                                                Some(pending_schedule.1.prev().unwrap());
                                            // unwrap is safe because we know that there was a previous epoch
                                        }

                                        // See if we can prune the oldest validator schedule.
                                        if let Some(schedule) = epoch_schedule.iter().nth(2) {
                                            if schedule.1.activation_block < head {
                                                epoch_schedule.pop_first();
                                            }
                                        }
                                    });

                                    cur_epoch = cur_epoch.next();
                                }
                            }

                            ctx::Ok(())
                        }
                        .instrument(tracing::trace_span!("update_validator_schedule_iteration"))
                        .await?;

                        // Epochs should be at least minutes apart so that validators have time to
                        // establish network connections. So we don't need to check for new epochs too often.
                        ctx.sleep(self.0.fetch_schedule_interval).await?;
                    }
                });
            }

            ctx::Ok(())
        })
        .await;

        match res {
            Ok(()) | Err(ctx::Error::Canceled(_)) => Ok(()),
            Err(ctx::Error::Internal(err)) => Err(err),
        }
    }
}

/// A validator schedule with its activation and expiration block numbers.
#[derive(Clone, Debug)]
pub struct ScheduleWithLifetime {
    /// The validator schedule.
    pub schedule: validator::Schedule,
    /// The block number at which the schedule becomes active. Note that the schedule is already
    /// active at the activation block.
    pub activation_block: validator::BlockNumber,
    /// The block number at which the schedule expires. It might not be present
    /// if the schedule is static or the the next schedule is not yet known.
    /// Note that the schedule is still active at the expiration block.
    pub expiration_block: Option<validator::BlockNumber>,
}<|MERGE_RESOLUTION|>--- conflicted
+++ resolved
@@ -26,15 +26,12 @@
     block_store: sync::watch::Sender<BlockStore>,
     // A map of epoch number to validator schedule with lifetime information.
     epoch_schedule: sync::watch::Sender<BTreeMap<validator::EpochNumber, ScheduleWithLifetime>>,
-<<<<<<< HEAD
     // The interval at which we fetch the pending validator schedule.
     fetch_schedule_interval: time::Duration,
-=======
     // A channel to add transactions to be gossiped to the network. We assume that the
     // transactions are already verified. So this is meant to be used by the mempool in
     // the execution layer to send new transactions to the network.
     tx_pool: sync::broadcast::Sender<Transaction>,
->>>>>>> 11788903
 }
 
 impl EngineManager {
@@ -86,13 +83,10 @@
             genesis,
             interface,
             epoch_schedule: sync::watch::channel(epoch_schedule).0,
-<<<<<<< HEAD
             fetch_schedule_interval,
-=======
             // We make the tx pool bounded to 1000 transactions. This is a reasonable limit
             // as we expect this channel to be empty most of the time.
             tx_pool: sync::broadcast::channel(1000).0,
->>>>>>> 11788903
         });
 
         Ok((this.clone(), EngineManagerRunner(this)))
