//! Implementation of Structured Concurrency (both sync and async) with cancellation,
//! based on Golang errgroup (https://pkg.go.dev/golang.org/x/sync/errgroup).
//! Instead of "errgroup" we use name "scope" to be consistent with `std::thread::scope`.
//!
//! Scope represents a concurrent computation bounded by lifetime `'env`.
//! It should be constructed only via `run!` and `run_blocking!` macros.
//! Scope consists of a tree of tasks, which are either blocking or async.
//! You pass the root task as an argument to `run!`/`run_blocking!` and
//! each task can spawn more tasks within this scope.
//!
//! `run!`/`run_blocking!` returns only after all the tasks in the scope are
//! completed. If any of the tasks returns an error, `run!`/`run_blocking!` returns
//! the error of the task which failed first (all subsequent errors are silently
//! dropped). If all the tasks succeed, the result of the root task is returned.
//!
//! When the first task returns an error the scope's context is canceled, and all the
//! other tasks are notified (which means that they should complete ASAP). The
//! scope can be also canceled externally if the context of the caller gets canceled.
//! Scope can also get canceled once all the main tasks complete (see `Task`).
//!
//! Scope tasks have access to all objects with lifetime bigger than `'env`,
//! in particular, they have access to the local variables of the caller.
//! Scope tasks do not have access to each others' local variables because
//! there is no guarantee on the order in which the scope's tasks will be terminated.
//!
//! Scopes can be nested - you just need to call `run!`/`run_blocking` from within
//! the task. `Scope` is an implementation of a concept called Structured Concurrency,
//! which allows and promotes making concurrency an implementation detail of your functions.
//! Therefore it is highly discouraged to pass `&Scope` as an argument to functions - if
//! some function needs concurrency internally, it should rather run its own scope internally.
// TODO(gprusak): add more tests
// TODO(gprusak): add simple useful real-life examples
// TODO(gprusak): add a style guide on how to use scopes.
use crate::{ctx, time};
use std::{
    future::Future,
    pin::Pin,
    sync::{Arc, Weak},
};

mod macros;
mod must_complete;
mod state;
mod task;

pub use macros::*;
use state::{CancelGuard, OrPanic, State, TerminateGuard};
use task::{Task, Terminated};
use tracing::Instrument as _;

#[cfg(test)]
mod tests;

/// Equivalent of `std::thread::ScopedJoinHandle`.
/// Allows for awaiting for task completion and retrieving the result.
pub struct JoinHandle<'env, T>(
    tokio::task::JoinHandle<Result<T, Terminated>>,
    std::marker::PhantomData<fn(&'env ()) -> &'env ()>,
);

/// Spawnable blocking closure.
type BoxBlocking<'env, T> = Box<dyn 'env + Send + FnOnce() -> T>;

/// Spawns an blocking task on a dedicated thread of the tokio runtime.
/// It is unsafe because it is responsibility of the caller to make sure
/// that the task completes within `'env` lifetime.
unsafe fn spawn_blocking<'env, T: Send + 'static>(
    f: BoxBlocking<'env, Result<T, Terminated>>,
) -> JoinHandle<'env, T> {
    let f = std::mem::transmute::<BoxBlocking<'env, _>, BoxBlocking<'static, _>>(f);
    let span = tracing::Span::current();
    JoinHandle(
        tokio::task::spawn_blocking(move || {
            let _guard = span.enter();
            f()
        }),
        std::marker::PhantomData,
    )
}

/// Spawnable async closure.
type BoxFuture<'env, T> = Pin<Box<dyn 'env + Send + Future<Output = T>>>;

/// Spawns an async task in a shared thread pool of the tokio runtime.
/// It is unsafe because it is responsibility of the caller to make sure
/// that the task completes within `'env` lifetime.
unsafe fn spawn<'env, T: Send + 'static>(
    f: BoxFuture<'env, Result<T, Terminated>>,
) -> JoinHandle<'env, T> {
    let f = std::mem::transmute::<BoxFuture<'env, _>, BoxFuture<'static, _>>(f);
    JoinHandle(
        tokio::task::spawn(f.in_current_span()),
        std::marker::PhantomData,
    )
}

impl<'env, T> JoinHandle<'env, T> {
    /// Awaits completion of the task.
    /// Returns the result of the task.
    /// Returns `Canceled` if the context has been canceled before the task.
    /// Panics if the awaited task panicked.
    ///
    /// Caller is expected to provide their local context as an argument, which
    /// is necessarily a descendant of the scope's context (because JoinHandle cannot
    /// leave the scope's lifetime). There might arise a race condition between
    /// the cancelation of `ctx` and termination of the task, in which case
    /// we await cancelation of `ctx` explicitly, so that the race condition is not
    /// observable to the caller.
    ///
    /// NOTE that the context of the spawned task may be different
    /// than the context of the awaiting task. You should pass your local
    /// context as an argument to `join`.
    pub fn join<'a>(
        self,
        ctx: &'a ctx::Ctx,
    ) -> ctx::CtxAware<impl 'a + Future<Output = ctx::OrCanceled<T>>>
    where
        T: 'a,
    {
        ctx::CtxAware(async move {
            if let Ok(v) = ctx.wait(self.0).await?.unwrap() {
                return Ok(v);
            }
            ctx.canceled().await;
            Err(ctx::Canceled)
        })
    }

    /// Unconditional join used in run/run_blocking to await the root task.
    async fn join_raw(self) -> ctx::OrCanceled<T> {
        match self.0.await {
            Ok(Ok(v)) => Ok(v),
            _ => Err(ctx::Canceled),
        }
    }
}

/// Scope represents a concurrent computation bounded by lifetime `'env`.
///
/// Scope is constructed outside of the `run()` call, so it cannot contain a strong reference
/// to the guards because we await scope termination within `run()` call (which is triggered
/// by dropping the TerminateGuard).
///
/// Scope cannot be constructed inside of `run()` call because the root task takes
/// `&'env Scope` as an argument.
///
/// However the implementation guarantees that cancel_guard is non-null as long as there is at least 1
/// main task running, and that terminate_guard is non-null as long as ANY task is running.
pub struct Scope<'env, E: 'static> {
    /// Context of the scope. It references `State::ctx`.
    ctx: ctx::Ctx,
    /// Cancel guard, for spawning main tasks.
    cancel_guard: Weak<CancelGuard<E>>,
    /// Terminate guard, for spawning background tasks.
    terminate_guard: Weak<TerminateGuard<E>>,
    /// Makes Scope<'env,E> invariant in 'env.
    _env: std::marker::PhantomData<fn(&'env ()) -> &'env ()>,
}

impl<'env, E: 'static + Send> Scope<'env, E> {
    /// Constructs a new main task within the scope.
    /// Note that it may return a background task though,
    /// in case it is called from within a background task
    /// after all the main tasks complete.
    /// TODO(gprusak): current scope API is not strict enough to prevent that,
    /// but it can be implemented if needed.
    fn main_task(&self) -> Task<E> {
        match self.cancel_guard.upgrade() {
            Some(guard) => Task::Main(guard),
            None => self.bg_task(),
        }
    }

    /// Constructs a new background task within the scope.
    fn bg_task(&self) -> Task<E> {
        // This unwrap is safe if `spawn` is called from within any scope task.
        // See `Scope` for more details about why it is done this way.
        Task::Background(self.terminate_guard.upgrade().unwrap())
    }

    /// Spawns a blocking main task in the scope.
    /// This is NOT a blocking function, so it can be called from async context.
    pub fn spawn_blocking<T: 'static + Send>(
        &self,
        f: impl 'env + Send + FnOnce() -> Result<T, E>,
    ) -> JoinHandle<'env, T> {
        let task = self.main_task();
        unsafe { spawn_blocking(Box::new(move || task.run_blocking(f))) }
    }

    /// Spawns a blocking background task in the scope.
    /// This is NOT a blocking function, so it can be called from async context.
    pub fn spawn_bg_blocking<T: 'static + Send>(
        &self,
        f: impl 'env + Send + FnOnce() -> Result<T, E>,
    ) -> JoinHandle<'env, T> {
        let task = self.bg_task();
        unsafe { spawn_blocking(Box::new(move || task.run_blocking(f))) }
    }

    /// Spawns an async main task in the scope.
    pub fn spawn<T: 'static + Send>(
        &self,
        f: impl 'env + Send + Future<Output = Result<T, E>>,
    ) -> JoinHandle<'env, T> {
        unsafe { spawn(Box::pin(self.main_task().run(f))) }
    }

    /// Spawns an async background task in the scope.
    pub fn spawn_bg<T: 'static + Send>(
        &self,
        f: impl 'env + Send + Future<Output = Result<T, E>>,
    ) -> JoinHandle<'env, T> {
        unsafe { spawn(Box::pin(self.bg_task().run(f))) }
    }

    /// Immediately cancels the scope's context.
    /// Normally all main tasks are expected to complete successfully
    /// before the context is canceled.
    /// You can use this method if you want to cancel immediately without
    /// returning an error (so that the whole scope can actually terminate
    /// successfully).
    pub fn cancel(&self) {
        self.ctx.cancel();
    }

    /// not public; used by run! and run_blocking! macros.
    /// Constructs a new scope.
    /// It is used only in expansion of `run!`/`run_blocking!` and
    /// constructs a temporary object, which effectively binds 'env
    /// to be the lifetime of the `run`/`run_blocking` call.
    #[doc(hidden)]
    pub fn new(parent: &ctx::Ctx) -> Self {
        Self {
            ctx: parent.clone().child(time::Deadline::Infinite),
            cancel_guard: Weak::new(),
            terminate_guard: Weak::new(),
            _env: std::marker::PhantomData,
        }
    }

    /// not public; used by run! macro.
    ///
    /// Constructs a future running a new async scope.
    /// Future returns once all the scope tasks have completed.
    /// This future is expected to be immediately awaited at the call site.
    ///
    /// `self` argument is expected to be literally `Scope::new(...)`,
    /// so that it is roughly equivalent to just constructing a new Scope
    /// object within `run_blocking()` function, while binding `'env` to
    /// the lifetime of the call.
    ///
    /// `root_task` is executed as a root task of this scope.
    ///
    // Safety:
    // - we are assuming that `run` is only called via `run!` macro
    // - <'env> is exactly equal to the lifetime of the `Scope::new(...).run(...).await` call.
    // - in particular `run(...)` cannot be assigned to a local variable, because
    //   it would reference the temporal `Scope::new(...)` object.
    // - the returned future uses `must_complete::Guard` so it will abort
    //   the whole process if dropped before completion.
    // - before the first `poll()` call of the `run(...)` future may be forgotten (via `std::mem::forget`)
    //   directly or indirectly and that's safe, because no unsafe code has been executed yet.
    // - when `poll()` is called the first time, the future has to be already pinned, which
    //   implies that it is guaranteed to be dropped eventually and that it won't be moved to
    //   another memory location until then. All the references contained by the future also stay
    //   valid until then.
    // - the root task is embedded into the `run(...)` future and all the tasks spawned
    //   transitively use references stored in the root task, so they stay valid as well,
    //   until `run()` future is dropped.
    #[doc(hidden)]
    pub async fn run<T: 'static + Send, F, Fut>(&'env mut self, root_task: F) -> Result<T, E>
    where
        F: 'env + FnOnce(&'env ctx::Ctx, &'env Self) -> Fut,
        Fut: 'env + Send + Future<Output = Result<T, E>>,
    {
        // Abort if run() future is dropped before completion.
        let must_complete = must_complete::Guard;

        let guard = Arc::new(State::make(self.ctx.clone()));
        self.cancel_guard = Arc::downgrade(&guard);
        self.terminate_guard = Arc::downgrade(guard.terminate_guard());
        let state = guard.terminate_guard().state().clone();
        // Spawn the root task. We cannot run it directly in this task,
        // because if the root task panicked, we wouldn't be able to
        // wait for other tasks to finish.
        let root_task = self.spawn(root_task(&self.ctx, self));
        // Once we spawned the root task we can drop the guard.
        drop(guard);
        // Await for the completion of the root_task.
        let root_task_result = root_task.join_raw().await;
        // Wait for the scope termination.
        state.terminated().await;

        // All tasks completed.
        must_complete.defuse();

        // Return the result of the root_task, the error, or propagate the panic.
        match state.take_err() {
            // All tasks have completed successfully, so in particular root_task has returned Ok.
            None => Ok(root_task_result.unwrap()),
            // One of the tasks returned an error, but no panic occurred.
            Some(OrPanic::Err(err)) => Err(err),
            // Note that panic is propagated only once all of the tasks are run to completion.
            Some(OrPanic::Panic) => {
                panic!("one of the tasks panicked, look for a stack trace above")
            }
        }
    }

    /// not public; used by run_blocking! macro.
    ///
    /// Runs a blocking scope, with a blocking `root_task`.
    /// This function is blocking, so should be called only from a blocking
    /// task (in particular, not from async code).
    /// Behaves analogically to `run`.
    #[doc(hidden)]
<<<<<<< HEAD
    pub fn run_blocking<T: 'static + Send, F>(&'env mut self, root_task: F) -> Result<T, E>
    where
        E: 'static + Send,
=======
    pub fn run_blocking<T, F>(&'env mut self, root_task: F) -> Result<T, E>
    where
        E: 'static + Send,
        T: 'static + Send,
>>>>>>> 3e6f101e
        F: 'env + Send + FnOnce(&'env ctx::Ctx, &'env Self) -> Result<T, E>,
    {
        let guard = Arc::new(State::make(self.ctx.clone()));
        self.cancel_guard = Arc::downgrade(&guard);
        self.terminate_guard = Arc::downgrade(guard.terminate_guard());
        let state = guard.terminate_guard().state().clone();
        // Spawn the root task. We cannot run it directly in this task,
        // because if the root task panicked, we wouldn't be able to
        // wait for other tasks to finish.
        let root_task = self.spawn_blocking(|| root_task(&self.ctx, self));
        // Once we spawned the root task we can drop the guard.
        drop(guard);
        // Await for the completion of the root_task.
        let root_task_result = ctx::block_on(root_task.join_raw());
        // Wait for the scope termination.
        ctx::block_on(state.terminated());

        // Return the result of the root_task, the error, or propagate the panic.
        match state.take_err() {
            // All tasks have completed successfully, so in particular root_task has returned Ok.
            None => Ok(root_task_result.unwrap()),
            // One of the tasks returned an error, but no panic occurred.
            Some(OrPanic::Err(err)) => Err(err),
            // Note that panic is propagated only once all of the tasks are run to completion.
            Some(OrPanic::Panic) => {
                panic!("one of the tasks panicked, look for a stack trace above")
            }
        }
    }
}

/// Spawns the blocking closure `f` and unconditionally awaits for completion.
/// Panics if `f` panics.
/// Aborts if dropped before completion.
pub async fn wait_blocking<'a, T: 'static + Send>(f: impl 'a + Send + FnOnce() -> T) -> T {
    let must_complete = must_complete::Guard;
    let res = unsafe { spawn_blocking(Box::new(|| Ok(f()))) }
        .join_raw()
        .await;
    must_complete.defuse();
    res.expect("awaited task panicked")
}<|MERGE_RESOLUTION|>--- conflicted
+++ resolved
@@ -315,16 +315,10 @@
     /// task (in particular, not from async code).
     /// Behaves analogically to `run`.
     #[doc(hidden)]
-<<<<<<< HEAD
-    pub fn run_blocking<T: 'static + Send, F>(&'env mut self, root_task: F) -> Result<T, E>
-    where
-        E: 'static + Send,
-=======
     pub fn run_blocking<T, F>(&'env mut self, root_task: F) -> Result<T, E>
     where
         E: 'static + Send,
         T: 'static + Send,
->>>>>>> 3e6f101e
         F: 'env + Send + FnOnce(&'env ctx::Ctx, &'env Self) -> Result<T, E>,
     {
         let guard = Arc::new(State::make(self.ctx.clone()));
