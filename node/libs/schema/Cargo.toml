--- conflicted
+++ resolved
@@ -8,22 +8,17 @@
 
 [dependencies]
 zksync_concurrency.workspace = true
+zksync_protobuf.workspace = true
 
 anyhow.workspace = true
 bit-vec.workspace = true
 serde.workspace = true
 once_cell.workspace = true
+prost.workspace = true
 rand.workspace = true
 serde_json.workspace = true
 tokio.workspace = true
 
-<<<<<<< HEAD
-prost.workspace = true
-zksync_protobuf.workspace = true
-concurrency = { path = "../concurrency" }
-
-=======
->>>>>>> 3330c83c
 [build-dependencies]
 zksync_protobuf.workspace = true
 
