--- conflicted
+++ resolved
@@ -15,10 +15,4 @@
 prost-reflect.workspace = true
 protox.workspace = true
 quote.workspace = true
-<<<<<<< HEAD
-rand.workspace = true
-serde.workspace = true
-syn.workspace = true
-=======
-syn.workspace = true
->>>>>>> f4b1e14f
+syn.workspace = true