use std::collections::HashMap;

use assert_matches::assert_matches;
use test_casing::{cases, test_casing, TestCases};
use zksync_concurrency::{ctx, time};
use zksync_consensus_network::testonly::new_configs_for_validators;
use zksync_consensus_roles::validator::{
    testonly::{Setup, SetupSpec},
    ProtocolVersion, PublicKey, SecretKey, ViewNumber,
};

use crate::{
    testonly::{
        twins::{Cluster, HasKey, ScenarioGenerator, Twin},
        Behavior,
    },
    v1_chonky_bft::testonly::{
        IntegrationTestConfig, PortRouter, PortSplitSchedule, TestError, TestNetwork, NUM_PHASES,
    },
};

/// Govern how many scenarios to execute in the test.
enum TwinsScenarios {
    /// Execute N scenarios in a loop.
    ///
    /// Use this when looking for a counter example, ie. a scenario where consensus fails.
    Multiple(usize),
    /// Execute 1 scenario after doing N reseeds of the RNG.
    ///
    /// Use this with the `#[test_casing]` macro to turn scenarios into separate test cases.
    Reseeds(usize),
}

/// Create network configuration for a given number of replicas and twins and run [Test],
async fn run_twins(
    num_replicas: usize,
    num_twins: usize,
    scenarios: TwinsScenarios,
) -> Result<(), TestError> {
    zksync_concurrency::testonly::abort_on_panic();

    // A single scenario with 11 replicas took 3-5 seconds.
    // Panic on timeout; works with `cargo nextest` and the `abort_on_panic` above.
    let _guard = zksync_concurrency::testonly::set_timeout(time::Duration::seconds(90));
    let ctx = &ctx::test_root(&ctx::RealClock);

    #[derive(PartialEq, Debug)]
    struct Replica {
        id: i64, // non-zero ID
        public_key: PublicKey,
        secret_key: SecretKey,
    }

    impl HasKey for Replica {
        type Key = PublicKey;

        fn key(&self) -> &Self::Key {
            &self.public_key
        }
    }

    impl Twin for Replica {
        fn to_twin(&self) -> Self {
            Self {
                id: -self.id,
                public_key: self.public_key.clone(),
                secret_key: self.secret_key.clone(),
            }
        }
    }

    let (num_scenarios, num_reseeds) = match scenarios {
        TwinsScenarios::Multiple(n) => (n, 0),
        TwinsScenarios::Reseeds(n) => (1, n),
    };

    // Keep scenarios separate by generating a different RNG many times.
    let mut rng = ctx.rng();
    for _ in 0..num_reseeds {
        rng = ctx.rng();
    }
    let rng = &mut rng;

    // The existing test machinery uses the number of finalized blocks as an exit criteria.
    let blocks_to_finalize = 3;
    // The test is going to disrupt the communication by partitioning nodes,
    // where the leader might not be in a partition with enough replicas to
    // form a quorum, therefore to allow N blocks to be finalized we need to
    // go longer.
    let num_rounds = blocks_to_finalize * 10;
    // The paper considers 2 or 3 partitions enough.
    let max_partitions = 3;

    // Every validator has equal power of 1.
    const WEIGHT: u64 = 1;
    let spec = SetupSpec::new_with_weights_and_version(
        rng,
        vec![WEIGHT; num_replicas],
        ProtocolVersion(1),
    );

    let replicas = spec
        .validator_weights
        .iter()
        .enumerate()
        .map(|(i, (sk, _))| Replica {
            id: i as i64 + 1,
            public_key: sk.public(),
            secret_key: sk.clone(),
        })
        .collect::<Vec<_>>();

    let cluster = Cluster::new(replicas, num_twins);
    let scenarios = ScenarioGenerator::<_, NUM_PHASES>::new(&cluster, num_rounds, max_partitions);

    // Gossip with more nodes than what can be faulty.
    let gossip_peers = num_twins + 1;

    // Create network config for all nodes in the cluster (assigns unique network addresses).
    let nets = new_configs_for_validators(
        rng,
        cluster.nodes().iter().map(|r| &r.secret_key),
        gossip_peers,
    );

    let node_to_port = cluster
        .nodes()
        .iter()
        .zip(nets.iter())
        .map(|(node, net)| (node.id, net.server_addr.port()))
        .collect::<HashMap<_, _>>();

    assert_eq!(node_to_port.len(), cluster.num_nodes());

    // Every network needs a behaviour. They are all honest, just some might be duplicated.
    let nodes = vec![(Behavior::Honest, WEIGHT); cluster.num_nodes()];

    // Reuse the same cluster and network setup to run a few scenarios.
    for i in 0..num_scenarios {
        // Generate a permutation of partitions for the given number of rounds.
        let scenario = scenarios.generate_one(rng);

        // Generate a new setup with this leadership schedule.
        let setup = Setup::from_spec(rng, spec.clone());

        // Create a network with the partition schedule of the scenario.
        let splits: PortSplitSchedule = scenario
            .rounds
            .iter()
            .map(|rc| {
                std::array::from_fn(|i| {
                    rc.phase_partitions[i]
                        .iter()
                        .map(|p| p.iter().map(|r| node_to_port[&r.id]).collect())
                        .collect()
                })
            })
            .collect();

        tracing::info!(
            "num_replicas={num_replicas} num_twins={num_twins} num_nodes={} scenario={i}",
            cluster.num_nodes()
        );

        // Debug output of round schedule.
        #[allow(clippy::needless_range_loop)]
        for r in 0..scenario.rounds.len() {
            // Let's just consider the partition of the LeaderCommit phase, for brevity's sake.
            let partitions = &splits[r].last().unwrap();

            let leader_pk = setup
                .genesis
                .validators_schedule
                .as_ref()
                .unwrap()
                .view_leader(ViewNumber(r as u64));

            let leader_ports = cluster
                .nodes()
                .iter()
<<<<<<< HEAD
                .filter(|n| {
                    n.public_key
                        == setup
                            .validators_schedule()
                            .view_leader(ViewNumber(r as u64))
                })
=======
                .filter(|n| n.public_key == leader_pk)
>>>>>>> 4fabfb83
                .map(|n| node_to_port[&n.id])
                .collect::<Vec<_>>();

            let leader_partition_sizes = leader_ports
                .iter()
                .map(|lp| partitions.iter().find(|p| p.contains(lp)).unwrap().len())
                .collect::<Vec<_>>();

            let leader_isolated = leader_partition_sizes
                .iter()
                .all(|s| *s < cluster.quorum_size());

            tracing::info!(
                "round={r} partitions={partitions:?} leaders={leader_ports:?} \
                 leader_partition_sizes={leader_partition_sizes:?} \
                 leader_isolated={leader_isolated}"
            );
        }

        IntegrationTestConfig {
            network: TestNetwork::Twins(PortRouter::Splits(splits)),
            nodes: nodes.clone(),
            blocks_to_finalize,
        }
        .run_with_config(ctx, nets.clone(), &setup)
        .await?
    }

    Ok(())
}

/// Run Twins scenarios without actual twins, and with so few nodes that all
/// of them are required for a quorum, which means (currently) there won't be
/// any partitions.
///
/// This should be a simple sanity check that the network works and consensus
/// is achieved under the most favourable conditions.
#[test_casing(10,0..10)]
#[tokio::test]
async fn twins_network_wo_twins_wo_partitions(num_reseeds: usize) {
    tokio::time::pause();
    // n<6 implies f=0 and q=n
    run_twins(5, 0, TwinsScenarios::Reseeds(num_reseeds))
        .await
        .unwrap();
}

/// Run Twins scenarios without actual twins, but enough replicas that partitions
/// can play a role, isolating certain nodes (potentially the leader) in some
/// rounds.
///
/// This should be a sanity check that without Byzantine behaviour the consensus
/// is resilient to temporary network partitions.
#[test_casing(5,0..5)]
#[tokio::test]
async fn twins_network_wo_twins_w_partitions(num_reseeds: usize) {
    tokio::time::pause();
    // n=6 implies f=1 and q=5; 6 is the minimum where partitions are possible.
    run_twins(6, 0, TwinsScenarios::Reseeds(num_reseeds))
        .await
        .unwrap();
}

/// Test cases with 1 twin, with 6-10 replicas, 10 scenarios each.
const CASES_TWINS_1: TestCases<(usize, usize)> = cases! {
    (6..=10).flat_map(|num_replicas| (0..10).map(move |num_reseeds| (num_replicas, num_reseeds)))
};

/// Run Twins scenarios with random number of nodes and 1 twin.
#[test_casing(50, CASES_TWINS_1)]
#[tokio::test]
async fn twins_network_w1_twins_w_partitions(num_replicas: usize, num_reseeds: usize) {
    tokio::time::pause();
    // n>=6 implies f>=1 and q=n-f
    // let num_honest = validator::threshold(num_replicas as u64) as usize;
    // let max_faulty = num_replicas - num_honest;
    // let num_twins = rng.gen_range(1..=max_faulty);
    run_twins(num_replicas, 1, TwinsScenarios::Reseeds(num_reseeds))
        .await
        .unwrap();
}

/// Run Twins scenarios with higher number of nodes and 2 twins.
#[test_casing(5,0..5)]
#[tokio::test]
async fn twins_network_w2_twins_w_partitions(num_reseeds: usize) {
    tokio::time::pause();
    // n>=11 implies f>=2 and q=n-f
    run_twins(11, 2, TwinsScenarios::Reseeds(num_reseeds))
        .await
        .unwrap();
}

/// Run Twins scenario with more twins than tolerable and expect it to fail.
/// Disabled by default since it can take a long time to run depending on
/// the initial seed.
#[ignore]
#[tokio::test]
async fn twins_network_to_fail() {
    tokio::time::pause();
    assert_matches!(
        // All twins! To find a conflict quicker.
        run_twins(6, 6, TwinsScenarios::Multiple(200)).await,
        Err(TestError::BlockConflict)
    );
}<|MERGE_RESOLUTION|>--- conflicted
+++ resolved
@@ -169,25 +169,13 @@
             let partitions = &splits[r].last().unwrap();
 
             let leader_pk = setup
-                .genesis
                 .validators_schedule
-                .as_ref()
-                .unwrap()
                 .view_leader(ViewNumber(r as u64));
 
             let leader_ports = cluster
                 .nodes()
                 .iter()
-<<<<<<< HEAD
-                .filter(|n| {
-                    n.public_key
-                        == setup
-                            .validators_schedule()
-                            .view_leader(ViewNumber(r as u64))
-                })
-=======
                 .filter(|n| n.public_key == leader_pk)
->>>>>>> 4fabfb83
                 .map(|n| node_to_port[&n.id])
                 .collect::<Vec<_>>();
 
