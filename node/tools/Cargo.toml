--- conflicted
+++ resolved
@@ -17,6 +17,7 @@
 zksync_consensus_storage = { workspace = true, features = ["rocksdb"] }
 zksync_consensus_schema.workspace = true
 zksync_consensus_utils.workspace = true
+zksync_protobuf.workspace = true
 
 anyhow.workspace = true
 clap.workspace = true
@@ -26,20 +27,6 @@
 tracing-subscriber.workspace = true
 vise-exporter.workspace = true
 
-<<<<<<< HEAD
-zksync_protobuf.workspace = true
-concurrency = { path = "../libs/concurrency" }
-crypto = { path = "../libs/crypto" }
-roles = { path = "../libs/roles" }
-storage = { path = "../libs/storage", features = ["rocksdb"] }
-schema = { path = "../libs/schema" }
-utils = { path = "../libs/utils" }
-
-consensus = { path = "../actors/consensus" }
-executor = { path = "../actors/executor" }
-
-=======
->>>>>>> 3330c83c
 [[bin]]
 name = "executor"
 path = "src/main.rs"