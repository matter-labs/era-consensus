pub mod health_check;
<<<<<<< HEAD
pub mod last_view;
pub mod last_vote;
pub mod peers;
=======
pub mod last_commited_block;
pub mod last_view;
>>>>>>> dc8289b9
<|MERGE_RESOLUTION|>--- conflicted
+++ resolved
@@ -1,9 +1,3 @@
 pub mod health_check;
-<<<<<<< HEAD
-pub mod last_view;
-pub mod last_vote;
-pub mod peers;
-=======
 pub mod last_commited_block;
-pub mod last_view;
->>>>>>> dc8289b9
+pub mod last_view;