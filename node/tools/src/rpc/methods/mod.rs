use jsonrpsee::types::{error::ErrorCode, Params};

/// Trait to implement for new RPC methods.
pub trait RPCMethod {
    /// Method response logic when called.
    fn callback(params: Params) -> Result<serde_json::Value, ErrorCode>;
    /// Method name.
    fn method() -> &'static str;
    /// Method path for GET requests.
    fn path() -> &'static str;
}

<<<<<<< HEAD
pub mod health_check;
=======
pub(crate) mod config;
pub(crate) mod health_check;
>>>>>>> 702a587a
pub(crate) mod peers;<|MERGE_RESOLUTION|>--- conflicted
+++ resolved
@@ -10,10 +10,6 @@
     fn path() -> &'static str;
 }
 
-<<<<<<< HEAD
-pub mod health_check;
-=======
 pub(crate) mod config;
 pub(crate) mod health_check;
->>>>>>> 702a587a
 pub(crate) mod peers;