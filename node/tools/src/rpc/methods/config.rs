//! Peers method for RPC server.
use crate::{config::encode_json, decode_json, AppConfig};

use super::RPCMethod;
use jsonrpsee::types::{error::ErrorCode, Params};
use std::fs::{self};
use zksync_protobuf::serde::Serde;

/// Config method for RPC server.
pub(crate) struct ConfigInfo;

// RPCMethod trait should be more general to allow external parameters like this case
// TODO fix the trait and implement this code in it
impl ConfigInfo {
<<<<<<< HEAD
    /// Returns the config of the node, this reads the config.json file so does not support live updates.
=======
    /// Provide the node's config information
>>>>>>> 2e89af87
    pub(crate) fn info(config: AppConfig) -> Result<serde_json::Value, ErrorCode> {
        // This may change in the future since we are assuming that the executor binary is being run inside the config directory.
        Ok(serde_json::json!({
            "config": encode_json(&Serde(config))
        }))
    }
}

impl RPCMethod for ConfigInfo {
    /// Config response for /config endpoint.
    fn callback(_params: Params) -> Result<serde_json::Value, ErrorCode> {
        // This may change in the future since we are assuming that the executor binary is being run inside the config directory.
        let node_config =
            fs::read_to_string("config.json").map_err(|_e| ErrorCode::InternalError)?;
        let node_config = decode_json::<Serde<AppConfig>>(&node_config)
            .map_err(|_e| ErrorCode::InternalError)?
            .0;
        let config = encode_json(&Serde(node_config));
        Ok(serde_json::json!({
            "config": config
        }))
    }

    /// Config method name.
    fn method() -> &'static str {
        "config"
    }

    /// Method path for GET requests.
    fn path() -> &'static str {
        "/config"
    }
}<|MERGE_RESOLUTION|>--- conflicted
+++ resolved
@@ -12,11 +12,7 @@
 // RPCMethod trait should be more general to allow external parameters like this case
 // TODO fix the trait and implement this code in it
 impl ConfigInfo {
-<<<<<<< HEAD
-    /// Returns the config of the node, this reads the config.json file so does not support live updates.
-=======
     /// Provide the node's config information
->>>>>>> 2e89af87
     pub(crate) fn info(config: AppConfig) -> Result<serde_json::Value, ErrorCode> {
         // This may change in the future since we are assuming that the executor binary is being run inside the config directory.
         Ok(serde_json::json!({
