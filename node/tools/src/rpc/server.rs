--- conflicted
+++ resolved
@@ -1,10 +1,6 @@
-<<<<<<< HEAD
 use crate::AppConfig;
 
 use super::methods::{config, health_check, last_view, last_vote, peers};
-=======
-use super::methods::{health_check, last_commited_block, last_view};
->>>>>>> dc8289b9
 use jsonrpsee::server::{middleware::http::ProxyGetRequestLayer, RpcModule, Server};
 use std::{net::SocketAddr, sync::Arc};
 use zksync_concurrency::{ctx, scope};
@@ -40,13 +36,8 @@
                 last_view::method(),
             )?)
             .layer(ProxyGetRequestLayer::new(
-<<<<<<< HEAD
-                last_vote::path(),
-                last_vote::method(),
-=======
                 last_commited_block::path(),
                 last_commited_block::method(),
->>>>>>> dc8289b9
             )?);
 
         let mut module = RpcModule::new(());
@@ -60,13 +51,8 @@
         })?;
 
         let node_storage = self.node_storage.clone();
-<<<<<<< HEAD
-        module.register_method(last_vote::method(), move |_params, _| {
-            last_vote::callback(node_storage.clone())
-=======
         module.register_method(last_commited_block::method(), move |_params, _| {
             last_commited_block::callback(node_storage.clone())
->>>>>>> dc8289b9
         })?;
 
         let server = Server::builder()
