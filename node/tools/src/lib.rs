//! CLI tools for the consensus node.
#![allow(missing_docs)]
mod config;
pub mod k8s;
mod proto;
mod rpc;
mod store;

#[cfg(test)]
mod tests;

pub use config::{decode_json, AppConfig, ConfigPaths, NodeAddr};
<<<<<<< HEAD
pub use rpc::server;
=======
pub use rpc::server::RPCServer;
>>>>>>> 52575926
<|MERGE_RESOLUTION|>--- conflicted
+++ resolved
@@ -10,8 +10,4 @@
 mod tests;
 
 pub use config::{decode_json, AppConfig, ConfigPaths, NodeAddr};
-<<<<<<< HEAD
-pub use rpc::server;
-=======
-pub use rpc::server::RPCServer;
->>>>>>> 52575926
+pub use rpc::server::RPCServer;