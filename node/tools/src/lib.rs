--- conflicted
+++ resolved
@@ -8,9 +8,5 @@
 #[cfg(test)]
 mod tests;
 
-<<<<<<< HEAD
-pub use config::{AppConfig, ConfigPaths};
 pub use rpc::server;
-=======
-pub use config::{decode_json, AppConfig, ConfigPaths, NodeAddr};
->>>>>>> 19b47f0f
+pub use config::{decode_json, AppConfig, ConfigPaths, NodeAddr};