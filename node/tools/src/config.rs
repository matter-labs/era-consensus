--- conflicted
+++ resolved
@@ -2,18 +2,10 @@
 use crate::{proto, store};
 use anyhow::Context as _;
 use serde_json::{ser::Formatter, Serializer};
-<<<<<<< HEAD
-use std::str::FromStr;
-use std::{
-    collections::{HashMap, HashSet},
-    fs,
-    net::SocketAddr,
-=======
 use std::{
     collections::{HashMap, HashSet},
     fs,
     net::{Ipv4Addr, SocketAddr},
->>>>>>> f03b3025
     path::{Path, PathBuf},
     str::FromStr,
 };
@@ -28,9 +20,6 @@
 /// Ports for the nodes to listen on kubernetes pod.
 pub const NODES_PORT: u16 = 3054;
 
-/// Ports for the nodes to listen on kubernetes pod.
-pub const NODES_PORT: u16 = 3054;
-
 /// Decodes a proto message from json for arbitrary ProtoFmt.
 pub fn decode_json<T: serde::de::DeserializeOwned>(json: &str) -> anyhow::Result<T> {
     let mut d = serde_json::Deserializer::from_str(json);
@@ -54,15 +43,6 @@
     String::from_utf8(serializer.into_inner()).unwrap()
 }
 
-<<<<<<< HEAD
-// pub fn encode_json<T: ProtoFmt>(x: &T) -> String {
-//     let mut s = serde_json::Serializer::pretty(vec![]);
-//     zksync_protobuf::serde::serialize(x, &mut s).unwrap();
-//     String::from_utf8(s.into_inner()).unwrap()
-// }
-
-=======
->>>>>>> f03b3025
 /// Pair of (public key, ip address) for a gossip network node.
 #[derive(Debug, Clone)]
 pub struct NodeAddr {
@@ -225,35 +205,6 @@
 }
 
 impl AppConfig {
-<<<<<<< HEAD
-    pub fn default_for(validators_amount: usize) -> (AppConfig, Vec<validator::SecretKey>) {
-        // Generate the keys for all the replicas.
-        let rng = &mut rand::thread_rng();
-
-        let mut genesis = validator::GenesisSetup::empty(rng, validators_amount);
-        genesis
-            .next_block()
-            .payload(validator::Payload(vec![]))
-            .push();
-        let validator_keys = genesis.keys.clone();
-
-        (
-            Self {
-                server_addr: SocketAddr::new(std::net::Ipv4Addr::UNSPECIFIED.into(), NODES_PORT),
-                public_addr: SocketAddr::new(std::net::Ipv4Addr::UNSPECIFIED.into(), NODES_PORT),
-                metrics_server_addr: None,
-
-                validators: genesis.validator_set(),
-                genesis_block: genesis.blocks[0].clone(),
-                max_payload_size: 1000000,
-
-                gossip_dynamic_inbound_limit: 2,
-                gossip_static_inbound: [].into(),
-                gossip_static_outbound: [].into(),
-            },
-            validator_keys,
-        )
-=======
     pub fn default_for(genesis: validator::Genesis) -> AppConfig {
         Self {
             server_addr: SocketAddr::new(Ipv4Addr::UNSPECIFIED.into(), NODES_PORT),
@@ -267,7 +218,6 @@
             gossip_static_inbound: [].into(),
             gossip_static_outbound: [].into(),
         }
->>>>>>> f03b3025
     }
 
     pub fn with_server_addr(&mut self, server_addr: SocketAddr) -> &mut Self {
