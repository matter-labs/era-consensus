use crate::{config, NodeAddr};
<<<<<<< HEAD
use anyhow::Context;
=======
use anyhow::{anyhow, ensure, Context};
>>>>>>> 2bc31fc5
use k8s_openapi::{
    api::{
        apps::v1::{Deployment, DeploymentSpec},
        core::v1::{
            Container, ContainerPort, EnvVar, EnvVarSource, HTTPGetAction, Namespace,
            ObjectFieldSelector, Pod, PodSpec, PodTemplateSpec, Probe,
        },
    },
    apimachinery::pkg::{apis::meta::v1::LabelSelector, util::intstr::IntOrString::Int},
};
use kube::{
    api::{ListParams, PostParams},
    core::ObjectMeta,
    Api, Client,
};
<<<<<<< HEAD
use std::collections::BTreeMap;
use std::net::SocketAddr;
=======
use std::{
    collections::{BTreeMap, HashMap},
    net::SocketAddr,
};
>>>>>>> 2bc31fc5
use tokio_retry::strategy::FixedInterval;
use tokio_retry::Retry;
use tracing::log::info;
use zksync_consensus_roles::node;
use zksync_protobuf::serde::Serde;

<<<<<<< HEAD
/// Consensus Node Representation
#[derive(Debug)]
pub struct ConsensusNode {
    /// Node identifier
    pub id: String,
    /// Node key
    pub key: node::SecretKey,
    /// Full NodeAddr
    pub node_addr: Option<NodeAddr>,
    /// Is seed node (meaning it has no gossipStaticOutbound configuration)
    pub is_seed: bool,
    /// known gossipStaticOutbound peers
    pub gossip_static_outbound: Vec<NodeAddr>,
}

impl ConsensusNode {
    /// Wait for a deployed consensus node to be ready and have an IP address
    pub async fn await_running_pod(
        &mut self,
        client: &Client,
        namespace: &str,
    ) -> anyhow::Result<Pod> {
        let pods: Api<Pod> = Api::namespaced(client.clone(), namespace);
        // Wait until the pod is running, otherwise we get 500 error.
        let pod = Retry::spawn(FixedInterval::from_millis(1000).take(15), || {
            get_running_pod(&pods, &self.id)
        })
        .await?;
        Ok(pod)
    }

    /// Fetchs the pod's IP address and assignts to self.node_addr
    pub async fn fetch_and_assign_pod_ip(
        &mut self,
        client: &Client,
        namespace: &str,
    ) -> anyhow::Result<()> {
        let ip = self
            .await_running_pod(client, namespace)
            .await?
            .status
            .context("Status not present")?
            .pod_ip
            .context("Pod IP address not present")?;
        self.node_addr = Some(NodeAddr {
            key: self.key.public(),
            addr: SocketAddr::new(ip.parse()?, config::NODES_PORT),
        });
        Ok(())
    }

    /// Creates a deployment
    pub async fn deploy(&self, client: &Client, namespace: &str) -> anyhow::Result<()> {
        let cli_args = get_cli_args(&self.gossip_static_outbound);
        let deployment = Deployment {
            metadata: ObjectMeta {
                name: Some(self.id.to_owned()),
                namespace: Some(namespace.to_owned()),
                ..Default::default()
            },
            spec: Some(DeploymentSpec {
                selector: LabelSelector {
                    match_labels: Some(BTreeMap::from([("app".to_owned(), self.id.to_owned())])),
                    ..Default::default()
                },
                replicas: Some(1),
                template: PodTemplateSpec {
                    metadata: Some(ObjectMeta {
                        labels: Some(BTreeMap::from([
                            ("app".to_owned(), self.id.to_owned()),
                            ("id".to_owned(), self.id.to_owned()),
                            ("seed".to_owned(), self.is_seed.to_string()),
                        ])),
                        ..Default::default()
                    }),
                    spec: Some(PodSpec {
                        containers: vec![Container {
                            name: self.id.to_owned(),
                            image: Some("consensus-node".to_owned()),
                            env: Some(vec![
                                EnvVar {
                                    name: "NODE_ID".to_owned(),
                                    value: Some(self.id.to_owned()),
                                    ..Default::default()
                                },
                                EnvVar {
                                    name: "PUBLIC_ADDR".to_owned(),
                                    value_from: Some(EnvVarSource {
                                        field_ref: Some(ObjectFieldSelector {
                                            field_path: "status.podIP".to_owned(),
                                            ..Default::default()
                                        }),
                                        ..Default::default()
                                    }),
                                    ..Default::default()
                                },
                            ]),
                            command: Some(vec!["./k8s_entrypoint.sh".to_owned()]),
                            args: Some(cli_args),
                            image_pull_policy: Some("Never".to_owned()),
                            ports: Some(vec![
                                ContainerPort {
                                    container_port: i32::from(config::NODES_PORT),
                                    ..Default::default()
                                },
                                ContainerPort {
                                    container_port: 3154,
                                    ..Default::default()
                                },
                            ]),
                            liveness_probe: Some(Probe {
                                http_get: Some(HTTPGetAction {
                                    path: Some("/health".to_owned()),
                                    port: Int(3154),
                                    ..Default::default()
                                }),
                                ..Default::default()
                            }),
                            readiness_probe: Some(Probe {
                                http_get: Some(HTTPGetAction {
                                    path: Some("/health".to_owned()),
                                    port: Int(3154),
                                    ..Default::default()
                                }),
                                ..Default::default()
                            }),
                            ..Default::default()
                        }],
                        ..Default::default()
                    }),
                },
                ..Default::default()
            }),
            ..Default::default()
        };

        let deployments: Api<Deployment> = Api::namespaced(client.clone(), namespace);
        let post_params = PostParams::default();
        let result = deployments.create(&post_params, &deployment).await?;

        info!(
            "Deployment: {} , created",
            result
                .metadata
                .name
                .context("Name not defined in metadata")?
        );
        Ok(())
    }
}
=======
/// Docker image name for consensus nodes.
const DOCKER_IMAGE_NAME: &str = "consensus-node";

/// K8s namespace for consensus nodes.
pub const DEFAULT_NAMESPACE: &str = "consensus";
>>>>>>> 2bc31fc5

/// Get a kube client
pub async fn get_client() -> anyhow::Result<Client> {
    Ok(Client::try_default().await?)
}

/// Get the IP addresses and the exposed port of the RPC server of the consensus nodes in the kubernetes cluster.
pub async fn get_consensus_nodes_address(client: &Client) -> anyhow::Result<Vec<SocketAddr>> {
    let pods: Api<Pod> = Api::namespaced(client.to_owned(), DEFAULT_NAMESPACE);
    let lp = ListParams::default();
    let pods = pods.list(&lp).await?;
    ensure!(
        !pods.items.is_empty(),
        "No consensus pods found in the k8s cluster"
    );
    let mut node_rpc_addresses: Vec<SocketAddr> = Vec::new();
    for pod in pods.into_iter() {
        let pod_spec = pod.spec.as_ref().context("Failed to get pod spec")?;
        let pod_container = pod_spec
            .containers
            .first()
            .context("Failed to get container")?;
        if pod_container
            .image
            .as_ref()
            .context("Failed to get image")?
            .contains(DOCKER_IMAGE_NAME)
        {
            let pod_ip = pod
                .status
                .context("Failed to get pod status")?
                .pod_ip
                .context("Failed to get pod ip")?;
            let pod_rpc_port = pod_container
                .ports
                .as_ref()
                .context("Failed to get ports of container")?
                .iter()
                .find_map(|port| {
                    let port: u16 = port.container_port.try_into().ok()?;
                    (port != config::NODES_PORT).then_some(port)
                })
                .context("Failed parsing container port")?;
            node_rpc_addresses.push(SocketAddr::new(pod_ip.parse()?, pod_rpc_port));
        }
    }
    Ok(node_rpc_addresses)
}

/// Creates a namespace in k8s cluster
pub async fn create_or_reuse_namespace(client: &Client, name: &str) -> anyhow::Result<()> {
    let namespaces: Api<Namespace> = Api::all(client.clone());
    match namespaces.get_opt(name).await? {
        None => {
            let namespace = Namespace {
                metadata: ObjectMeta {
                    name: Some(name.to_owned()),
                    labels: Some(BTreeMap::from([("name".to_owned(), name.to_owned())])),
                    ..Default::default()
                },
                ..Default::default()
            };

            let namespaces: Api<Namespace> = Api::all(client.clone());
            let post_params = PostParams::default();
            let result = namespaces.create(&post_params, &namespace).await?;

            info!(
                "Namespace: {} ,created",
                result
                    .metadata
                    .name
                    .context("Name not defined in metadata")?
            );
            Ok(())
        }
        Some(consensus_namespace) => {
            info!(
                "Namespace: {} ,already exists",
                consensus_namespace
                    .metadata
                    .name
                    .context("Name not defined in metadata")?
            );
            Ok(())
        }
    }
}

<<<<<<< HEAD
async fn get_running_pod(pods: &Api<Pod>, label: &str) -> anyhow::Result<Pod> {
    let lp = ListParams::default().labels(&format!("app={label}"));
    let pod = pods
        .list(&lp)
        .await?
        .iter()
        .next()
        .with_context(|| format!("Pod not found: {label}"))
        .cloned()?;
    if is_pod_running(&pod) {
        Ok(pod)
=======
pub async fn create_tests_deployment(client: &Client) -> anyhow::Result<()> {
    let deployment: Deployment = Deployment {
        metadata: ObjectMeta {
            name: Some("tests-deployment".to_string()),
            namespace: Some(DEFAULT_NAMESPACE.to_string()),
            labels: Some([("app".to_string(), "test-node".to_string())].into()),
            ..Default::default()
        },
        spec: Some(DeploymentSpec {
            selector: LabelSelector {
                match_labels: Some([("app".to_string(), "test-node".to_string())].into()),
                ..Default::default()
            },
            replicas: Some(1),
            template: PodTemplateSpec {
                metadata: Some(ObjectMeta {
                    labels: Some([("app".to_string(), "test-node".to_string())].into()),
                    ..Default::default()
                }),
                spec: Some(PodSpec {
                    containers: vec![Container {
                        name: "test-suite".to_string(),
                        image: Some("test-suite:latest".to_string()),
                        image_pull_policy: Some("Never".to_string()),
                        command: Some(vec!["./tester_entrypoint.sh".to_string()]),
                        ..Default::default()
                    }],
                    ..Default::default()
                }),
            },
            ..Default::default()
        }),
        ..Default::default()
    };

    let deployments: Api<Deployment> = Api::namespaced(client.to_owned(), DEFAULT_NAMESPACE);
    let post_params = PostParams::default();
    let result = deployments.create(&post_params, &deployment).await?;

    info!(
        "Deployment: {} , created",
        result
            .metadata
            .name
            .context("Name not defined in metadata")?
    );
    Ok(())
}

/// Creates a deployment
pub async fn deploy_node(
    client: &Client,
    node_index: usize,
    is_seed: bool,
    peers: Vec<NodeAddr>,
    namespace: &str,
) -> anyhow::Result<()> {
    let cli_args = get_cli_args(peers);
    let node_name = format!("consensus-node-{node_index:0>2}");
    let deployment = Deployment {
        metadata: ObjectMeta {
            name: Some(node_name.to_owned()),
            namespace: Some(namespace.to_owned()),
            ..Default::default()
        },
        spec: Some(DeploymentSpec {
            selector: LabelSelector {
                match_labels: Some(BTreeMap::from([("app".to_owned(), node_name.to_owned())])),
                ..Default::default()
            },
            replicas: Some(1),
            template: PodTemplateSpec {
                metadata: Some(ObjectMeta {
                    labels: Some(BTreeMap::from([
                        ("app".to_owned(), node_name.to_owned()),
                        ("id".to_owned(), node_name.to_owned()),
                        ("seed".to_owned(), is_seed.to_string()),
                    ])),
                    ..Default::default()
                }),
                spec: Some(PodSpec {
                    containers: vec![Container {
                        name: node_name.to_owned(),
                        image: Some("consensus-node".to_owned()),
                        env: Some(vec![
                            EnvVar {
                                name: "NODE_ID".to_owned(),
                                value: Some(node_name.to_owned()),
                                ..Default::default()
                            },
                            EnvVar {
                                name: "PUBLIC_ADDR".to_owned(),
                                value_from: Some(EnvVarSource {
                                    field_ref: Some(ObjectFieldSelector {
                                        field_path: "status.podIP".to_owned(),
                                        ..Default::default()
                                    }),
                                    ..Default::default()
                                }),
                                ..Default::default()
                            },
                        ]),
                        command: Some(vec!["./k8s_entrypoint.sh".to_owned()]),
                        args: Some(cli_args),
                        image_pull_policy: Some("Never".to_owned()),
                        ports: Some(vec![
                            ContainerPort {
                                container_port: i32::from(config::NODES_PORT),
                                ..Default::default()
                            },
                            ContainerPort {
                                container_port: 3154,
                                ..Default::default()
                            },
                        ]),
                        liveness_probe: Some(Probe {
                            http_get: Some(HTTPGetAction {
                                path: Some("/health".to_owned()),
                                port: Int(3154),
                                ..Default::default()
                            }),
                            ..Default::default()
                        }),
                        readiness_probe: Some(Probe {
                            http_get: Some(HTTPGetAction {
                                path: Some("/health".to_owned()),
                                port: Int(3154),
                                ..Default::default()
                            }),
                            ..Default::default()
                        }),
                        ..Default::default()
                    }],
                    ..Default::default()
                }),
            },
            ..Default::default()
        }),
        ..Default::default()
    };

    let deployments: Api<Deployment> = Api::namespaced(client.clone(), namespace);
    let post_params = PostParams::default();
    let result = deployments.create(&post_params, &deployment).await?;

    info!(
        "Deployment: {} , created",
        result
            .metadata
            .name
            .context("Name not defined in metadata")?
    );
    Ok(())
}

/// Returns a HashMap with mapping: node_id -> IP address
pub async fn get_seed_node_addrs(
    client: &Client,
    amount: usize,
    namespace: &str,
) -> anyhow::Result<HashMap<String, String>> {
    let mut seed_nodes = HashMap::new();
    let pods: Api<Pod> = Api::namespaced(client.clone(), namespace);

    // Will retry 15 times during 15 seconds to allow pods to start and obtain an IP
    let retry_strategy = FixedInterval::from_millis(1000).take(15);
    let pod_list = Retry::spawn(retry_strategy, || get_seed_pods(&pods, amount)).await?;

    for p in pod_list {
        let node_id = p.labels()["id"].to_owned();
        seed_nodes.insert(
            node_id,
            p.status
                .context("Status not present")?
                .pod_ip
                .context("Pod IP address not present")?,
        );
    }
    Ok(seed_nodes)
}

async fn get_seed_pods(pods: &Api<Pod>, amount: usize) -> anyhow::Result<ObjectList<Pod>> {
    let lp = ListParams::default().labels("seed=true");
    let p = pods.list(&lp).await?;
    if p.items.len() == amount && p.iter().all(is_pod_running) {
        Ok(p)
>>>>>>> 2bc31fc5
    } else {
        Err(anyhow::format_err!("Pod not ready"))
    }
}

fn is_pod_running(pod: &Pod) -> bool {
    if let Some(status) = &pod.status {
        if let Some(phase) = &status.phase {
            return phase == "Running";
        }
    }
    false
}

fn get_cli_args(peers: &[NodeAddr]) -> Vec<String> {
    if peers.is_empty() {
        [].to_vec()
    } else {
        [
            "--add-gossip-static-outbound".to_string(),
            config::encode_with_serializer(
                &peers
                    .iter()
                    .map(|e| Serde(e.clone()))
                    .collect::<Vec<Serde<NodeAddr>>>(),
                serde_json::Serializer::new(vec![]),
            ),
        ]
        .to_vec()
    }
}<|MERGE_RESOLUTION|>--- conflicted
+++ resolved
@@ -1,9 +1,5 @@
 use crate::{config, NodeAddr};
-<<<<<<< HEAD
-use anyhow::Context;
-=======
-use anyhow::{anyhow, ensure, Context};
->>>>>>> 2bc31fc5
+use anyhow::{ensure, Context};
 use k8s_openapi::{
     api::{
         apps::v1::{Deployment, DeploymentSpec},
@@ -19,22 +15,20 @@
     core::ObjectMeta,
     Api, Client,
 };
-<<<<<<< HEAD
 use std::collections::BTreeMap;
 use std::net::SocketAddr;
-=======
-use std::{
-    collections::{BTreeMap, HashMap},
-    net::SocketAddr,
-};
->>>>>>> 2bc31fc5
 use tokio_retry::strategy::FixedInterval;
 use tokio_retry::Retry;
 use tracing::log::info;
 use zksync_consensus_roles::node;
 use zksync_protobuf::serde::Serde;
 
-<<<<<<< HEAD
+/// Docker image name for consensus nodes.
+const DOCKER_IMAGE_NAME: &str = "consensus-node";
+
+/// K8s namespace for consensus nodes.
+pub const DEFAULT_NAMESPACE: &str = "consensus";
+
 /// Consensus Node Representation
 #[derive(Debug)]
 pub struct ConsensusNode {
@@ -113,7 +107,7 @@
                     spec: Some(PodSpec {
                         containers: vec![Container {
                             name: self.id.to_owned(),
-                            image: Some("consensus-node".to_owned()),
+                            image: Some(DOCKER_IMAGE_NAME.to_owned()),
                             env: Some(vec![
                                 EnvVar {
                                     name: "NODE_ID".to_owned(),
@@ -185,13 +179,6 @@
         Ok(())
     }
 }
-=======
-/// Docker image name for consensus nodes.
-const DOCKER_IMAGE_NAME: &str = "consensus-node";
-
-/// K8s namespace for consensus nodes.
-pub const DEFAULT_NAMESPACE: &str = "consensus";
->>>>>>> 2bc31fc5
 
 /// Get a kube client
 pub async fn get_client() -> anyhow::Result<Client> {
@@ -281,19 +268,6 @@
     }
 }
 
-<<<<<<< HEAD
-async fn get_running_pod(pods: &Api<Pod>, label: &str) -> anyhow::Result<Pod> {
-    let lp = ListParams::default().labels(&format!("app={label}"));
-    let pod = pods
-        .list(&lp)
-        .await?
-        .iter()
-        .next()
-        .with_context(|| format!("Pod not found: {label}"))
-        .cloned()?;
-    if is_pod_running(&pod) {
-        Ok(pod)
-=======
 pub async fn create_tests_deployment(client: &Client) -> anyhow::Result<()> {
     let deployment: Deployment = Deployment {
         metadata: ObjectMeta {
@@ -343,144 +317,17 @@
     Ok(())
 }
 
-/// Creates a deployment
-pub async fn deploy_node(
-    client: &Client,
-    node_index: usize,
-    is_seed: bool,
-    peers: Vec<NodeAddr>,
-    namespace: &str,
-) -> anyhow::Result<()> {
-    let cli_args = get_cli_args(peers);
-    let node_name = format!("consensus-node-{node_index:0>2}");
-    let deployment = Deployment {
-        metadata: ObjectMeta {
-            name: Some(node_name.to_owned()),
-            namespace: Some(namespace.to_owned()),
-            ..Default::default()
-        },
-        spec: Some(DeploymentSpec {
-            selector: LabelSelector {
-                match_labels: Some(BTreeMap::from([("app".to_owned(), node_name.to_owned())])),
-                ..Default::default()
-            },
-            replicas: Some(1),
-            template: PodTemplateSpec {
-                metadata: Some(ObjectMeta {
-                    labels: Some(BTreeMap::from([
-                        ("app".to_owned(), node_name.to_owned()),
-                        ("id".to_owned(), node_name.to_owned()),
-                        ("seed".to_owned(), is_seed.to_string()),
-                    ])),
-                    ..Default::default()
-                }),
-                spec: Some(PodSpec {
-                    containers: vec![Container {
-                        name: node_name.to_owned(),
-                        image: Some("consensus-node".to_owned()),
-                        env: Some(vec![
-                            EnvVar {
-                                name: "NODE_ID".to_owned(),
-                                value: Some(node_name.to_owned()),
-                                ..Default::default()
-                            },
-                            EnvVar {
-                                name: "PUBLIC_ADDR".to_owned(),
-                                value_from: Some(EnvVarSource {
-                                    field_ref: Some(ObjectFieldSelector {
-                                        field_path: "status.podIP".to_owned(),
-                                        ..Default::default()
-                                    }),
-                                    ..Default::default()
-                                }),
-                                ..Default::default()
-                            },
-                        ]),
-                        command: Some(vec!["./k8s_entrypoint.sh".to_owned()]),
-                        args: Some(cli_args),
-                        image_pull_policy: Some("Never".to_owned()),
-                        ports: Some(vec![
-                            ContainerPort {
-                                container_port: i32::from(config::NODES_PORT),
-                                ..Default::default()
-                            },
-                            ContainerPort {
-                                container_port: 3154,
-                                ..Default::default()
-                            },
-                        ]),
-                        liveness_probe: Some(Probe {
-                            http_get: Some(HTTPGetAction {
-                                path: Some("/health".to_owned()),
-                                port: Int(3154),
-                                ..Default::default()
-                            }),
-                            ..Default::default()
-                        }),
-                        readiness_probe: Some(Probe {
-                            http_get: Some(HTTPGetAction {
-                                path: Some("/health".to_owned()),
-                                port: Int(3154),
-                                ..Default::default()
-                            }),
-                            ..Default::default()
-                        }),
-                        ..Default::default()
-                    }],
-                    ..Default::default()
-                }),
-            },
-            ..Default::default()
-        }),
-        ..Default::default()
-    };
-
-    let deployments: Api<Deployment> = Api::namespaced(client.clone(), namespace);
-    let post_params = PostParams::default();
-    let result = deployments.create(&post_params, &deployment).await?;
-
-    info!(
-        "Deployment: {} , created",
-        result
-            .metadata
-            .name
-            .context("Name not defined in metadata")?
-    );
-    Ok(())
-}
-
-/// Returns a HashMap with mapping: node_id -> IP address
-pub async fn get_seed_node_addrs(
-    client: &Client,
-    amount: usize,
-    namespace: &str,
-) -> anyhow::Result<HashMap<String, String>> {
-    let mut seed_nodes = HashMap::new();
-    let pods: Api<Pod> = Api::namespaced(client.clone(), namespace);
-
-    // Will retry 15 times during 15 seconds to allow pods to start and obtain an IP
-    let retry_strategy = FixedInterval::from_millis(1000).take(15);
-    let pod_list = Retry::spawn(retry_strategy, || get_seed_pods(&pods, amount)).await?;
-
-    for p in pod_list {
-        let node_id = p.labels()["id"].to_owned();
-        seed_nodes.insert(
-            node_id,
-            p.status
-                .context("Status not present")?
-                .pod_ip
-                .context("Pod IP address not present")?,
-        );
-    }
-    Ok(seed_nodes)
-}
-
-async fn get_seed_pods(pods: &Api<Pod>, amount: usize) -> anyhow::Result<ObjectList<Pod>> {
-    let lp = ListParams::default().labels("seed=true");
-    let p = pods.list(&lp).await?;
-    if p.items.len() == amount && p.iter().all(is_pod_running) {
-        Ok(p)
->>>>>>> 2bc31fc5
+async fn get_running_pod(pods: &Api<Pod>, label: &str) -> anyhow::Result<Pod> {
+    let lp = ListParams::default().labels(&format!("app={label}"));
+    let pod = pods
+        .list(&lp)
+        .await?
+        .iter()
+        .next()
+        .with_context(|| format!("Pod not found: {label}"))
+        .cloned()?;
+    if is_pod_running(&pod) {
+        Ok(pod)
     } else {
         Err(anyhow::format_err!("Pod not ready"))
     }
