--- conflicted
+++ resolved
@@ -15,16 +15,8 @@
     core::ObjectMeta,
     Api, Client,
 };
-<<<<<<< HEAD
-use std::{
-    collections::{BTreeMap, HashMap},
-    net::SocketAddr,
-};
-use tokio_retry::{strategy::FixedInterval, Retry};
-=======
 use std::{collections::BTreeMap, net::SocketAddr, time::Duration};
 use tokio::time;
->>>>>>> 2ec7e405
 use tracing::log::info;
 use zksync_consensus_roles::node;
 use zksync_protobuf::serde::Serde;
