use crate::{config, NodeAddr};
<<<<<<< HEAD
use anyhow::{anyhow, ensure, Context};
use k8s_openapi::{
    api::{
        apps::v1::{Deployment, DeploymentSpec},
        core::v1::{Container, Namespace, Pod, PodSpec, PodTemplateSpec},
    },
    apimachinery::pkg::apis::meta::v1::LabelSelector,
=======
use anyhow::{anyhow, Context};
use k8s_openapi::{
    api::{
        apps::v1::{Deployment, DeploymentSpec},
        core::v1::{
            Container, ContainerPort, EnvVar, EnvVarSource, HTTPGetAction, Namespace,
            ObjectFieldSelector, Pod, PodSpec, PodTemplateSpec, Probe,
        },
    },
    apimachinery::pkg::{apis::meta::v1::LabelSelector, util::intstr::IntOrString::Int},
>>>>>>> 51369535
};
use kube::{
    api::{ListParams, PostParams},
    core::{ObjectList, ObjectMeta},
    Api, Client, ResourceExt,
};
<<<<<<< HEAD
use serde_json::json;
use std::{collections::HashMap, net::SocketAddr};
=======
use std::collections::{BTreeMap, HashMap};
>>>>>>> 51369535
use tokio_retry::strategy::FixedInterval;
use tokio_retry::Retry;
use tracing::log::info;
use zksync_protobuf::serde::Serde;

/// Docker image name for consensus nodes.
const DOCKER_IMAGE_NAME: &str = "consensus-node";

/// K8s namespace for consensus nodes.
pub const DEFAULT_NAMESPACE: &str = "consensus";

/// Get a kube client
pub async fn get_client() -> anyhow::Result<Client> {
    Ok(Client::try_default().await?)
}

/// Get the IP addresses and the exposed port of the RPC server of the consensus nodes in the kubernetes cluster.
pub async fn get_consensus_nodes_address(client: &Client) -> anyhow::Result<Vec<SocketAddr>> {
    let pods: Api<Pod> = Api::namespaced(client.to_owned(), DEFAULT_NAMESPACE);
    let lp = ListParams::default();
    let pods = pods.list(&lp).await?;
    ensure!(
        !pods.items.is_empty(),
        "No consensus pods found in the k8s cluster"
    );
    let mut node_rpc_addresses: Vec<SocketAddr> = Vec::new();
    for pod in pods.into_iter() {
        let pod_container = pod
            .clone()
            .spec
            .context("Failed to get pod spec")?
            .containers
            .first()
            .cloned()
            .context("Failed to get container")?;
        if pod_container
            .image
            .context("Failed to get image")?
            .contains(DOCKER_IMAGE_NAME)
        {
            let pod_ip = pod
                .status
                .context("Failed to get pod status")?
                .pod_ip
                .context("Failed to get pod ip")?;
            let pod_rpc_port = pod_container
                .ports
                .context("Failed to get ports of container")?
                .iter()
                .find_map(|port| {
                    let port: u16 = port.container_port.try_into().ok()?;
                    (port != config::NODES_PORT).then_some(port)
                })
                .context("Failed parsing container port")?;
            node_rpc_addresses.push(SocketAddr::new(pod_ip.parse()?, pod_rpc_port));
        }
    }
    Ok(node_rpc_addresses)
}

/// Creates a namespace in k8s cluster
pub async fn create_or_reuse_namespace(client: &Client, name: &str) -> anyhow::Result<()> {
    let namespaces: Api<Namespace> = Api::all(client.clone());
    match namespaces.get_opt(name).await? {
        None => {
            let namespace = Namespace {
                metadata: ObjectMeta {
                    name: Some(name.to_owned()),
                    labels: Some(BTreeMap::from([("name".to_owned(), name.to_owned())])),
                    ..Default::default()
                },
                ..Default::default()
            };

            let namespaces: Api<Namespace> = Api::all(client.clone());
            let post_params = PostParams::default();
            let result = namespaces.create(&post_params, &namespace).await?;

            info!(
                "Namespace: {} ,created",
                result
                    .metadata
                    .name
                    .context("Name not defined in metadata")?
            );
            Ok(())
        }
        Some(consensus_namespace) => {
            info!(
                "Namespace: {} ,already exists",
                consensus_namespace
                    .metadata
                    .name
                    .context("Name not defined in metadata")?
            );
            Ok(())
        }
    }
}

pub async fn create_tests_deployment(client: &Client) -> anyhow::Result<()> {
    let deployment: Deployment = Deployment {
        metadata: ObjectMeta {
            name: Some("tests-deployment".to_string()),
            namespace: Some(DEFAULT_NAMESPACE.to_string()),
            labels: Some([("app".to_string(), "test-node".to_string())].into()),
            ..Default::default()
        },
        spec: Some(DeploymentSpec {
            selector: LabelSelector {
                match_labels: Some([("app".to_string(), "test-node".to_string())].into()),
                ..Default::default()
            },
            replicas: Some(1),
            template: PodTemplateSpec {
                metadata: Some(ObjectMeta {
                    labels: Some([("app".to_string(), "test-node".to_string())].into()),
                    ..Default::default()
                }),
                spec: Some(PodSpec {
                    containers: vec![Container {
                        name: "test-suite".to_string(),
                        image: Some("test-suite:latest".to_string()),
                        image_pull_policy: Some("Never".to_string()),
                        command: Some(vec!["./tester_entrypoint.sh".to_string()]),
                        ..Default::default()
                    }],
                    ..Default::default()
                }),
            },
            ..Default::default()
        }),
        ..Default::default()
    };

    let deployments: Api<Deployment> = Api::namespaced(client.to_owned(), DEFAULT_NAMESPACE);
    let post_params = PostParams::default();
    let result = deployments.create(&post_params, &deployment).await?;

    info!(
        "Deployment: {} , created",
        result
            .metadata
            .name
            .context("Name not defined in metadata")?
    );
    Ok(())
}

/// Creates a deployment
pub async fn deploy_node(
    client: &Client,
    node_index: usize,
    is_seed: bool,
    peers: Vec<NodeAddr>,
    namespace: &str,
) -> anyhow::Result<()> {
    let cli_args = get_cli_args(peers);
    let node_name = format!("consensus-node-{node_index:0>2}");
    let deployment = Deployment {
        metadata: ObjectMeta {
            name: Some(node_name.to_owned()),
            namespace: Some(namespace.to_owned()),
            ..Default::default()
        },
        spec: Some(DeploymentSpec {
            selector: LabelSelector {
                match_labels: Some(BTreeMap::from([("app".to_owned(), node_name.to_owned())])),
                ..Default::default()
            },
<<<<<<< HEAD
            "replicas": 1,
            "template": {
              "metadata": {
                "labels": {
                  "app": node_name,
                  "id": node_name,
                  "seed": is_seed.to_string()
                }
              },
              "spec": {
                "containers": [
                  {
                    "name": node_name,
                    "image": DOCKER_IMAGE_NAME,
                    "env": [
                      {
                        "name": "NODE_ID",
                        "value": node_name
                      },
                      {
                        "name": "PUBLIC_ADDR",
                        "valueFrom": {
                            "fieldRef": {
                                "fieldPath": "status.podIP"
                            }
                        }
                      }
                    ],
                    "command": ["./k8s_entrypoint.sh"],
                    "args": cli_args,
                    "imagePullPolicy": "Never",
                    "ports": [
                      {
                        "containerPort": config::NODES_PORT
                      },
                      {
                        "containerPort": 3154
                      }
                    ],
                    "livenessProbe": {
                      "httpGet": {
                        "path": "/health",
                        "port": 3154
                      }
                    },
                    "readinessProbe": {
                      "httpGet": {
                        "path": "/health",
                        "port": 3154
                      }
                    }
                  }
                ]
              }
            }
          }
    }))?;
=======
            replicas: Some(1),
            template: PodTemplateSpec {
                metadata: Some(ObjectMeta {
                    labels: Some(BTreeMap::from([
                        ("app".to_owned(), node_name.to_owned()),
                        ("id".to_owned(), node_name.to_owned()),
                        ("seed".to_owned(), is_seed.to_string()),
                    ])),
                    ..Default::default()
                }),
                spec: Some(PodSpec {
                    containers: vec![Container {
                        name: node_name.to_owned(),
                        image: Some("consensus-node".to_owned()),
                        env: Some(vec![
                            EnvVar {
                                name: "NODE_ID".to_owned(),
                                value: Some(node_name.to_owned()),
                                ..Default::default()
                            },
                            EnvVar {
                                name: "PUBLIC_ADDR".to_owned(),
                                value_from: Some(EnvVarSource {
                                    field_ref: Some(ObjectFieldSelector {
                                        field_path: "status.podIP".to_owned(),
                                        ..Default::default()
                                    }),
                                    ..Default::default()
                                }),
                                ..Default::default()
                            },
                        ]),
                        command: Some(vec!["./k8s_entrypoint.sh".to_owned()]),
                        args: Some(cli_args),
                        image_pull_policy: Some("Never".to_owned()),
                        ports: Some(vec![
                            ContainerPort {
                                container_port: i32::from(config::NODES_PORT),
                                ..Default::default()
                            },
                            ContainerPort {
                                container_port: 3154,
                                ..Default::default()
                            },
                        ]),
                        liveness_probe: Some(Probe {
                            http_get: Some(HTTPGetAction {
                                path: Some("/health".to_owned()),
                                port: Int(3154),
                                ..Default::default()
                            }),
                            ..Default::default()
                        }),
                        readiness_probe: Some(Probe {
                            http_get: Some(HTTPGetAction {
                                path: Some("/health".to_owned()),
                                port: Int(3154),
                                ..Default::default()
                            }),
                            ..Default::default()
                        }),
                        ..Default::default()
                    }],
                    ..Default::default()
                }),
            },
            ..Default::default()
        }),
        ..Default::default()
    };
>>>>>>> 51369535

    let deployments: Api<Deployment> = Api::namespaced(client.clone(), namespace);
    let post_params = PostParams::default();
    let result = deployments.create(&post_params, &deployment).await?;

    info!(
        "Deployment: {} , created",
        result
            .metadata
            .name
            .context("Name not defined in metadata")?
    );
    Ok(())
}

/// Returns a HashMap with mapping: node_id -> IP address
pub async fn get_seed_node_addrs(
    client: &Client,
    amount: usize,
    namespace: &str,
) -> anyhow::Result<HashMap<String, String>> {
    let mut seed_nodes = HashMap::new();
    let pods: Api<Pod> = Api::namespaced(client.clone(), namespace);

    // Will retry 15 times during 15 seconds to allow pods to start and obtain an IP
    let retry_strategy = FixedInterval::from_millis(1000).take(15);
    let pod_list = Retry::spawn(retry_strategy, || get_seed_pods(&pods, amount)).await?;

    for p in pod_list {
        let node_id = p.labels()["id"].clone();
        seed_nodes.insert(
            node_id,
            p.status
                .context("Status not present")?
                .pod_ip
                .context("Pod IP address not present")?,
        );
    }
    Ok(seed_nodes)
}

async fn get_seed_pods(pods: &Api<Pod>, amount: usize) -> anyhow::Result<ObjectList<Pod>> {
    let lp = ListParams::default().labels("seed=true");
    let p = pods.list(&lp).await?;
    if p.items.len() == amount && p.iter().all(is_pod_running) {
        Ok(p)
    } else {
        Err(anyhow!("Pods are not ready"))
    }
}

fn is_pod_running(pod: &Pod) -> bool {
    if let Some(status) = &pod.status {
        if let Some(phase) = &status.phase {
            return phase == "Running";
        }
    }
    false
}

fn get_cli_args(peers: Vec<NodeAddr>) -> Vec<String> {
    if peers.is_empty() {
        [].to_vec()
    } else {
        [
            "--add-gossip-static-outbound".to_string(),
            config::encode_with_serializer(
                &peers
                    .iter()
                    .map(|e| Serde(e.clone()))
                    .collect::<Vec<Serde<NodeAddr>>>(),
                serde_json::Serializer::new(vec![]),
            ),
        ]
        .to_vec()
    }
}<|MERGE_RESOLUTION|>--- conflicted
+++ resolved
@@ -1,14 +1,5 @@
 use crate::{config, NodeAddr};
-<<<<<<< HEAD
 use anyhow::{anyhow, ensure, Context};
-use k8s_openapi::{
-    api::{
-        apps::v1::{Deployment, DeploymentSpec},
-        core::v1::{Container, Namespace, Pod, PodSpec, PodTemplateSpec},
-    },
-    apimachinery::pkg::apis::meta::v1::LabelSelector,
-=======
-use anyhow::{anyhow, Context};
 use k8s_openapi::{
     api::{
         apps::v1::{Deployment, DeploymentSpec},
@@ -18,19 +9,16 @@
         },
     },
     apimachinery::pkg::{apis::meta::v1::LabelSelector, util::intstr::IntOrString::Int},
->>>>>>> 51369535
 };
 use kube::{
     api::{ListParams, PostParams},
     core::{ObjectList, ObjectMeta},
     Api, Client, ResourceExt,
 };
-<<<<<<< HEAD
-use serde_json::json;
-use std::{collections::HashMap, net::SocketAddr};
-=======
-use std::collections::{BTreeMap, HashMap};
->>>>>>> 51369535
+use std::{
+    collections::{BTreeMap, HashMap},
+    net::SocketAddr,
+};
 use tokio_retry::strategy::FixedInterval;
 use tokio_retry::Retry;
 use tracing::log::info;
@@ -201,65 +189,6 @@
                 match_labels: Some(BTreeMap::from([("app".to_owned(), node_name.to_owned())])),
                 ..Default::default()
             },
-<<<<<<< HEAD
-            "replicas": 1,
-            "template": {
-              "metadata": {
-                "labels": {
-                  "app": node_name,
-                  "id": node_name,
-                  "seed": is_seed.to_string()
-                }
-              },
-              "spec": {
-                "containers": [
-                  {
-                    "name": node_name,
-                    "image": DOCKER_IMAGE_NAME,
-                    "env": [
-                      {
-                        "name": "NODE_ID",
-                        "value": node_name
-                      },
-                      {
-                        "name": "PUBLIC_ADDR",
-                        "valueFrom": {
-                            "fieldRef": {
-                                "fieldPath": "status.podIP"
-                            }
-                        }
-                      }
-                    ],
-                    "command": ["./k8s_entrypoint.sh"],
-                    "args": cli_args,
-                    "imagePullPolicy": "Never",
-                    "ports": [
-                      {
-                        "containerPort": config::NODES_PORT
-                      },
-                      {
-                        "containerPort": 3154
-                      }
-                    ],
-                    "livenessProbe": {
-                      "httpGet": {
-                        "path": "/health",
-                        "port": 3154
-                      }
-                    },
-                    "readinessProbe": {
-                      "httpGet": {
-                        "path": "/health",
-                        "port": 3154
-                      }
-                    }
-                  }
-                ]
-              }
-            }
-          }
-    }))?;
-=======
             replicas: Some(1),
             template: PodTemplateSpec {
                 metadata: Some(ObjectMeta {
@@ -330,7 +259,6 @@
         }),
         ..Default::default()
     };
->>>>>>> 51369535
 
     let deployments: Api<Deployment> = Api::namespaced(client.clone(), namespace);
     let post_params = PostParams::default();
