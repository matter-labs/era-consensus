--- conflicted
+++ resolved
@@ -1,8 +1,4 @@
-<<<<<<< HEAD
 use crate::{config, AppConfig, NodeAddr};
-=======
-use crate::{config, NodeAddr};
->>>>>>> 3fb1bc58
 use anyhow::{ensure, Context};
 use k8s_openapi::{
     api::{
@@ -22,12 +18,8 @@
 use std::{collections::BTreeMap, net::SocketAddr, time::Duration};
 use tokio::time;
 use tracing::log::info;
-<<<<<<< HEAD
 use zksync_consensus_crypto::TextFmt;
 use zksync_consensus_roles::{node, validator};
-=======
-use zksync_consensus_roles::node;
->>>>>>> 3fb1bc58
 use zksync_protobuf::serde::Serde;
 
 /// Docker image name for consensus nodes.
@@ -41,26 +33,16 @@
 pub struct ConsensusNode {
     /// Node identifier
     pub id: String,
-<<<<<<< HEAD
     /// Node configuration
     pub config: AppConfig,
     /// Node key
     pub key: node::SecretKey,
     /// Node key
     pub validator_key: Option<validator::SecretKey>,
-=======
-    /// Node key
-    pub key: node::SecretKey,
->>>>>>> 3fb1bc58
     /// Full NodeAddr
     pub node_addr: Option<NodeAddr>,
     /// Is seed node (meaning it has no gossipStaticOutbound configuration)
     pub is_seed: bool,
-<<<<<<< HEAD
-=======
-    /// known gossipStaticOutbound peers
-    pub gossip_static_outbound: Vec<NodeAddr>,
->>>>>>> 3fb1bc58
 }
 
 impl ConsensusNode {
@@ -100,11 +82,7 @@
 
     /// Creates a deployment
     pub async fn deploy(&self, client: &Client, namespace: &str) -> anyhow::Result<()> {
-<<<<<<< HEAD
         let cli_args = get_cli_args(self);
-=======
-        let cli_args = get_cli_args(&self.gossip_static_outbound);
->>>>>>> 3fb1bc58
         let deployment = Deployment {
             metadata: ObjectMeta {
                 name: Some(self.id.to_owned()),
@@ -347,13 +325,7 @@
         .items
         .pop()
         .with_context(|| format!("Pod not found: {label}"))?;
-<<<<<<< HEAD
     anyhow::ensure!(is_pod_running(&pod), "Pod is not running");
-=======
-    if !is_pod_running(&pod) {
-        anyhow::bail!("Pod is not running");
-    }
->>>>>>> 3fb1bc58
     Ok(pod)
 }
 
@@ -366,7 +338,6 @@
     false
 }
 
-<<<<<<< HEAD
 fn get_cli_args(consensus_node: &ConsensusNode) -> Vec<String> {
     let mut cli_args = [
         "--config".to_string(),
@@ -390,40 +361,6 @@
     Fut: std::future::Future<Output = anyhow::Result<T>>,
 {
     let mut interval = time::interval(delay);
-    let mut count = 0;
-    loop {
-        interval.tick().await;
-        count += 1;
-        let result = f().await;
-        if result.is_ok() || count > retries {
-            return result;
-        }
-=======
-fn get_cli_args(peers: &[NodeAddr]) -> Vec<String> {
-    if peers.is_empty() {
-        [].to_vec()
-    } else {
-        [
-            "--add-gossip-static-outbound".to_string(),
-            config::encode_with_serializer(
-                &peers
-                    .iter()
-                    .map(|e| Serde(e.clone()))
-                    .collect::<Vec<Serde<NodeAddr>>>(),
-                serde_json::Serializer::new(vec![]),
-            ),
-        ]
-        .to_vec()
->>>>>>> 3fb1bc58
-    }
-}
-
-async fn retry<T, Fut, F>(retries: usize, delay: Duration, mut f: F) -> anyhow::Result<T>
-where
-    F: FnMut() -> Fut,
-    Fut: std::future::Future<Output = anyhow::Result<T>>,
-{
-    let mut interval = time::interval(delay);
     for count in 0.. {
         interval.tick().await;
         let result = f().await;
