use crate::{config, NodeAddr};
use anyhow::{anyhow, Context};
use k8s_openapi::api::{
    apps::v1::Deployment,
    core::v1::{Namespace, Pod, Service},
};
use kube::{
    api::{ListParams, PostParams},
    core::ObjectList,
    Api, Client, ResourceExt,
};
use serde_json::json;
use std::collections::HashMap;
use tokio_retry::strategy::FixedInterval;
use tokio_retry::Retry;
use tracing::log::info;
use zksync_protobuf::serde::Serde;

/// Get a kube client
pub async fn get_client() -> anyhow::Result<Client> {
    Ok(Client::try_default().await?)
}

/// Creates a namespace in k8s cluster
pub async fn create_or_reuse_namespace(client: &Client, name: &str) -> anyhow::Result<()> {
    let namespaces: Api<Namespace> = Api::all(client.clone());
    match namespaces.get_opt(name).await? {
        None => {
            let namespace: Namespace = serde_json::from_value(json!({
                "apiVersion": "v1",
                "kind": "Namespace",
                "metadata": {
                    "name": "consensus",
                    "labels": {
                        "name": "consensus"
                    }
                }
            }))?;

            let namespaces: Api<Namespace> = Api::all(client.clone());
            let post_params = PostParams::default();
            let result = namespaces.create(&post_params, &namespace).await?;

            info!(
                "Namespace: {} ,created",
                result
                    .metadata
                    .name
                    .context("Name not defined in metadata")?
            );
            Ok(())
        }
        Some(consensus_namespace) => {
            info!(
                "Namespace: {} ,already exists",
                consensus_namespace
                    .metadata
                    .name
                    .context("Name not defined in metadata")?
            );
            Ok(())
        }
    }
}

<<<<<<< HEAD
/// Creates a namespace in k8s cluster
pub async fn create_or_reuse_service(
    client: &Client,
    name: &str,
    node_name: &str,
) -> anyhow::Result<()> {
    let services: Api<Service> = Api::namespaced(client.clone(), "consensus");
    let example_service = services.get_opt(name).await?;
    if example_service.is_none() {
        let service: Service = serde_json::from_value(json!({
            "apiVersion": "v1",
            "kind": "Service",
            "metadata": {
              "name": name,
              "namespace": "consensus",
              "labels": {
                "app": node_name
              }
            },
            "spec": {
              "type": "NodePort",
              "ports": [
                {
                  "port": 80,
                  "targetPort": 3154,
                  "protocol": "TCP",
                }
              ],
              "selector": {
                "app": node_name
              },
            }
        }))?;

        let services: Api<Service> = Api::namespaced(client.clone(), "consensus");
        let post_params = PostParams::default();
        let result = services.create(&post_params, &service).await?;

        info!("Service: {} ,created", result.metadata.name.unwrap());
        Ok(())
    } else {
        info!(
            "Service: {} ,already exists",
            example_service.unwrap().metadata.name.unwrap()
        );
        Ok(())
    }
}

=======
/// Creates a deployment
>>>>>>> 702a587a
pub async fn create_deployment(
    client: &Client,
    node_number: usize,
    is_seed: bool,
    peers: Vec<NodeAddr>,
    namespace: &str,
) -> anyhow::Result<()> {
    let cli_args = get_cli_args(peers);
    let node_name = format!("consensus-node-{node_number:0>2}");
    let node_id = format!("node_{node_number:0>2}");
    let deployment: Deployment = serde_json::from_value(json!({
          "apiVersion": "apps/v1",
          "kind": "Deployment",
          "metadata": {
            "name": node_name,
            "namespace": "consensus"
          },
          "spec": {
            "selector": {
              "matchLabels": {
                "app": node_name
              }
            },
            "replicas": 1,
            "template": {
              "metadata": {
                "labels": {
                  "app": node_name,
                  "id": node_id,
                  "seed": is_seed.to_string()
                }
              },
              "spec": {
                "containers": [
                  {
                    "name": node_name,
                    "image": "consensus-node",
                    "env": [
                      {
                        "name": "NODE_ID",
                        "value": node_id
                      },
                      {
                        "name": "PUBLIC_ADDR",
                        "valueFrom": {
                            "fieldRef": {
                                "fieldPath": "status.podIP"
                            }
                        }
                      }
                    ],
                    "command": ["./k8s_entrypoint.sh"],
                    "args": cli_args,
                    "imagePullPolicy": "Never",
                    "ports": [
                      {
<<<<<<< HEAD
                        "containerPort": 3154,
                        "protocol": "TCP"
=======
                        "containerPort": 3054
                      },
                      {
                        "containerPort": 3154
>>>>>>> 702a587a
                      }
                    ],
                    "livenessProbe": {
                      "httpGet": {
                        "path": "/health",
                        "port": 3154
                      }
                    },
                    "readinessProbe": {
                      "httpGet": {
                        "path": "/health",
                        "port": 3154
                      }
                    }
                  }
                ]
              }
            }
          }
    }))?;

    let deployments: Api<Deployment> = Api::namespaced(client.clone(), namespace);
    let post_params = PostParams::default();
    let result = deployments.create(&post_params, &deployment).await?;
    // tokio::time::sleep(tokio::time::Duration::from_secs(15)).await;

    // let pods: Api<Pod> = Api::namespaced(client.clone(), namespace);
    // let lp = ListParams::default().labels(&format!("app={}", node_name));
    // let pod = pods.list(&lp).await?;
    // let a = pod.into_iter().find(|pod| pod.clone().metadata.name.unwrap().starts_with(node_name)).unwrap();
    // let pf = pods.portforward(&a.metadata.name.unwrap(), &[3150, 3154]).await;
    // println!("Portforward: {:?}", pf.is_ok());

    info!(
        "Deployment: {} , created",
        result
            .metadata
            .name
            .context("Name not defined in metadata")?
    );
    Ok(())
}

/// Returns a HashMap with mapping: node_id -> IP address
pub async fn get_seed_node_addrs(
    client: &Client,
    amount: usize,
) -> anyhow::Result<HashMap<String, String>> {
    let mut seed_nodes = HashMap::new();
    let pods: Api<Pod> = Api::namespaced(client.clone(), "consensus");

    // Will retry 15 times during 15 seconds to allow pods to start and obtain an IP
    let retry_strategy = FixedInterval::from_millis(1000).take(15);
    let pod_list = Retry::spawn(retry_strategy, || get_seed_pods(&pods, amount)).await?;

    for p in pod_list {
        let node_id = p.labels()["id"].clone();
        seed_nodes.insert(
            node_id,
            p.status
                .context("Status not present")?
                .pod_ip
                .context("Pod IP address not present")?,
        );
    }
    Ok(seed_nodes)
}

async fn get_seed_pods(pods: &Api<Pod>, amount: usize) -> anyhow::Result<ObjectList<Pod>> {
    let lp = ListParams::default().labels("seed=true");
    let p = pods.list(&lp).await?;
    if p.items.len() == amount && p.iter().all(is_pod_running) {
        Ok(p)
    } else {
        Err(anyhow!("Pods are not ready"))
    }
}

fn is_pod_running(pod: &Pod) -> bool {
    if let Some(status) = &pod.status {
        if let Some(phase) = &status.phase {
            return phase == "Running";
        }
    }
    false
}

fn get_cli_args(peers: Vec<NodeAddr>) -> Vec<String> {
    if peers.is_empty() {
        [].to_vec()
    } else {
        [
            "--add-gossip-static-outbound".to_string(),
            config::encode_with_serializer(
                &peers
                    .iter()
                    .map(|e| Serde(e.clone()))
                    .collect::<Vec<Serde<NodeAddr>>>(),
                serde_json::Serializer::new(vec![]),
            ),
        ]
        .to_vec()
    }
}<|MERGE_RESOLUTION|>--- conflicted
+++ resolved
@@ -63,59 +63,7 @@
     }
 }
 
-<<<<<<< HEAD
-/// Creates a namespace in k8s cluster
-pub async fn create_or_reuse_service(
-    client: &Client,
-    name: &str,
-    node_name: &str,
-) -> anyhow::Result<()> {
-    let services: Api<Service> = Api::namespaced(client.clone(), "consensus");
-    let example_service = services.get_opt(name).await?;
-    if example_service.is_none() {
-        let service: Service = serde_json::from_value(json!({
-            "apiVersion": "v1",
-            "kind": "Service",
-            "metadata": {
-              "name": name,
-              "namespace": "consensus",
-              "labels": {
-                "app": node_name
-              }
-            },
-            "spec": {
-              "type": "NodePort",
-              "ports": [
-                {
-                  "port": 80,
-                  "targetPort": 3154,
-                  "protocol": "TCP",
-                }
-              ],
-              "selector": {
-                "app": node_name
-              },
-            }
-        }))?;
-
-        let services: Api<Service> = Api::namespaced(client.clone(), "consensus");
-        let post_params = PostParams::default();
-        let result = services.create(&post_params, &service).await?;
-
-        info!("Service: {} ,created", result.metadata.name.unwrap());
-        Ok(())
-    } else {
-        info!(
-            "Service: {} ,already exists",
-            example_service.unwrap().metadata.name.unwrap()
-        );
-        Ok(())
-    }
-}
-
-=======
 /// Creates a deployment
->>>>>>> 702a587a
 pub async fn create_deployment(
     client: &Client,
     node_number: usize,
@@ -172,15 +120,10 @@
                     "imagePullPolicy": "Never",
                     "ports": [
                       {
-<<<<<<< HEAD
-                        "containerPort": 3154,
-                        "protocol": "TCP"
-=======
                         "containerPort": 3054
                       },
                       {
                         "containerPort": 3154
->>>>>>> 702a587a
                       }
                     ],
                     "livenessProbe": {
