--- conflicted
+++ resolved
@@ -1,10 +1,5 @@
-<<<<<<< HEAD
 use crate::{config, AppConfig, NodeAddr};
-use anyhow::{anyhow, Context};
-=======
-use crate::{config, NodeAddr};
 use anyhow::{ensure, Context};
->>>>>>> 446ed332
 use k8s_openapi::{
     api::{
         apps::v1::{Deployment, DeploymentSpec},
@@ -87,7 +82,7 @@
 
     /// Creates a deployment
     pub async fn deploy(&self, client: &Client, namespace: &str) -> anyhow::Result<()> {
-        let cli_args = get_cli_args(&self.gossip_static_outbound);
+        let cli_args = get_cli_args(self);
         let deployment = Deployment {
             metadata: ObjectMeta {
                 name: Some(self.id.to_owned()),
@@ -273,19 +268,8 @@
     }
 }
 
-<<<<<<< HEAD
-/// Creates a deployment
-pub async fn deploy_node(
-    client: &Client,
-    node: &ConsensusNode,
-    namespace: &str,
-) -> anyhow::Result<()> {
-    let cli_args = get_cli_args(node);
-    let deployment = Deployment {
-=======
 pub async fn create_tests_deployment(client: &Client) -> anyhow::Result<()> {
     let deployment: Deployment = Deployment {
->>>>>>> 446ed332
         metadata: ObjectMeta {
             name: Some("tests-deployment".to_string()),
             namespace: Some(DEFAULT_NAMESPACE.to_string()),
@@ -305,55 +289,10 @@
                 }),
                 spec: Some(PodSpec {
                     containers: vec![Container {
-<<<<<<< HEAD
-                        name: node.id.to_owned(),
-                        image: Some("consensus-node".to_owned()),
-                        env: Some(vec![EnvVar {
-                            name: "PUBLIC_ADDR".to_owned(),
-                            value_from: Some(EnvVarSource {
-                                field_ref: Some(ObjectFieldSelector {
-                                    field_path: "status.podIP".to_owned(),
-                                    ..Default::default()
-                                }),
-                                ..Default::default()
-                            }),
-                            ..Default::default()
-                        }]),
-                        command: Some(vec!["./k8s_entrypoint.sh".to_owned()]),
-                        args: Some(cli_args),
-                        image_pull_policy: Some("Never".to_owned()),
-                        ports: Some(vec![
-                            ContainerPort {
-                                container_port: i32::from(config::NODES_PORT),
-                                ..Default::default()
-                            },
-                            ContainerPort {
-                                container_port: 3154,
-                                ..Default::default()
-                            },
-                        ]),
-                        liveness_probe: Some(Probe {
-                            http_get: Some(HTTPGetAction {
-                                path: Some("/health".to_owned()),
-                                port: Int(3154),
-                                ..Default::default()
-                            }),
-                            ..Default::default()
-                        }),
-                        readiness_probe: Some(Probe {
-                            http_get: Some(HTTPGetAction {
-                                path: Some("/health".to_owned()),
-                                port: Int(3154),
-                                ..Default::default()
-                            }),
-                            ..Default::default()
-                        }),
-=======
                         name: "test-suite".to_string(),
                         image: Some("test-suite:latest".to_string()),
                         image_pull_policy: Some("Never".to_string()),
                         command: Some(vec!["./tester_entrypoint.sh".to_string()]),
->>>>>>> 446ed332
                         ..Default::default()
                     }],
                     ..Default::default()
@@ -378,43 +317,6 @@
     Ok(())
 }
 
-<<<<<<< HEAD
-/// Waits for the pods to start in order to complete each ConsensusNode with its assigned NodeAddr
-pub async fn find_node_addrs(
-    client: &Client,
-    nodes: &mut HashMap<String, &mut ConsensusNode>,
-    namespace: &str,
-) -> anyhow::Result<()> {
-    let pods: Api<Pod> = Api::namespaced(client.clone(), namespace);
-
-    // Will retry 15 times during 15 seconds to allow pods to start and obtain an IP
-    let retry_strategy = FixedInterval::from_millis(1000).take(15);
-    let pod_list = Retry::spawn(retry_strategy, || get_seed_pods(&pods, nodes.len())).await?;
-
-    for p in pod_list {
-        let id = p.labels()["id"].clone();
-        let ip = p
-            .status
-            .context("Status not present")?
-            .pod_ip
-            .context("Pod IP address not present")?;
-        let node: &mut ConsensusNode = *nodes.get_mut(&id).context("node not found")?;
-        node.node_addr = Some(NodeAddr {
-            key: node.key.public(),
-            addr: SocketAddr::from_str(&format!("{}:{}", ip, config::NODES_PORT))?,
-        });
-    }
-    Ok(())
-}
-
-async fn get_seed_pods(pods: &Api<Pod>, amount: usize) -> anyhow::Result<ObjectList<Pod>> {
-    let lp = ListParams::default().labels("seed=true");
-    let p = pods.list(&lp).await?;
-    if p.items.len() == amount && p.iter().all(is_pod_running) {
-        Ok(p)
-    } else {
-        Err(anyhow!("Pods are not ready"))
-=======
 async fn get_running_pod(pods: &Api<Pod>, label: &str) -> anyhow::Result<Pod> {
     let lp = ListParams::default().labels(&format!("app={label}"));
     let pod = pods
@@ -425,7 +327,6 @@
         .with_context(|| format!("Pod not found: {label}"))?;
     if !is_pod_running(&pod) {
         anyhow::bail!("Pod is not running");
->>>>>>> 446ed332
     }
     Ok(pod)
 }
@@ -439,7 +340,6 @@
     false
 }
 
-<<<<<<< HEAD
 fn get_cli_args(consensus_node: &ConsensusNode) -> Vec<String> {
     let mut cli_args = [
         "--config".to_string(),
@@ -455,23 +355,6 @@
         cli_args.append(&mut ["--validator-key".to_string(), TextFmt::encode(key)].to_vec())
     };
     cli_args
-=======
-fn get_cli_args(peers: &[NodeAddr]) -> Vec<String> {
-    if peers.is_empty() {
-        [].to_vec()
-    } else {
-        [
-            "--add-gossip-static-outbound".to_string(),
-            config::encode_with_serializer(
-                &peers
-                    .iter()
-                    .map(|e| Serde(e.clone()))
-                    .collect::<Vec<Serde<NodeAddr>>>(),
-                serde_json::Serializer::new(vec![]),
-            ),
-        ]
-        .to_vec()
-    }
 }
 
 async fn retry<T, Fut, F>(retries: usize, delay: usize, mut f: F) -> anyhow::Result<T>
@@ -492,5 +375,4 @@
         }
         std::thread::sleep(delay);
     }
->>>>>>> 446ed332
 }