--- conflicted
+++ resolved
@@ -11,19 +11,11 @@
     api::{
         apps::v1::{Deployment, DeploymentSpec},
         core::v1::{
-<<<<<<< HEAD
             Container, Namespace, Pod, PodSpec, PodTemplateSpec, Service, ServicePort, ServiceSpec,
         },
         rbac::v1::{PolicyRule, Role, RoleBinding, RoleRef, Subject},
     },
     apimachinery::pkg::{apis::meta::v1::LabelSelector, util::intstr::IntOrString},
-=======
-            Container, ContainerPort, EnvVar, EnvVarSource, HTTPGetAction, Namespace,
-            ObjectFieldSelector, Pod, PodSpec, PodTemplateSpec, Probe,
-        },
-    },
-    apimachinery::pkg::{apis::meta::v1::LabelSelector, util::intstr::IntOrString::Int},
->>>>>>> dc8289b9
 };
 use kube::{
     api::{ListParams, PostParams},
@@ -259,7 +251,6 @@
     let pods: Api<Pod> = Api::namespaced(client.to_owned(), DEFAULT_NAMESPACE);
     let lp = ListParams::default();
     let pods = pods.list(&lp).await?;
-<<<<<<< HEAD
     let mut nodes_rpc_address = Vec::new();
     for pod in pods {
         if pod
@@ -280,44 +271,6 @@
         nodes_rpc_address.push(pod_rpc_addr);
     }
     Ok(nodes_rpc_address)
-=======
-    ensure!(
-        !pods.items.is_empty(),
-        "No consensus pods found in the k8s cluster"
-    );
-    let mut node_rpc_addresses: Vec<SocketAddr> = Vec::new();
-    for pod in pods.into_iter() {
-        let pod_spec = pod.spec.as_ref().context("Failed to get pod spec")?;
-        let pod_container = pod_spec
-            .containers
-            .first()
-            .context("Failed to get container")?;
-        if pod_container
-            .image
-            .as_ref()
-            .context("Failed to get image")?
-            .contains(DOCKER_IMAGE_NAME)
-        {
-            let pod_ip = pod
-                .status
-                .context("Failed to get pod status")?
-                .pod_ip
-                .context("Failed to get pod ip")?;
-            let pod_rpc_port = pod_container
-                .ports
-                .as_ref()
-                .context("Failed to get ports of container")?
-                .iter()
-                .find_map(|port| {
-                    let port: u16 = port.container_port.try_into().ok()?;
-                    (port != config::NODES_PORT).then_some(port)
-                })
-                .context("Failed parsing container port")?;
-            node_rpc_addresses.push(SocketAddr::new(pod_ip.parse()?, pod_rpc_port));
-        }
-    }
-    Ok(node_rpc_addresses)
->>>>>>> dc8289b9
 }
 
 /// Creates a namespace in k8s cluster
