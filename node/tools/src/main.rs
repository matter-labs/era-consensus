--- conflicted
+++ resolved
@@ -84,23 +84,8 @@
         .load()
         .context("config_paths().load()")?;
 
-<<<<<<< HEAD
-    // Initialize the storage.
-    tracing::debug!("Initializing storage.");
-
-    // Creates a database directory for each node, this allows to run multiple nodes on the same machine.
-    let database_path = if let Some((consensus_config, _)) = &configs.consensus {
-        Path::new("database").join(consensus_config.public_addr.to_string())
-    } else {
-        Path::new("database").join(configs.executor.server_addr.to_string())
-    };
-    let storage = RocksdbStorage::new(ctx, &configs.executor.genesis_block, &database_path);
-    let storage = Arc::new(storage.await.context("RocksdbStorage::new()")?);
-    let mut executor = Executor::new(ctx, configs.executor, configs.node_key, storage.clone())
-=======
     let (executor, runner) = configs
         .make_executor(ctx)
->>>>>>> 5727a3e0
         .await
         .context("configs.into_executor()")?;
 
