//! Main binary for the consensus node. It reads the configuration, initializes all parts of the node and
//! manages communication between the actors. It is the main executable in this workspace.
use anyhow::Context as _;
use clap::Parser;
use std::{
    fs,
    io::IsTerminal as _,
    path::{Path, PathBuf},
    sync::Arc,
};
use tracing::metadata::LevelFilter;
use tracing_subscriber::{prelude::*, Registry};
use vise_exporter::MetricsExporter;
<<<<<<< HEAD
use zksync_concurrency::{
    ctx::{self},
    scope, time,
};
=======
use zksync_concurrency::{ctx, scope, time};
>>>>>>> 606440a5
use zksync_consensus_executor::Executor;
use zksync_consensus_storage::{BlockStore, RocksdbStorage};
use zksync_consensus_tools::{ConfigPaths, Configs};
use zksync_consensus_utils::no_copy::NoCopy;

/// Command-line application launching a node executor.
#[derive(Debug, Parser)]
struct Args {
    /// Verify configuration instead of launching a node.
    #[arg(long, conflicts_with_all = ["ci_mode", "validator_key", "config_file", "node_key"])]
    verify_config: bool,
    /// Exit after finalizing 100 blocks.
    #[arg(long)]
    ci_mode: bool,
    /// Path to a validator key file. If set to an empty string, validator key will not be read
    /// (i.e., a node will be initialized as a non-validator node).
    #[arg(long, default_value = "validator_key")]
    validator_key: PathBuf,
    /// Path to a JSON file with node configuration.
    #[arg(long, default_value = "config.json")]
    config_file: PathBuf,
    /// Path to a node key file.
    #[arg(long, default_value = "node_key")]
    node_key: PathBuf,
}

impl Args {
    /// Extracts configuration paths from these args.
    fn config_paths(&self) -> ConfigPaths<'_> {
        ConfigPaths {
            config: &self.config_file,
            node_key: &self.node_key,
            validator_key: (!self.validator_key.as_os_str().is_empty())
                .then_some(&self.validator_key),
        }
    }
}

#[tokio::main]
async fn main() -> anyhow::Result<()> {
    let args: Args = Args::parse();
    tracing::trace!(?args, "Starting node");
    let ctx = &ctx::root();

    if !args.verify_config {
        // Create log file.
        fs::create_dir_all("logs/")?;
        let log_file = fs::File::create("logs/output.log")?;

        // Create the logger for stdout. This will produce human-readable logs for
        // all events of level INFO or higher.
        let stdout_log = tracing_subscriber::fmt::layer()
            .pretty()
            .with_ansi(std::env::var("NO_COLOR").is_err() && std::io::stdout().is_terminal())
            .with_file(false)
            .with_line_number(false)
            .with_filter(LevelFilter::INFO);

        // Create the logger for the log file. This will produce machine-readable logs for
        // all events of level DEBUG or higher.
        let file_log = tracing_subscriber::fmt::layer()
            .with_ansi(false)
            .with_writer(log_file)
            .with_filter(LevelFilter::DEBUG);

        // Create the subscriber. This will combine the two loggers.
        let subscriber = Registry::default().with(stdout_log).with(file_log);

        // Set the subscriber as the global default. This will cause all events in all threads
        // to be logged by the subscriber.
        tracing::subscriber::set_global_default(subscriber).unwrap();

        // Start the node.
        tracing::info!("Starting node.");
    }

    // Load the config files.
    tracing::debug!("Loading config files.");
    let configs = Configs::read(args.config_paths()).context("configs.read()")?;

    if args.verify_config {
        tracing::info!("Configuration verified.");
        return Ok(());
    }

    // Initialize the storage.
    tracing::debug!("Initializing storage.");

    let storage = RocksdbStorage::new(
        ctx,
        &configs.executor.genesis_block,
        Path::new("./database"),
    );
    let storage = Arc::new(storage.await.context("RocksdbStorage::new()")?);
    let mut executor = Executor::new(ctx, configs.executor, configs.node_key, storage.clone())
        .await
        .context("Executor::new()")?;
    if let Some((consensus_config, validator_key)) = configs.consensus {
        executor
<<<<<<< HEAD
            .set_validator(
                consensus_config,
                validator_key,
                storage.clone(),
                Arc::new(zksync_consensus_bft::testonly::RandomPayloadSource),
            )
=======
            .set_validator(consensus_config, validator_key, storage.clone())
>>>>>>> 606440a5
            .context("Executor::set_validator()")?;
    }

    scope::run!(ctx, |ctx, s| async {
        if let Some(addr) = configs.metrics_server_addr {
            let addr = NoCopy::from(addr);
            s.spawn_bg(async {
                let addr = addr;
                MetricsExporter::default()
                    .with_graceful_shutdown(ctx.canceled())
                    .start(*addr)
                    .await?;
                Ok(())
            });
        }

        s.spawn(executor.run(ctx));

        // if we are in CI mode, we wait for the node to finalize 100 blocks and then we stop it
        if args.ci_mode {
            let storage = storage.clone();
            loop {
                let block_finalized = storage.head_block(ctx).await.context("head_block")?;
                let block_finalized = block_finalized.header.number.0;

                tracing::info!("current finalized block {}", block_finalized);
                if block_finalized > 100 {
                    // we wait for 10 seconds to make sure that we send enough messages to other nodes
                    // and other nodes have enough messages to finalize 100+ blocks
                    ctx.sleep(time::Duration::seconds(10)).await?;
                    break;
                }
                ctx.sleep(time::Duration::seconds(1)).await?;
            }

            tracing::info!("Cancel all tasks");
            s.cancel();
        }
        Ok(())
    })
    .await
    .context("node stopped")
}<|MERGE_RESOLUTION|>--- conflicted
+++ resolved
@@ -11,14 +11,7 @@
 use tracing::metadata::LevelFilter;
 use tracing_subscriber::{prelude::*, Registry};
 use vise_exporter::MetricsExporter;
-<<<<<<< HEAD
-use zksync_concurrency::{
-    ctx::{self},
-    scope, time,
-};
-=======
 use zksync_concurrency::{ctx, scope, time};
->>>>>>> 606440a5
 use zksync_consensus_executor::Executor;
 use zksync_consensus_storage::{BlockStore, RocksdbStorage};
 use zksync_consensus_tools::{ConfigPaths, Configs};
@@ -118,16 +111,12 @@
         .context("Executor::new()")?;
     if let Some((consensus_config, validator_key)) = configs.consensus {
         executor
-<<<<<<< HEAD
             .set_validator(
                 consensus_config,
                 validator_key,
                 storage.clone(),
                 Arc::new(zksync_consensus_bft::testonly::RandomPayloadSource),
             )
-=======
-            .set_validator(consensus_config, validator_key, storage.clone())
->>>>>>> 606440a5
             .context("Executor::set_validator()")?;
     }
 
