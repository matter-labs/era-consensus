//! Main binary for the consensus node. It reads the configuration, initializes all parts of the node and
//! manages communication between the actors. It is the main executable in this workspace.
use anyhow::Context as _;
use clap::Parser;
use std::{fs, io::IsTerminal as _, path::PathBuf};
use tracing::metadata::LevelFilter;
use tracing_subscriber::{prelude::*, Registry};
use vise_exporter::MetricsExporter;
use zksync_concurrency::{ctx, scope};
use zksync_consensus_crypto::{Text, TextFmt};
use zksync_consensus_roles::{node, validator};
use zksync_consensus_tools::{
    decode_json, AppConfig, ConfigArgs, ConfigSource, RPCServer, NODES_PORT,
};
use zksync_protobuf::serde::Serde;

/// Command-line application launching a node executor.
#[derive(Debug, Parser)]
struct Cli {
    /// Full json config
    #[arg(long,
          value_parser(parse_config),
          requires="node_key",
          conflicts_with_all=["config_file", "validator_key_file", "node_key_file"])]
    config: Option<Serde<AppConfig>>,
    /// Plain node key
    #[arg(long,
          value_parser(parse_key::<node::SecretKey>),
          requires="config",
          conflicts_with_all=["config_file", "validator_key_file", "node_key_file"])]
    node_key: Option<node::SecretKey>,
    /// Plain validator key
    #[arg(long,
          value_parser(parse_key::<validator::SecretKey>),
          requires_all=["config", "node_key"],
          conflicts_with_all=["config_file", "validator_key_file", "node_key_file"])]
    validator_key: Option<validator::SecretKey>,
    /// Path to a validator key file. If set to an empty string, validator key will not be read
    /// (i.e., a node will be initialized as a non-validator node).
    #[arg(long,
          default_value = "./validator_key",
          conflicts_with_all=["config", "validator_key", "node_key"])]
    validator_key_file: PathBuf,
    /// Path to a JSON file with node configuration.
    #[arg(long,
          default_value = "./config.json",
          conflicts_with_all=["config", "validator_key", "node_key"])]
    config_file: PathBuf,
    /// Path to a node key file.
    #[arg(long,
          default_value = "./node_key",
          conflicts_with_all=["config", "validator_key", "node_key"])]
    node_key_file: PathBuf,
    /// Path to the rocksdb database of the node.
    #[arg(long, default_value = "./database")]
    database: PathBuf,
    /// Port for the RPC server.
    // TODO(gprusak): why this is not in config?
    #[arg(long)]
    rpc_port: Option<u16>,
}

/// Function to let clap parse the command line `config` argument
fn parse_config(val: &str) -> anyhow::Result<Serde<AppConfig>> {
    decode_json(val)
}

/// Node/validator key parser for clap
fn parse_key<T: TextFmt>(val: &str) -> anyhow::Result<T> {
    Text::new(val).decode().context("failed decoding key")
}

impl Cli {
    /// Extracts configuration paths from these args.
    fn config_args(&self) -> ConfigArgs<'_> {
        let config_args = match &self.config {
            Some(config) => ConfigSource::CliConfig {
                config: config.clone().0,
                node_key: self.node_key.clone().unwrap(), // node_key is present as it is enforced by clap rules
                validator_key: self.validator_key.clone(),
            },
            None => ConfigSource::PathConfig {
                config_file: &self.config_file,
                validator_key_file: &self.validator_key_file,
                node_key_file: &self.node_key_file,
            },
        };
        ConfigArgs {
            config_args,
            database: &self.database,
        }
    }
}

fn check_public_addr(cfg: &mut AppConfig) -> anyhow::Result<()> {
    if let Ok(public_addr) = std::env::var("PUBLIC_ADDR") {
        cfg.public_addr = std::net::SocketAddr::new(public_addr.parse()?, NODES_PORT);
    }
    Ok(())
}

#[tokio::main]
async fn main() -> anyhow::Result<()> {
    let args: Cli = Cli::parse();
    tracing::trace!(?args, "Starting node");
    let ctx = &ctx::root();

    // Create log file.
    fs::create_dir_all("logs/")?;
    let log_file = fs::File::create("logs/output.log")?;

    // Create the logger for stdout. This will produce human-readable logs for ERROR events.
    // To see logs for other events, set the RUST_LOG environment to the desired level.
    let stdout_log = tracing_subscriber::fmt::layer()
        .pretty()
        .with_ansi(std::env::var("NO_COLOR").is_err() && std::io::stdout().is_terminal())
        .with_file(false)
        .with_line_number(false)
        .with_filter(tracing_subscriber::EnvFilter::from_default_env());

    // Create the logger for the log file. This will produce machine-readable logs for
    // all events of level DEBUG or higher.
    let file_log = tracing_subscriber::fmt::layer()
        .with_ansi(false)
        .with_writer(log_file)
        .with_filter(LevelFilter::DEBUG);

    // Create the subscriber. This will combine the two loggers.
    let subscriber = Registry::default().with(stdout_log).with(file_log);

    // Set the subscriber as the global default. This will cause all events in all threads
    // to be logged by the subscriber.
    tracing::subscriber::set_global_default(subscriber).unwrap();

    // Start the node.
    tracing::info!("Starting node.");

    // Load the config files.
    tracing::debug!("Loading config files.");
    let mut configs = args.config_args().load().context("config_args().load()")?;

    // if `PUBLIC_ADDR` env var is set, use it to override publicAddr in config
<<<<<<< HEAD
    check_public_addr(&mut configs.app).context("check_public_addr()")?;
=======
    configs
        .app
        .try_load_public_addr()
        .context("Public Address")?;
>>>>>>> 8833a9b7

    let (executor, runner) = configs
        .make_executor(ctx)
        .await
        .context("configs.into_executor()")?;

    let mut rpc_addr = configs.app.server_addr;
    if let Some(port) = args.rpc_port {
        rpc_addr.set_port(port);
    } else {
        rpc_addr.set_port(rpc_addr.port() + 100);
    }

    // Create the RPC server with the executor's storage.
    let node_storage = executor.block_store.clone();
    let rpc_server = RPCServer::new(rpc_addr, node_storage);

    // Initialize the storage.
    scope::run!(ctx, |ctx, s| async {
        if let Some(addr) = &configs.app.metrics_server_addr {
            s.spawn_bg(async {
                MetricsExporter::default()
                    .with_graceful_shutdown(ctx.canceled())
                    .start(*addr)
                    .await?;
                Ok(())
            });
        }
        s.spawn_bg(runner.run(ctx));
        s.spawn(executor.run(ctx));
        s.spawn(rpc_server.run(ctx));
        Ok(())
    })
    .await
}<|MERGE_RESOLUTION|>--- conflicted
+++ resolved
@@ -94,7 +94,7 @@
 
 fn check_public_addr(cfg: &mut AppConfig) -> anyhow::Result<()> {
     if let Ok(public_addr) = std::env::var("PUBLIC_ADDR") {
-        cfg.public_addr = std::net::SocketAddr::new(public_addr.parse()?, NODES_PORT);
+        cfg.public_addr = std::net::SocketAddr::new(public_addr.parse()?, NODES_PORT).into();
     }
     Ok(())
 }
@@ -140,15 +140,7 @@
     let mut configs = args.config_args().load().context("config_args().load()")?;
 
     // if `PUBLIC_ADDR` env var is set, use it to override publicAddr in config
-<<<<<<< HEAD
     check_public_addr(&mut configs.app).context("check_public_addr()")?;
-=======
-    configs
-        .app
-        .try_load_public_addr()
-        .context("Public Address")?;
->>>>>>> 8833a9b7
-
     let (executor, runner) = configs
         .make_executor(ctx)
         .await
