--- conflicted
+++ resolved
@@ -1,18 +1,9 @@
 //! Deployer for the kubernetes cluster.
 use clap::Parser;
 use std::collections::HashMap;
-<<<<<<< HEAD
 use std::net::{Ipv4Addr, SocketAddr};
-use zksync_consensus_roles::{node, validator};
-use zksync_consensus_tools::k8s::ConsensusNode;
-use zksync_consensus_tools::{k8s, AppConfig, NODES_PORT};
-
-/// K8s namespace for consensus nodes.
-const NAMESPACE: &str = "consensus";
-=======
 use zksync_consensus_roles::{node::SecretKey, validator};
-use zksync_consensus_tools::{k8s, k8s::ConsensusNode, AppConfig};
->>>>>>> 8833a9b7
+use zksync_consensus_tools::{k8s, k8s::ConsensusNode, AppConfig, NODES_PORT};
 
 /// Command line arguments.
 #[derive(Debug, Parser)]
@@ -45,7 +36,7 @@
 
     let default_config = AppConfig {
         server_addr: SocketAddr::new(Ipv4Addr::UNSPECIFIED.into(), NODES_PORT),
-        public_addr: SocketAddr::new(Ipv4Addr::UNSPECIFIED.into(), NODES_PORT),
+        public_addr: SocketAddr::new(Ipv4Addr::UNSPECIFIED.into(), NODES_PORT).into(),
         metrics_server_addr: None,
         genesis: setup.genesis.clone(),
         max_payload_size: 1000000,
