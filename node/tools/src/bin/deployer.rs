//! Deployer for the kubernetes cluster.
use std::net::SocketAddr;
use std::str::FromStr;
use std::{fs, path::PathBuf};

use anyhow::Context;
use clap::{Parser, Subcommand};
use rand::Rng;
use zksync_consensus_crypto::{Text, TextFmt};
use zksync_consensus_roles::node::SecretKey;
use zksync_consensus_tools::k8s;
use zksync_consensus_tools::AppConfig;
use zksync_consensus_tools::NodeAddr;

const NAMESPACE: &str = "consensus";
const NODES_PORT: u16 = 3054;

/// Command line arguments.
#[derive(Debug, Parser)]
#[command(name = "deployer")]
struct DeployerCLI {
    /// Subcommand to run.
    #[command(subcommand)]
    command: DeployerCommands,
}

/// Subcommand arguments.
#[derive(Debug, Parser)]
struct SubCommandArgs {
    /// Number of nodes to deploy.
    #[arg(long)]
    nodes: usize,
}

/// Subcommands.
#[derive(Subcommand, Debug)]
enum DeployerCommands {
    /// Generate configs for the nodes.
    GenerateConfig(SubCommandArgs),
    /// Deploy the nodes.
    Deploy(SubCommandArgs),
}

/// Generates config for the nodes to run in the kubernetes cluster
/// Creates a directory for each node in the parent k8s_configs directory.
fn generate_config(nodes: usize) -> anyhow::Result<()> {
    assert!(nodes > 0, "at least 1 node has to be specified");

    // Each node will have `gossip_peers` inbound peers.
    let peers = 2;

    // Generate the node keys for all the replicas.
    let rng = &mut rand::thread_rng();
    let node_keys: Vec<SecretKey> = (0..nodes).map(|_| rng.gen()).collect();

    let (default_config, validator_keys) = AppConfig::default_for(nodes);
    let mut cfgs: Vec<_> = (0..nodes).map(|_| default_config.clone()).collect();

    // Construct a gossip network with optimal diameter.
    for (i, node) in node_keys.iter().enumerate() {
        for j in 0..peers {
            let next = (i * peers + j + 1) % nodes;
            cfgs[next].add_gossip_static_inbound(node.public());
        }
    }

    let manifest_path = std::env::var("CARGO_MANIFEST_DIR")?;
    let root = PathBuf::from(manifest_path).join("k8s_configs");
    let _ = fs::remove_dir_all(&root);
    for (i, cfg) in cfgs.into_iter().enumerate() {
        let node_config_dir = root.join(format!("node_{i:0>2}"));
        fs::create_dir_all(&node_config_dir)
            .with_context(|| format!("create_dir_all({:?})", node_config_dir))?;

        cfg.write_to_file(&node_config_dir)?;
        fs::write(
            node_config_dir.join("validator_key"),
            &TextFmt::encode(&validator_keys[i]),
        )
        .context("fs::write()")?;
        fs::write(
            node_config_dir.join("node_key"),
            &TextFmt::encode(&node_keys[i]),
        )
        .context("fs::write()")?;
    }

    Ok(())
}

/// Deploys the nodes to the kubernetes cluster.
async fn deploy(nodes: usize) -> anyhow::Result<()> {
    let client = k8s::get_client().await?;
    k8s::create_or_reuse_namespace(&client, NAMESPACE).await?;

    // 20% of the nodes will be seed nodes
    let seed_nodes = (nodes as f32 * 0.2).ceil() as usize;

    // deploy seed peer(s)
    for i in 0..seed_nodes {
        k8s::create_deployment(
            &client,
            i,
            true,
            vec![], // Seed peers don't have other peer information
            NAMESPACE,
        )
        .await?;
        k8s::create_or_reuse_service(
            &client,
            &format!("consensus-node-{i:0>2}"),
            &format!("consensus-node-{i:0>2}"),
        )
        .await?;
    }

<<<<<<< HEAD
    // // Waiting 15 secs to allow the pods to start
    // // TODO: should replace with some safer method
    // tokio::time::sleep(tokio::time::Duration::from_secs(15)).await;

    // // obtain seed peer(s) IP(s)
    // let peer_ips = k8s::get_seed_node_addrs(&client).await;

    // let mut peers = vec![];

    // for i in 0..seed_nodes {
    //     let node_id = &format!("node_{i:0>2}");
    //     let node_key = read_node_key_from_config(node_id)?;
    //     let address = peer_ips.get(node_id).context("IP address not found")?;
    //     peers.push(NodeAddr {
    //         key: node_key.public(),
    //         addr: SocketAddr::from_str(&format!("{address}:{NODES_PORT}"))?,
    //     });
    // }

    // // deploy the rest of nodes
    // for i in seed_nodes..nodes {
    //     k8s::create_deployment(&client, i, false, peers.clone(), NAMESPACE).await?;
    // }
=======
    // obtain seed peer(s) IP(s)
    let peer_ips = k8s::get_seed_node_addrs(&client, seed_nodes).await?;

    let mut peers = vec![];

    for i in 0..seed_nodes {
        let node_id = &format!("node_{i:0>2}");
        let node_key = read_node_key_from_config(node_id)?;
        let address = peer_ips.get(node_id).context("IP address not found")?;
        peers.push(NodeAddr {
            key: node_key.public(),
            addr: SocketAddr::from_str(&format!("{address}:{NODES_PORT}"))?,
        });
    }

    // deploy the rest of nodes
    for i in seed_nodes..nodes {
        k8s::create_deployment(&client, i, false, peers.clone(), NAMESPACE).await?;
    }
>>>>>>> 702a587a

    Ok(())
}

fn read_node_key_from_config(node_id: &String) -> anyhow::Result<SecretKey> {
    let manifest_path = std::env::var("CARGO_MANIFEST_DIR")?;
    let root = PathBuf::from(manifest_path).join("k8s_configs");
    let node_key_path = root.join(node_id).join("node_key");
    let key = fs::read_to_string(node_key_path).context("failed reading file")?;
    Text::new(&key).decode().context("failed decoding key")
}

#[tokio::main]
async fn main() -> anyhow::Result<()> {
    let DeployerCLI { command } = DeployerCLI::parse();

    match command {
        DeployerCommands::GenerateConfig(args) => generate_config(args.nodes),
        DeployerCommands::Deploy(args) => deploy(args.nodes).await,
    }
}<|MERGE_RESOLUTION|>--- conflicted
+++ resolved
@@ -114,31 +114,6 @@
         .await?;
     }
 
-<<<<<<< HEAD
-    // // Waiting 15 secs to allow the pods to start
-    // // TODO: should replace with some safer method
-    // tokio::time::sleep(tokio::time::Duration::from_secs(15)).await;
-
-    // // obtain seed peer(s) IP(s)
-    // let peer_ips = k8s::get_seed_node_addrs(&client).await;
-
-    // let mut peers = vec![];
-
-    // for i in 0..seed_nodes {
-    //     let node_id = &format!("node_{i:0>2}");
-    //     let node_key = read_node_key_from_config(node_id)?;
-    //     let address = peer_ips.get(node_id).context("IP address not found")?;
-    //     peers.push(NodeAddr {
-    //         key: node_key.public(),
-    //         addr: SocketAddr::from_str(&format!("{address}:{NODES_PORT}"))?,
-    //     });
-    // }
-
-    // // deploy the rest of nodes
-    // for i in seed_nodes..nodes {
-    //     k8s::create_deployment(&client, i, false, peers.clone(), NAMESPACE).await?;
-    // }
-=======
     // obtain seed peer(s) IP(s)
     let peer_ips = k8s::get_seed_node_addrs(&client, seed_nodes).await?;
 
@@ -158,7 +133,6 @@
     for i in seed_nodes..nodes {
         k8s::create_deployment(&client, i, false, peers.clone(), NAMESPACE).await?;
     }
->>>>>>> 702a587a
 
     Ok(())
 }
