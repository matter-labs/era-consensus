//! This tool constructs collection of node configs for running tests.
use anyhow::Context as _;
use clap::Parser;
use rand::Rng;
use std::collections::{HashMap, HashSet};
use std::{
    fs,
    net::{Ipv4Addr, SocketAddr},
    path::PathBuf,
};
use zksync_consensus_crypto::TextFmt;
use zksync_consensus_roles::{node, validator};
use zksync_consensus_tools::{encode_json, AppConfig};
use zksync_protobuf::serde::Serde;

/// Command line arguments.
#[derive(Debug, Parser)]
struct Args {
    /// Path to a file with newline separated IP:port addrs of the nodes to configure.
    /// Binary will generate a config for each IP in this file.
    #[arg(long)]
    input_addrs: PathBuf,
    /// TCP port to serve metrics for scraping.
    #[arg(long)]
    metrics_server_port: Option<u16>,
    /// Path to a directory in which the configs should be created.
    /// Configs for <ip:port>, will be in directory <output_dir>/<ip:port>/
    #[arg(long)]
    output_dir: PathBuf,
    /// Block payload size in bytes.
    #[arg(long, default_value_t = 1000000)]
    payload_size: usize,
}

fn main() -> anyhow::Result<()> {
    let args = Args::parse();
    let addrs_raw = fs::read_to_string(&args.input_addrs)
        .with_context(|| args.input_addrs.to_str().unwrap().to_owned())?;
    let mut addrs = vec![];
    for a in addrs_raw.split_whitespace() {
        addrs.push(
            a.parse::<SocketAddr>()
                .with_context(|| format!("parse('{}')", a))?,
        );
    }
    assert!(!addrs.is_empty(), "at least 1 address has to be specified");

    // Generate the keys for all the replicas.
    let rng = &mut rand::thread_rng();

    let setup = validator::testonly::Setup::new(rng, addrs.len());
    let validator_keys = setup.keys.clone();

    // Each node will have `gossip_peers` outbound peers.
    let nodes = addrs.len();
    let peers = 2;

    let node_keys: Vec<node::SecretKey> = (0..nodes).map(|_| rng.gen()).collect();
    let mut cfgs: Vec<_> = (0..nodes)
<<<<<<< HEAD
        .map(|i| AppConfig {
            server_addr: SocketAddr::new(Ipv4Addr::UNSPECIFIED.into(), addrs[i].port()),
            public_addr: addrs[i],
            metrics_server_addr: args
                .metrics_server_port
                .map(|port| SocketAddr::new(Ipv4Addr::UNSPECIFIED.into(), port)),
            genesis: setup.genesis.clone(),
            max_payload_size: 1000000,
            gossip_dynamic_inbound_limit: 0,
            gossip_static_inbound: HashSet::default(),
            gossip_static_outbound: HashMap::default(),
        })
=======
        .map(|i| default_config.with_public_addr(addrs[i].into()).clone())
>>>>>>> 8833a9b7
        .collect();

    // Construct a gossip network with optimal diameter.
    for i in 0..nodes {
        for j in 0..peers {
            let next = (i * peers + j + 1) % nodes;
<<<<<<< HEAD
            cfgs[i]
                .gossip_static_outbound
                .insert(node_keys[next].public(), addrs[next]);
            cfgs[next]
                .gossip_static_inbound
                .insert(node_keys[i].public());
=======
            cfgs[i].add_gossip_static_outbound(node_keys[next].public(), addrs[next].into());
            cfgs[next].add_gossip_static_inbound(node_keys[i].public());
>>>>>>> 8833a9b7
        }
    }

    for (i, cfg) in cfgs.into_iter().enumerate() {
        // Recreate the directory for the node's config.
        let root = args.output_dir.join(&cfg.public_addr.0);
        let _ = fs::remove_dir_all(&root);
        fs::create_dir_all(&root).with_context(|| format!("create_dir_all({:?})", root))?;
        fs::write(root.join("config.json"), encode_json(&Serde(cfg))).context("fs::write()")?;
        fs::write(
            root.join("validator_key"),
            &TextFmt::encode(&validator_keys[i]),
        )
        .context("fs::write()")?;
        fs::write(root.join("node_key"), &TextFmt::encode(&node_keys[i])).context("fs::write()")?;
    }
    Ok(())
}<|MERGE_RESOLUTION|>--- conflicted
+++ resolved
@@ -57,10 +57,9 @@
 
     let node_keys: Vec<node::SecretKey> = (0..nodes).map(|_| rng.gen()).collect();
     let mut cfgs: Vec<_> = (0..nodes)
-<<<<<<< HEAD
         .map(|i| AppConfig {
             server_addr: SocketAddr::new(Ipv4Addr::UNSPECIFIED.into(), addrs[i].port()),
-            public_addr: addrs[i],
+            public_addr: addrs[i].into(),
             metrics_server_addr: args
                 .metrics_server_port
                 .map(|port| SocketAddr::new(Ipv4Addr::UNSPECIFIED.into(), port)),
@@ -70,26 +69,18 @@
             gossip_static_inbound: HashSet::default(),
             gossip_static_outbound: HashMap::default(),
         })
-=======
-        .map(|i| default_config.with_public_addr(addrs[i].into()).clone())
->>>>>>> 8833a9b7
         .collect();
 
     // Construct a gossip network with optimal diameter.
     for i in 0..nodes {
         for j in 0..peers {
             let next = (i * peers + j + 1) % nodes;
-<<<<<<< HEAD
             cfgs[i]
                 .gossip_static_outbound
-                .insert(node_keys[next].public(), addrs[next]);
+                .insert(node_keys[next].public(), addrs[next].into());
             cfgs[next]
                 .gossip_static_inbound
                 .insert(node_keys[i].public());
-=======
-            cfgs[i].add_gossip_static_outbound(node_keys[next].public(), addrs[next].into());
-            cfgs[next].add_gossip_static_inbound(node_keys[i].public());
->>>>>>> 8833a9b7
         }
     }
 
