--- conflicted
+++ resolved
@@ -43,20 +43,6 @@
         .metrics_server_port
         .map(|port| SocketAddr::new(std::net::Ipv4Addr::UNSPECIFIED.into(), port));
 
-<<<<<<< HEAD
-=======
-    // Generate the keys for all the replicas.
-    let rng = &mut rand::thread_rng();
-
-    let mut genesis = validator::GenesisSetup::empty(rng, addrs.len());
-    genesis
-        .next_block()
-        .payload(validator::Payload(vec![]))
-        .push();
-    let validator_keys = genesis.keys.clone();
-    let node_keys: Vec<node::SecretKey> = (0..addrs.len()).map(|_| rng.gen()).collect();
-
->>>>>>> 09484fd1
     // Each node will have `gossip_peers` outbound peers.
     let nodes = addrs.len();
     let peers = 2;
@@ -64,13 +50,7 @@
     let rng = &mut rand::thread_rng();
     let node_keys: Vec<node::SecretKey> = (0..nodes).map(|_| rng.gen()).collect();
 
-<<<<<<< HEAD
     let (mut default_config, validator_keys) = AppConfig::default_for(nodes as u64);
-=======
-            validators: genesis.validator_set(),
-            genesis_block: genesis.blocks[0].clone(),
-            max_payload_size: args.payload_size,
->>>>>>> 09484fd1
 
     if let Some(metrics_server_addr) = metrics_server_addr {
         default_config.with_metrics_server_addr(metrics_server_addr);
