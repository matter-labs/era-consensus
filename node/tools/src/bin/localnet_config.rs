--- conflicted
+++ resolved
@@ -4,7 +4,7 @@
 use rand::Rng;
 use std::{fs, net::SocketAddr, path::PathBuf};
 use zksync_consensus_crypto::TextFmt;
-use zksync_consensus_roles::node;
+use zksync_consensus_roles::{node, validator};
 use zksync_consensus_tools::AppConfig;
 
 /// Command line arguments.
@@ -43,29 +43,19 @@
         .metrics_server_port
         .map(|port| SocketAddr::new(std::net::Ipv4Addr::UNSPECIFIED.into(), port));
 
-<<<<<<< HEAD
-=======
     // Generate the keys for all the replicas.
     let rng = &mut rand::thread_rng();
 
     let setup = validator::testonly::Setup::new(rng, addrs.len());
     let validator_keys = setup.keys.clone();
-    let node_keys: Vec<node::SecretKey> = (0..addrs.len()).map(|_| rng.gen()).collect();
 
->>>>>>> 842d4fd7
     // Each node will have `gossip_peers` outbound peers.
     let nodes = addrs.len();
     let peers = 2;
 
-    let rng = &mut rand::thread_rng();
     let node_keys: Vec<node::SecretKey> = (0..nodes).map(|_| rng.gen()).collect();
 
-<<<<<<< HEAD
-    let (mut default_config, validator_keys) = AppConfig::default_for(nodes);
-=======
-            genesis: setup.genesis.clone(),
-            max_payload_size: args.payload_size,
->>>>>>> 842d4fd7
+    let mut default_config = AppConfig::default_for(setup.genesis.clone());
 
     if let Some(metrics_server_addr) = metrics_server_addr {
         default_config.with_metrics_server_addr(metrics_server_addr);
