[workspace]
members = [
    "libs/concurrency",
<<<<<<< HEAD
    "libs/protobuf_build",
    "libs/protobuf",
    "actors/consensus",
=======
    "actors/bft",
>>>>>>> 3330c83c
    "libs/crypto",
    "actors/executor",
    "actors/network",
    "actors/sync_blocks",
    "libs/roles",
    "libs/schema",
    "libs/storage",
    "tools",
    "libs/utils",
]
resolver = "2"

[workspace.package]
edition = "2021"
authors = ["The Matter Labs Team <hello@matterlabs.dev>"]
homepage = "https://matter-labs.io/"
license = "MIT"

[workspace.dependencies]
<<<<<<< HEAD
zksync_protobuf_build = { path = "libs/protobuf_build" }
zksync_protobuf = { path = "libs/protobuf" }
=======
zksync_concurrency = { path = "libs/concurrency" }
zksync_consensus_bft = { path = "actors/bft" }
zksync_consensus_crypto = { path = "libs/crypto" }
zksync_consensus_executor = { path = "actors/executor" }
zksync_consensus_network = { path = "actors/network" }
zksync_consensus_sync_blocks = { path = "actors/sync_blocks" }
zksync_consensus_roles = { path = "libs/roles" }
zksync_consensus_schema = { path = "libs/schema" }
zksync_consensus_storage = { path = "libs/storage" }
zksync_consensus_tools = { path = "tools" }
zksync_consensus_utils = { path = "libs/utils" }
>>>>>>> 3330c83c

anyhow = "1"
assert_matches = "1.5.0"
async-trait = "0.1.71"
bit-vec = "0.6"
blst = "0.3.10"
ark-bn254 = "0.4.0"
ark-ec = "0.4.2"
ark-serialize = { version = "0.4.2", features = ["std"] }
num-traits = "0.2.17"
clap = { version = "4.3.3", features = ["derive"] }
<<<<<<< HEAD
ed25519-dalek = { version = "2.0.0", features = ["serde", "rand_core"] }
futures = "0.3.28"
heck = "0.4.1"
=======
ed25519-dalek = { version = "2.0.0", features = ["rand_core"] }
>>>>>>> 3330c83c
hex = "0.4.3"
im = "15.1.0"
once_cell = "1.17.1"
pin-project = "1.1.0"
<<<<<<< HEAD
prost = "0.12.0"
prost-build = "0.12.0"
prost-reflect = { version = "0.12.0", features = ["serde"] }
prost-types = "0.12.0"
protox = "0.5.0"
protox-parse = "0.5.0"
=======
prost = "0.11.0"
prost-build = "0.11.0"
prost-reflect = { version = "0.11.0", features = ["derive", "serde"] }
prost-reflect-build = "0.11.0"
protoc-bin-vendored = "3.0.0"
>>>>>>> 3330c83c
prettyplease = "0.2.6"
pretty_assertions = "1.4.0"
quick-protobuf = "0.8.1"
rand = "0.8.0"
rocksdb = "0.21.0"
serde = { version = "1.0", features = ["derive"] }
serde_json = "1.0.95"
sha2 = "0.10.6"
snow = "0.9.3"
syn = "2.0.17"
tempfile = "3"
test-casing = "0.1.0"
thiserror = "1.0.40"
time = "0.3.23"
# TODO(gprusak): only concurrency crate should depend on tokio.
# All the other crates should depend on concurrency.
tokio = { version = "1.28.1", features = ["full"] }
tracing = { version = "0.1.37", features = ["attributes"] }
tracing-subscriber = { version = "0.3.16", features = ["env-filter", "fmt"] }
vise = { version = "0.1.0", git = "https://github.com/matter-labs/vise.git", rev = "dd05139b76ab0843443ab3ff730174942c825dae" }
vise-exporter = { version = "0.1.0", git = "https://github.com/matter-labs/vise.git", rev = "dd05139b76ab0843443ab3ff730174942c825dae" }

# Note that "bench" profile inherits from "release" profile and
# "test" profile inherits from "dev" profile.
# https://doc.rust-lang.org/cargo/reference/profiles.html#test
#
# However "test" and "bench" profiles ignore the panic setting:
# https://doc.rust-lang.org/cargo/reference/profiles.html#panic
#
# It won't change until panic-abort-tests is stable:
# https://doc.rust-lang.org/cargo/reference/unstable.html#panic-abort-tests
[profile.dev]
panic = 'abort'

[profile.release]
panic = 'abort'

[profile.dev.package.zksync_consensus_crypto]
opt-level = 3

# Compile all the external dependencies with optimizations, because
# some of them (especially the cryptographic primitives) are extremely
# slow when compiled without optimizations, and make the tests run slow.
# Longer compilation is OK, because the compiled dependencies are cached.
# Enabling compilation optimizations for the crates in this repository
# is currently considered too slow for development.
[profile.dev.package."*"]
opt-level = 3<|MERGE_RESOLUTION|>--- conflicted
+++ resolved
@@ -1,13 +1,9 @@
 [workspace]
 members = [
     "libs/concurrency",
-<<<<<<< HEAD
     "libs/protobuf_build",
     "libs/protobuf",
-    "actors/consensus",
-=======
     "actors/bft",
->>>>>>> 3330c83c
     "libs/crypto",
     "actors/executor",
     "actors/network",
@@ -27,10 +23,8 @@
 license = "MIT"
 
 [workspace.dependencies]
-<<<<<<< HEAD
 zksync_protobuf_build = { path = "libs/protobuf_build" }
 zksync_protobuf = { path = "libs/protobuf" }
-=======
 zksync_concurrency = { path = "libs/concurrency" }
 zksync_consensus_bft = { path = "actors/bft" }
 zksync_consensus_crypto = { path = "libs/crypto" }
@@ -42,7 +36,6 @@
 zksync_consensus_storage = { path = "libs/storage" }
 zksync_consensus_tools = { path = "tools" }
 zksync_consensus_utils = { path = "libs/utils" }
->>>>>>> 3330c83c
 
 anyhow = "1"
 assert_matches = "1.5.0"
@@ -54,31 +47,18 @@
 ark-serialize = { version = "0.4.2", features = ["std"] }
 num-traits = "0.2.17"
 clap = { version = "4.3.3", features = ["derive"] }
-<<<<<<< HEAD
-ed25519-dalek = { version = "2.0.0", features = ["serde", "rand_core"] }
-futures = "0.3.28"
 heck = "0.4.1"
-=======
 ed25519-dalek = { version = "2.0.0", features = ["rand_core"] }
->>>>>>> 3330c83c
 hex = "0.4.3"
 im = "15.1.0"
 once_cell = "1.17.1"
 pin-project = "1.1.0"
-<<<<<<< HEAD
 prost = "0.12.0"
 prost-build = "0.12.0"
 prost-reflect = { version = "0.12.0", features = ["serde"] }
 prost-types = "0.12.0"
 protox = "0.5.0"
 protox-parse = "0.5.0"
-=======
-prost = "0.11.0"
-prost-build = "0.11.0"
-prost-reflect = { version = "0.11.0", features = ["derive", "serde"] }
-prost-reflect-build = "0.11.0"
-protoc-bin-vendored = "3.0.0"
->>>>>>> 3330c83c
 prettyplease = "0.2.6"
 pretty_assertions = "1.4.0"
 quick-protobuf = "0.8.1"
