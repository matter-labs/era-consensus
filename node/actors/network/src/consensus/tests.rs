#![allow(irrefutable_let_patterns)]
use super::*;
use crate::{io, metrics, preface, rpc, testonly};
use assert_matches::assert_matches;
use rand::Rng;
use std::collections::HashSet;
use zksync_concurrency::{ctx, net, scope, testonly::abort_on_panic};
use zksync_consensus_roles::validator;
use zksync_consensus_storage::testonly::new_store;
use zksync_consensus_utils::enum_util::Variant as _;

#[tokio::test]
async fn test_msg_pool() {
    use validator::ConsensusMsg as M;
    let ctx = &ctx::test_root(&ctx::RealClock);
    let rng = &mut ctx.rng();
    let pool = MsgPool::new();

    // Generate signed consensus messages of different types and views.
    let key: validator::SecretKey = rng.gen();
    let gen = |f: &mut dyn FnMut() -> M| {
        let mut x: Vec<_> = (0..5).map(|_| key.sign_msg(f())).collect();
        x.sort_by_key(|m| m.msg.view().number);
        x
    };
    // We keep them sorted by type and view, so that it is easy to
    // compute the expected state of the pool after insertions.
    let msgs = [
        gen(&mut || M::ReplicaPrepare(rng.gen())),
        gen(&mut || M::ReplicaCommit(rng.gen())),
        gen(&mut || M::LeaderPrepare(rng.gen())),
        gen(&mut || M::LeaderCommit(rng.gen())),
    ];

    // Insert messages at random.
    let mut want = vec![None; msgs.len()];
    for _ in 0..30 {
        // Select a random message from `msgs` and insert it.
        // Recompute the expected state.
        let i = rng.gen_range(0..msgs.len());
        let j = rng.gen_range(0..msgs[i].len());
        want[i] = Some(want[i].unwrap_or(0).max(j));
        pool.send(Arc::new(io::ConsensusInputMessage {
            message: msgs[i][j].clone(),
            recipient: io::Target::Broadcast,
        }));
        // Here we compare the internal state of the pool to the expected state.
        // Note that we compare sets of crypto hashes of messages, because the messages themselves do not
        // implement Hash trait. As a result the error message won't be very helpful.
        // If that's problematic, we can either make all the values implement Hash/PartialOrd.
        let want: HashSet<_> = want
            .iter()
            .enumerate()
            .filter_map(|(i, j)| j.map(|j| msgs[i][j].msg.clone().insert().hash()))
            .collect();
        let mut recv = pool.subscribe();
        let mut got = HashSet::new();
        for _ in 0..want.len() {
            got.insert(
                recv.recv(ctx)
                    .await
                    .unwrap()
                    .message
                    .msg
                    .clone()
                    .insert()
                    .hash(),
            );
        }
        assert_eq!(got, want);
    }
}

#[tokio::test]
async fn test_msg_pool_recv() {
    let ctx = &ctx::test_root(&ctx::RealClock);
    let rng = &mut ctx.rng();

    let mut msgs: Vec<io::ConsensusInputMessage> = (0..20).map(|_| rng.gen()).collect();
    msgs.sort_by_key(|m| m.message.msg.view().number);

    let pool = MsgPool::new();
    let mut recv = pool.subscribe();
    for m in msgs {
        let m = Arc::new(m);
        pool.send(m.clone());
        assert_eq!(m, recv.recv(ctx).await.unwrap());
    }
}

#[tokio::test]
async fn test_one_connection_per_validator() {
    abort_on_panic();
    let ctx = &ctx::test_root(&ctx::RealClock);
    let rng = &mut ctx.rng();
    let setup = validator::testonly::Setup::new(rng, 3);
    let nodes = testonly::new_configs(rng, &setup, 1);

    scope::run!(ctx, |ctx,s| async {
        let (store,runner) = new_store(ctx,&setup.genesis).await;
        s.spawn_bg(runner.run(ctx));
        let nodes : Vec<_> = nodes.into_iter().enumerate().map(|(i,node)| {
            let (node,runner) = testonly::Instance::new(node, store.clone());
            s.spawn_bg(runner.run(ctx).instrument(tracing::info_span!("node", i)));
            node
        }).collect();

        tracing::info!("waiting for all gossip to be established");
        for node in &nodes {
            node.wait_for_gossip_connections().await;
        }

        tracing::info!("waiting for all connections to be established");
        for node in &nodes {
            node.wait_for_consensus_connections().await;
        }

        tracing::info!("Impersonate node 1, and try to establish additional connection to node 0. It should close automatically after the handshake.");
        let mut stream = preface::connect(
            ctx,
            *nodes[0].cfg().server_addr,
            preface::Endpoint::ConsensusNet,
        )
        .await?;

        handshake::outbound(
            ctx,
            &nodes[1].cfg().validator_key.clone().unwrap(),
            setup.genesis.hash(),
            &mut stream,
            &nodes[0].cfg().validator_key.as_ref().unwrap().public(),
        )
        .await?;
        // The connection is expected to be closed automatically by node 0.
        // The multiplexer runner should exit gracefully.
        let _ = rpc::Service::new().run(ctx, stream).await;
        tracing::info!(
            "Exiting the main task. Context will get canceled, all the nodes are expected \
             to terminate gracefully"
        );
        Ok(())
    })
    .await
    .unwrap();
}

#[tokio::test]
async fn test_genesis_mismatch() {
    abort_on_panic();
    let ctx = &ctx::test_root(&ctx::RealClock);
    let rng = &mut ctx.rng();
    let setup = validator::testonly::Setup::new(rng, 2);
    let cfgs = testonly::new_configs(rng, &setup, /*gossip_peers=*/ 0);

    scope::run!(ctx, |ctx, s| async {
        let mut listener = cfgs[1].server_addr.bind().context("server_addr.bind()")?;

        tracing::info!("Start one node, we will simulate the other one.");
        let (store, runner) = new_store(ctx, &setup.genesis).await;
        s.spawn_bg(runner.run(ctx));
        let (node, runner) = testonly::Instance::new(cfgs[0].clone(), store.clone());
        s.spawn_bg(runner.run(ctx).instrument(tracing::info_span!("node")));

        tracing::info!("Populate the validator_addrs of the running node.");
        node.net
            .gossip
            .validator_addrs
            .update(
<<<<<<< HEAD
                &setup.genesis.validators,
                &[Arc::new(setup.validator_keys[1].sign_msg(
                    validator::NetAddress {
                        addr: *cfgs[1].server_addr,
                        version: 0,
                        timestamp: ctx.now_utc(),
                    },
                ))],
=======
                &setup.genesis.committee,
                &[Arc::new(setup.keys[1].sign_msg(validator::NetAddress {
                    addr: *cfgs[1].server_addr,
                    version: 0,
                    timestamp: ctx.now_utc(),
                }))],
>>>>>>> 08cf1e56
            )
            .await
            .unwrap();

        tracing::info!("Accept a connection with mismatching genesis.");
        let stream = metrics::MeteredStream::accept(ctx, &mut listener)
            .await?
            .context("accept()")?;
        let (mut stream, endpoint) = preface::accept(ctx, stream)
            .await
            .context("preface::accept()")?;
        assert_eq!(endpoint, preface::Endpoint::ConsensusNet);
        tracing::info!("Expect the handshake to fail");
        let res = handshake::inbound(ctx, &setup.validator_keys[1], rng.gen(), &mut stream).await;
        assert_matches!(res, Err(handshake::Error::GenesisMismatch));

        tracing::info!("Try to connect to a node with a mismatching genesis.");
        let mut stream =
            preface::connect(ctx, *cfgs[0].server_addr, preface::Endpoint::ConsensusNet)
                .await
                .context("preface::connect")?;
        let res = handshake::outbound(
            ctx,
            &setup.validator_keys[1],
            rng.gen(),
            &mut stream,
            &setup.validator_keys[0].public(),
        )
        .await;
        tracing::info!(
            "Expect the peer to verify the mismatching Genesis and close the connection."
        );
        assert_matches!(res, Err(handshake::Error::Stream(_)));
        Ok(())
    })
    .await
    .unwrap();
}

#[tokio::test(flavor = "multi_thread")]
async fn test_address_change() {
    abort_on_panic();
    let ctx = &ctx::test_root(&ctx::AffineClock::new(20.));
    let rng = &mut ctx.rng();

    let setup = validator::testonly::Setup::new(rng, 5);
    let mut cfgs = testonly::new_configs(rng, &setup, 1);
    scope::run!(ctx, |ctx, s| async {
        let (store, runner) = new_store(ctx, &setup.genesis).await;
        s.spawn_bg(runner.run(ctx));
        let mut nodes: Vec<_> = cfgs
            .iter()
            .enumerate()
            .map(|(i, cfg)| {
                let (node, runner) = testonly::Instance::new(cfg.clone(), store.clone());
                s.spawn_bg(runner.run(ctx).instrument(tracing::info_span!("node", i)));
                node
            })
            .collect();
        for n in &nodes {
            n.wait_for_consensus_connections().await;
        }
        nodes[0].terminate(ctx).await?;

        // All nodes should lose connection to node[0].
        let key0 = nodes[0].cfg().validator_key.as_ref().unwrap().public();
        for node in &nodes {
            node.wait_for_consensus_disconnect(ctx, &key0).await?;
        }

        // Change the address of node[0].
        // Gossip network peers of node[0] won't be able to connect to it.
        // node[0] is expected to connect to its gossip peers.
        // Then it should broadcast its new address and the consensus network
        // should get reconstructed.
        cfgs[0].server_addr = net::tcp::testonly::reserve_listener();
        cfgs[0].public_addr = (*cfgs[0].server_addr).into();
        let (node0, runner) = testonly::Instance::new(cfgs[0].clone(), store.clone());
        s.spawn_bg(runner.run(ctx).instrument(tracing::info_span!("node0")));
        nodes[0] = node0;
        for n in &nodes {
            n.wait_for_consensus_connections().await;
        }
        Ok(())
    })
    .await
    .unwrap();
}

/// Test that messages are correctly transmitted over
/// encrypted authenticated multiplexed stream.
#[tokio::test]
async fn test_transmission() {
    abort_on_panic();
    let ctx = &ctx::test_root(&ctx::RealClock);
    let rng = &mut ctx.rng();

    let setup = validator::testonly::Setup::new(rng, 2);
    let cfgs = testonly::new_configs(rng, &setup, 1);

    scope::run!(ctx, |ctx, s| async {
        let (store, runner) = new_store(ctx, &setup.genesis).await;
        s.spawn_bg(runner.run(ctx));
        let mut nodes: Vec<_> = cfgs
            .iter()
            .enumerate()
            .map(|(i, cfg)| {
                let (node, runner) = testonly::Instance::new(cfg.clone(), store.clone());
                let i = ctx::NoCopy(i);
                s.spawn_bg(async {
                    let i = i;
                    runner
                        .run(ctx)
                        .instrument(tracing::info_span!("node", i = *i))
                        .await
                        .context(*i)
                });
                node
            })
            .collect();

        tracing::info!("waiting for all connections to be established");
        for n in &mut nodes {
            n.wait_for_consensus_connections().await;
        }
        for i in 0..10 {
            tracing::info!("message {i}");
            // Construct a message and ensure that view is increasing
            // (otherwise the message could get filtered out).
            let mut want: validator::Signed<validator::ReplicaCommit> = rng.gen();
            want.msg.view.number = validator::ViewNumber(i);
            let want: validator::Signed<validator::ConsensusMsg> = want.cast().unwrap();
            let in_message = io::ConsensusInputMessage {
                message: want.clone(),
                recipient: io::Target::Validator(
                    nodes[1].cfg().validator_key.as_ref().unwrap().public(),
                ),
            };
            nodes[0].pipe.send(in_message.into());

            loop {
                let output_message = nodes[1].pipe.recv(ctx).await.unwrap();
                if let io::OutputMessage::Consensus(got) = output_message {
                    assert_eq!(want, got.msg);
                    tracing::info!("OK");
                    break;
                };
            }
        }
        Ok(())
    })
    .await
    .unwrap();
}

/// Test that messages are retransmitted when a node gets reconnected.
#[tokio::test]
async fn test_retransmission() {
    abort_on_panic();
    // Speed up is needed to make node0 reconnect to node1 fast.
    let ctx = &ctx::test_root(&ctx::AffineClock::new(40.));
    let rng = &mut ctx.rng();

    let setup = validator::testonly::Setup::new(rng, 2);
    let cfgs = testonly::new_configs(rng, &setup, 1);

    scope::run!(ctx, |ctx, s| async {
        let (store, runner) = new_store(ctx, &setup.genesis).await;
        s.spawn_bg(runner.run(ctx));

        // Spawn the first node.
        let (node0, runner) = testonly::Instance::new(cfgs[0].clone(), store.clone());
        s.spawn_bg(runner.run(ctx));

        // Make first node broadcast a message.
        let want: validator::Signed<validator::ConsensusMsg> = rng.gen();
        node0.pipe.send(
            io::ConsensusInputMessage {
                message: want.clone(),
                recipient: io::Target::Broadcast,
            }
            .into(),
        );

        // Spawn the second node multiple times.
        // Each time the node should reconnect and re-receive the broadcasted consensus message.
        for i in 0..2 {
            tracing::info!("iteration {i}");
            scope::run!(ctx, |ctx, s| async {
                let (mut node1, runner) = testonly::Instance::new(cfgs[1].clone(), store.clone());
                s.spawn_bg(runner.run(ctx));
                loop {
                    if let io::OutputMessage::Consensus(got) = node1.pipe.recv(ctx).await.unwrap() {
                        assert_eq!(want, got.msg);
                        tracing::info!("OK");
                        break;
                    }
                }
                Ok(())
            })
            .await
            .unwrap();
        }
        Ok(())
    })
    .await
    .unwrap();
}<|MERGE_RESOLUTION|>--- conflicted
+++ resolved
@@ -166,8 +166,7 @@
             .gossip
             .validator_addrs
             .update(
-<<<<<<< HEAD
-                &setup.genesis.validators,
+                &setup.genesis.validators_committee,
                 &[Arc::new(setup.validator_keys[1].sign_msg(
                     validator::NetAddress {
                         addr: *cfgs[1].server_addr,
@@ -175,14 +174,6 @@
                         timestamp: ctx.now_utc(),
                     },
                 ))],
-=======
-                &setup.genesis.committee,
-                &[Arc::new(setup.keys[1].sign_msg(validator::NetAddress {
-                    addr: *cfgs[1].server_addr,
-                    version: 0,
-                    timestamp: ctx.now_utc(),
-                }))],
->>>>>>> 08cf1e56
             )
             .await
             .unwrap();
