--- conflicted
+++ resolved
@@ -1,10 +1,6 @@
 //! Consensus network is a full graph of connections between all validators.
 //! BFT consensus messages are exchanged over this network.
-<<<<<<< HEAD
 use crate::rpc::signature::L1BatchServer;
-use crate::rpc::Rpc as _;
-=======
->>>>>>> 8d765098
 use crate::{config, gossip, io, noise, pool::PoolWatch, preface, rpc};
 use anyhow::Context as _;
 use rand::seq::SliceRandom;
@@ -29,16 +25,6 @@
 /// is down.
 const ADDRESS_ANNOUNCER_INTERVAL: time::Duration = time::Duration::minutes(10);
 
-<<<<<<< HEAD
-/// Outbound connection state.
-pub(crate) struct Connection {
-    /// Peer's address.
-    /// This is not used for now, but will be required for the debug page.
-    #[allow(dead_code)]
-    addr: std::net::SocketAddr,
-    consensus: rpc::Client<rpc::consensus::Rpc>,
-    signatures: rpc::Client<rpc::signature::Rpc>,
-=======
 type MsgPoolInner = BTreeMap<usize, Arc<io::ConsensusInputMessage>>;
 
 /// Pool of messages to send.
@@ -121,7 +107,6 @@
             sync::changed(ctx, &mut self.recv).await?;
         }
     }
->>>>>>> 8d765098
 }
 
 /// Consensus network state.
@@ -133,15 +118,10 @@
     /// Set of the currently open inbound connections.
     pub(crate) inbound: PoolWatch<validator::PublicKey, ()>,
     /// Set of the currently open outbound connections.
-<<<<<<< HEAD
-    pub(crate) outbound: PoolWatch<validator::PublicKey, Arc<Connection>>,
-    /// L1 batch QC.
+    pub(crate) outbound: PoolWatch<validator::PublicKey, ()>,
     pub(crate) l1_batch_qc: Option<L1BatchQC>,
-=======
-    pub(crate) outbound: PoolWatch<validator::PublicKey, ()>,
     /// Messages to be sent to validators.
     pub(crate) msg_pool: MsgPool,
->>>>>>> 8d765098
 }
 
 #[async_trait::async_trait]
@@ -202,76 +182,6 @@
         }))
     }
 
-<<<<<<< HEAD
-    /// Sends a message to all validators.
-    pub(crate) async fn broadcast_consensus_msg(
-        &self,
-        ctx: &ctx::Ctx,
-        msg: validator::Signed<validator::ConsensusMsg>,
-    ) -> anyhow::Result<()> {
-        let req = rpc::consensus::Req(msg);
-        let outbound = self.outbound.current();
-        scope::run!(ctx, |ctx, s| async {
-            for (peer, conn) in &outbound {
-                s.spawn(async {
-                    if let Err(err) = conn.consensus.call(ctx, &req, RESP_MAX_SIZE).await {
-                        tracing::info!(
-                            "send({:?},{}): {err:#}",
-                            &*peer,
-                            rpc::consensus::Rpc::submethod(&req)
-                        );
-                    }
-                    Ok(())
-                });
-            }
-            Ok(())
-        })
-        .await
-    }
-
-    /// Broadcasts a signature to all validators.
-    pub(crate) async fn broadcast_signature(
-        &self,
-        ctx: &ctx::Ctx,
-        signature: attester::SignedBatchMsg<L1Batch>,
-    ) -> anyhow::Result<()> {
-        let req = rpc::signature::Req(signature);
-        let outbound = self.outbound.current();
-        scope::run!(ctx, |ctx, s| async {
-            for (peer, conn) in &outbound {
-                s.spawn(async {
-                    if let Err(err) = conn.signatures.call(ctx, &req, RESP_MAX_SIZE).await {
-                        tracing::info!("send({:?},<L1BatchMsg>): {err:#}", &*peer);
-                    }
-                    Ok(())
-                });
-            }
-            Ok(())
-        })
-        .await
-    }
-
-    /// Sends a message to the given validator.
-    pub(crate) async fn send(
-        &self,
-        ctx: &ctx::Ctx,
-        key: &validator::PublicKey,
-        msg: validator::Signed<validator::ConsensusMsg>,
-    ) -> anyhow::Result<()> {
-        let outbound = self.outbound.current();
-        let req = rpc::consensus::Req(msg);
-        outbound
-            .get(key)
-            .context("not reachable")?
-            .consensus
-            .call(ctx, &req, RESP_MAX_SIZE)
-            .await
-            .with_context(|| rpc::consensus::Rpc::submethod(&req))?;
-        Ok(())
-    }
-
-=======
->>>>>>> 8d765098
     /// Performs handshake of an inbound stream.
     /// Closes the stream if there is another inbound stream opened from the same validator.
     #[tracing::instrument(level = "info", name = "consensus", skip_all)]
@@ -320,20 +230,10 @@
             peer,
         )
         .await?;
-<<<<<<< HEAD
-        let conn = Arc::new(Connection {
-            addr,
-            consensus: rpc::Client::new(ctx, self.gossip.cfg.rpc.consensus_rate),
-            signatures: rpc::Client::new(ctx, self.gossip.cfg.rpc.l1_batch_rate),
-        });
-        self.outbound.insert(peer.clone(), conn.clone()).await?;
-        tracing::info!("outbound connection to {peer:?}");
-=======
         self.outbound.insert(peer.clone(), ()).await?;
         tracing::info!("peer = {peer:?}");
         let consensus_cli =
             rpc::Client::<rpc::consensus::Rpc>::new(ctx, self.gossip.cfg.rpc.consensus_rate);
->>>>>>> 8d765098
         let res = scope::run!(ctx, |ctx, s| async {
             let mut service = rpc::Service::new()
                 .add_server(ctx, rpc::ping::Server, rpc::ping::RATE)
