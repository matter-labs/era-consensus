--- conflicted
+++ resolved
@@ -1,10 +1,6 @@
 //! Consensus network is a full graph of connections between all validators.
 //! BFT consensus messages are exchanged over this network.
-<<<<<<< HEAD
 use crate::{config, gossip, io, noise, pool::PoolWatch, preface, rpc};
-=======
-use crate::{config, gossip, io, noise, pool::PoolWatch, preface, rpc, rpc::Rpc as _};
->>>>>>> 5165fcd6
 use anyhow::Context as _;
 use rand::seq::SliceRandom;
 use std::{
