//! Defines RPC for passing consensus messages.
use crate::{consensus::Network, mux, proto::consensus as proto};
use zksync_consensus_roles::attester::{self, L1Batch};
use zksync_protobuf::{read_required, ProtoFmt};

/// Signature RPC.
pub(crate) struct Rpc;

impl super::Rpc for Rpc {
    const CAPABILITY_ID: mux::CapabilityId = 5;
    const INFLIGHT: u32 = 1;
    const METHOD: &'static str = "signature";
    type Req = Req;
    type Resp = ();
}
<<<<<<< HEAD
=======

>>>>>>> 96a50de0
/// RPC server for the L1 batch messages.
pub(crate) struct L1BatchServer<'a>(pub(crate) &'a Network);
/// Signed consensus message that the receiving peer should process.
#[derive(Debug, Clone, PartialEq, Eq)]
pub(crate) struct Req(pub(crate) attester::SignedBatchMsg<L1Batch>);

/// Confirmation that the signature message has been processed.
#[derive(Debug, Clone, PartialEq, Eq)]
pub(crate) struct Resp;

impl ProtoFmt for Req {
    type Proto = proto::SignatureReq;

    fn read(r: &Self::Proto) -> anyhow::Result<Self> {
        read_required(&r.msg).map(Self)
    }

    fn build(&self) -> Self::Proto {
        Self::Proto {
            msg: Some(self.0.build()),
        }
    }
}

impl ProtoFmt for Resp {
    type Proto = proto::SignatureResp;

    fn read(_r: &Self::Proto) -> anyhow::Result<Self> {
        Ok(Self)
    }

    fn build(&self) -> Self::Proto {
        Self::Proto {}
    }
}<|MERGE_RESOLUTION|>--- conflicted
+++ resolved
@@ -13,10 +13,7 @@
     type Req = Req;
     type Resp = ();
 }
-<<<<<<< HEAD
-=======
 
->>>>>>> 96a50de0
 /// RPC server for the L1 batch messages.
 pub(crate) struct L1BatchServer<'a>(pub(crate) &'a Network);
 /// Signed consensus message that the receiving peer should process.
