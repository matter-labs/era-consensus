--- conflicted
+++ resolved
@@ -1,14 +1,8 @@
 use super::CapabilityId;
 use anyhow::Context as _;
-<<<<<<< HEAD
-use schema::proto::network::mux as proto;
 use std::collections::HashMap;
+use zksync_consensus_schema::proto::network::mux as proto;
 use zksync_protobuf::required;
-=======
-use std::collections::HashMap;
-use zksync_consensus_schema as schema;
-use zksync_consensus_schema::{proto::network::mux as proto, required};
->>>>>>> 3330c83c
 
 pub(super) struct Handshake {
     /// Maximal supported number of the accept streams per capability.
