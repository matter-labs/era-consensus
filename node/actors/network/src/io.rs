--- conflicted
+++ resolved
@@ -1,32 +1,12 @@
 #![allow(missing_docs)]
 use zksync_concurrency::oneshot;
-<<<<<<< HEAD
-use zksync_consensus_roles::{
-    attester::{self, L1Batch},
-    node, validator,
-};
-use zksync_consensus_storage::BlockStoreState;
-=======
 use zksync_consensus_roles::validator;
->>>>>>> 8d765098
 
 /// All the messages that other actors can send to the Network actor.
 #[derive(Debug)]
 pub enum InputMessage {
     /// Message types from the Consensus actor.
     Consensus(ConsensusInputMessage),
-<<<<<<< HEAD
-    /// Message types from the Sync Blocks actor.
-    SyncBlocks(SyncBlocksInputMessage),
-    /// Message of type L1BatchSignatureMsg from the validator.
-    L1Batch(L1BatchInputMessage),
-}
-
-#[derive(Debug)]
-pub struct L1BatchInputMessage {
-    pub message: attester::SignedBatchMsg<L1Batch>,
-=======
->>>>>>> 8d765098
 }
 
 /// Message types from the Consensus actor.
