//! Gossip network is a sparse graph of connections between nodes (not necessarily validators).
//! It will be used for:
//! * discovery of validators (consensus network will be bootstrapped from data received over
//!   the gossip network).
//! * broadcasting the finalized blocks
//! * P2P block synchronization (for non-validators)
//!
//! Gossip network consists of
//! * static connections (explicitly declared in configs of both ends of the connection).
//! * dynamic connections (additional randomized connections which are established to improve
//!   the throughput of the network).
//!
//! Static connections constitute a rigid "backbone" of the gossip network, which is insensitive to
//! eclipse attack. Dynamic connections are supposed to improve the properties of the gossip
//! network graph (minimize its diameter, increase connectedness).
<<<<<<< HEAD
=======
use self::batch_votes::BatchVotesWatch;
pub use self::{
    attestation_status::{AttestationStatus, AttestationStatusReceiver, AttestationStatusWatch},
    batch_votes::BatchVotesPublisher,
};
>>>>>>> d74da188
use crate::{gossip::ValidatorAddrsWatch, io, pool::PoolWatch, Config, MeteredStreamStats};
use fetch::RequestItem;
use std::sync::{atomic::AtomicUsize, Arc};
pub(crate) use validator_addrs::*;
use zksync_concurrency::{ctx, ctx::channel, scope, sync};
use zksync_consensus_roles::{node, validator};
use zksync_consensus_storage::{BatchStore, BlockStore};

pub mod attestation;
mod fetch;
mod handshake;
pub mod loadtest;
mod metrics;
mod runner;
#[cfg(test)]
mod testonly;
#[cfg(test)]
mod tests;
mod validator_addrs;

/// Gossip network state.
pub(crate) struct Network {
    /// Gossip network configuration.
    pub(crate) cfg: Config,
    /// Currently open inbound connections.
    pub(crate) inbound: PoolWatch<node::PublicKey, Arc<MeteredStreamStats>>,
    /// Currently open outbound connections.
    pub(crate) outbound: PoolWatch<node::PublicKey, Arc<MeteredStreamStats>>,
    /// Current state of knowledge about validators' endpoints.
    pub(crate) validator_addrs: ValidatorAddrsWatch,
    /// Block store to serve `get_block` requests from.
    pub(crate) block_store: Arc<BlockStore>,
    /// Batch store to serve `get_batch` requests from.
    pub(crate) batch_store: Arc<BatchStore>,
    /// Output pipe of the network actor.
    pub(crate) sender: channel::UnboundedSender<io::OutputMessage>,
    /// Queue of block fetching requests.
    ///
    /// These are blocks that this node wants to request from remote peers via RPC.
    pub(crate) fetch_queue: fetch::Queue,
    /// TESTONLY: how many time push_validator_addrs rpc was called by the peers.
    pub(crate) push_validator_addrs_calls: AtomicUsize,
    /// Shared watch over the current attestation status as indicated by the main node.
    pub(crate) attestation_state: Arc<attestation::StateWatch>,
}

impl Network {
    /// Constructs a new State.
    pub(crate) fn new(
        cfg: Config,
        block_store: Arc<BlockStore>,
        batch_store: Arc<BatchStore>,
        sender: channel::UnboundedSender<io::OutputMessage>,
        attestation_state: Arc<attestation::StateWatch>,
    ) -> Arc<Self> {
        Arc::new(Self {
            sender,
            inbound: PoolWatch::new(
                cfg.gossip.static_inbound.clone(),
                cfg.gossip.dynamic_inbound_limit,
            ),
            outbound: PoolWatch::new(cfg.gossip.static_outbound.keys().cloned().collect(), 0),
            validator_addrs: ValidatorAddrsWatch::default(),
            cfg,
            fetch_queue: fetch::Queue::default(),
            block_store,
            batch_store,
            push_validator_addrs_calls: 0.into(),
            attestation_state,
        })
    }

    /// Genesis.
    pub(crate) fn genesis(&self) -> &validator::Genesis {
        self.block_store.genesis()
    }

    /// Task fetching blocks from peers which are not present in storage.
    pub(crate) async fn run_block_fetcher(&self, ctx: &ctx::Ctx) {
        let sem = sync::Semaphore::new(self.cfg.max_block_queue_size);
        let _: ctx::OrCanceled<()> = scope::run!(ctx, |ctx, s| async {
            let mut next = self.block_store.queued().next();
            loop {
                let permit = sync::acquire(ctx, &sem).await?;
                let number = ctx::NoCopy(next);
                next = next + 1;
                // Fetch a block asynchronously.
                s.spawn(async {
                    let _permit = permit;
                    let number = number.into();
                    let _: ctx::OrCanceled<()> = scope::run!(ctx, |ctx, s| async {
                        s.spawn_bg(self.fetch_queue.request(ctx, RequestItem::Block(number)));
                        // Cancel fetching as soon as block is queued for storage.
                        self.block_store.wait_until_queued(ctx, number).await?;
                        Err(ctx::Canceled)
                    })
                    .await;
                    // Wait until the block is actually persisted, so that the amount of blocks
                    // stored in memory is bounded.
                    self.block_store.wait_until_persisted(ctx, number).await
                });
            }
        })
        .await;
    }

    /// Task fetching batches from peers which are not present in storage.
    pub(crate) async fn run_batch_fetcher(&self, ctx: &ctx::Ctx) {
        let sem = sync::Semaphore::new(self.cfg.max_block_queue_size);
        let _: ctx::OrCanceled<()> = scope::run!(ctx, |ctx, s| async {
            let mut next = self.batch_store.queued().next();
            loop {
                let permit = sync::acquire(ctx, &sem).await?;
                let number = ctx::NoCopy(next);
                next = next + 1;
                // Fetch a batch asynchronously.
                s.spawn(async {
                    let _permit = permit;
                    let number = number.into();
                    let _: ctx::OrCanceled<()> = scope::run!(ctx, |ctx, s| async {
                        s.spawn_bg(self.fetch_queue.request(ctx, RequestItem::Batch(number)));
                        // Cancel fetching as soon as batch is queued for storage.
                        self.batch_store.wait_until_queued(ctx, number).await?;
                        Err(ctx::Canceled)
                    })
                    .await;
                    // Wait until the batch is actually persisted, so that the amount of batches
                    // stored in memory is bounded.
                    self.batch_store.wait_until_persisted(ctx, number).await
                });
            }
        })
        .await;
    }
<<<<<<< HEAD
=======

    /// Task that reacts to new votes being added and looks for an L1 batch QC.
    /// It persists the certificate once the quorum threshold is passed.
    pub(crate) async fn run_batch_qc_finder(&self, ctx: &ctx::Ctx) -> ctx::Result<()> {
        let Some(attesters) = self.genesis().attesters.as_ref() else {
            tracing::info!("no attesters in genesis, not looking for batch QCs");
            return Ok(());
        };
        let genesis = self.genesis().hash();

        let mut recv_votes = self.batch_votes.subscribe();
        let mut recv_status = self.attestation_status.subscribe();

        // Subscribe starts as seen but we don't want to miss the first item.
        recv_status.mark_changed();

        loop {
            // Wait until the status indicates that we're ready to sign the next batch.
            let Some(batch_number) = sync::changed(ctx, &mut recv_status)
                .await?
                .next_batch_to_attest
            else {
                continue;
            };

            // Get rid of all previous votes. We don't expect this to go backwards without regenesis, which will involve a restart.
            self.batch_votes.set_min_batch_number(batch_number).await;

            // Now wait until we find the next quorum, whatever it is:
            // * on the main node, if attesters are honest, they will vote on the next batch number and the main node will not see gaps
            // * on external nodes the votes might be affected by changes in the value returned by the API, and there might be gaps
            // What is important, though, is that the batch number does not move backwards while we look for a quorum, because attesters
            // (re)casting earlier votes will go ignored by those fixed on a higher min_batch_number, and gossip will only be attempted once.
            // The possibility of this will be fixed by deterministally picking a start batch number based on fork indicated by genesis.
            let qc = sync::wait_for_some(ctx, &mut recv_votes, |votes| {
                votes.find_quorum(attesters, &genesis)
            })
            .await?;

            self.batch_store
                .persist_batch_qc(ctx, qc)
                .await
                .wrap("persist_batch_qc")?;
        }
    }
>>>>>>> d74da188
}<|MERGE_RESOLUTION|>--- conflicted
+++ resolved
@@ -13,14 +13,6 @@
 //! Static connections constitute a rigid "backbone" of the gossip network, which is insensitive to
 //! eclipse attack. Dynamic connections are supposed to improve the properties of the gossip
 //! network graph (minimize its diameter, increase connectedness).
-<<<<<<< HEAD
-=======
-use self::batch_votes::BatchVotesWatch;
-pub use self::{
-    attestation_status::{AttestationStatus, AttestationStatusReceiver, AttestationStatusWatch},
-    batch_votes::BatchVotesPublisher,
-};
->>>>>>> d74da188
 use crate::{gossip::ValidatorAddrsWatch, io, pool::PoolWatch, Config, MeteredStreamStats};
 use fetch::RequestItem;
 use std::sync::{atomic::AtomicUsize, Arc};
@@ -155,52 +147,4 @@
         })
         .await;
     }
-<<<<<<< HEAD
-=======
-
-    /// Task that reacts to new votes being added and looks for an L1 batch QC.
-    /// It persists the certificate once the quorum threshold is passed.
-    pub(crate) async fn run_batch_qc_finder(&self, ctx: &ctx::Ctx) -> ctx::Result<()> {
-        let Some(attesters) = self.genesis().attesters.as_ref() else {
-            tracing::info!("no attesters in genesis, not looking for batch QCs");
-            return Ok(());
-        };
-        let genesis = self.genesis().hash();
-
-        let mut recv_votes = self.batch_votes.subscribe();
-        let mut recv_status = self.attestation_status.subscribe();
-
-        // Subscribe starts as seen but we don't want to miss the first item.
-        recv_status.mark_changed();
-
-        loop {
-            // Wait until the status indicates that we're ready to sign the next batch.
-            let Some(batch_number) = sync::changed(ctx, &mut recv_status)
-                .await?
-                .next_batch_to_attest
-            else {
-                continue;
-            };
-
-            // Get rid of all previous votes. We don't expect this to go backwards without regenesis, which will involve a restart.
-            self.batch_votes.set_min_batch_number(batch_number).await;
-
-            // Now wait until we find the next quorum, whatever it is:
-            // * on the main node, if attesters are honest, they will vote on the next batch number and the main node will not see gaps
-            // * on external nodes the votes might be affected by changes in the value returned by the API, and there might be gaps
-            // What is important, though, is that the batch number does not move backwards while we look for a quorum, because attesters
-            // (re)casting earlier votes will go ignored by those fixed on a higher min_batch_number, and gossip will only be attempted once.
-            // The possibility of this will be fixed by deterministally picking a start batch number based on fork indicated by genesis.
-            let qc = sync::wait_for_some(ctx, &mut recv_votes, |votes| {
-                votes.find_quorum(attesters, &genesis)
-            })
-            .await?;
-
-            self.batch_store
-                .persist_batch_qc(ctx, qc)
-                .await
-                .wrap("persist_batch_qc")?;
-        }
-    }
->>>>>>> d74da188
 }