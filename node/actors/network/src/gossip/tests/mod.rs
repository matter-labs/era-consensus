use super::*;
use crate::{metrics, preface, rpc, testonly};
use assert_matches::assert_matches;
use pretty_assertions::assert_eq;
use rand::Rng;
use std::{
    collections::{HashMap, HashSet},
    sync::{atomic::Ordering, Arc},
};
use tracing::Instrument as _;
use zksync_concurrency::{
    ctx, net, scope, sync,
    testonly::{abort_on_panic, set_timeout},
    time,
};
<<<<<<< HEAD
use zksync_consensus_roles::{
    attester::{self, BatchHeader},
    validator,
};
use zksync_consensus_storage::testonly::TestMemoryStorage;
=======
use zksync_consensus_roles::{attester, validator};
use zksync_consensus_storage::testonly::new_store;
>>>>>>> c3696065

mod fetch;
mod syncing;

#[tokio::test]
async fn test_one_connection_per_node() {
    abort_on_panic();
    let ctx = &ctx::test_root(&ctx::RealClock);
    let rng = &mut ctx.rng();

    let setup = validator::testonly::Setup::new(rng, 5);
    let cfgs = testonly::new_configs(rng, &setup, 2);

    scope::run!(ctx, |ctx,s| async {
        let store = TestMemoryStorage::new(ctx, &setup.genesis).await;
        s.spawn_bg(store.blocks.1.run(ctx));
        let mut nodes : Vec<_> = cfgs.iter().enumerate().map(|(i,cfg)| {
            let (node,runner) = testonly::Instance::new(cfg.clone(), store.blocks.0.clone(), store.batches.0.clone());
            s.spawn_bg(runner.run(ctx).instrument(tracing::info_span!("node", i)));
            node
        }).collect();

        tracing::info!("waiting for all connections to be established");
        for node in &mut nodes {
            node.wait_for_gossip_connections().await;
        }

        tracing::info!(
            "Impersonate a node, and try to establish additional connection to an already connected peer."
        );
        let (peer, addr) = cfgs[0].gossip.static_outbound.iter().next().unwrap();
        let mut stream = preface::connect(
            ctx,
            addr.resolve(ctx).await.unwrap().unwrap()[0],
            preface::Endpoint::GossipNet,
        )
        .await
        .context("preface::connect")?;

        handshake::outbound(ctx, &cfgs[0].gossip, setup.genesis.hash(), &mut stream, peer)
            .await
            .context("handshake::outbound")?;
        tracing::info!("The connection is expected to be closed automatically by peer.");
        // The multiplexer runner should exit gracefully.
        let _ = rpc::Service::new().run(ctx, stream).await;
        tracing::info!(
            "Exiting the main task. Context will get canceled, all the nodes are expected \
             to terminate gracefully."
        );
        Ok(())
    })
    .await
    .unwrap();
}

fn mk_addr<R: Rng>(rng: &mut R) -> std::net::SocketAddr {
    std::net::SocketAddr::new(std::net::IpAddr::from(rng.gen::<[u8; 16]>()), rng.gen())
}

fn mk_timestamp<R: Rng>(rng: &mut R) -> time::Utc {
    time::UNIX_EPOCH + time::Duration::seconds(rng.gen_range(0..1000000000))
}

fn mk_version<R: Rng>(rng: &mut R) -> u64 {
    rng.gen_range(0..1000)
}

#[derive(Default)]
struct View(im::HashMap<validator::PublicKey, Arc<validator::Signed<validator::NetAddress>>>);

#[derive(Default)]
struct Signatures(im::HashMap<attester::PublicKey, Arc<attester::Signed<attester::Batch>>>);

fn mk_netaddr(
    key: &validator::SecretKey,
    addr: std::net::SocketAddr,
    version: u64,
    timestamp: time::Utc,
) -> validator::Signed<validator::NetAddress> {
    key.sign_msg(validator::NetAddress {
        addr,
        version,
        timestamp,
    })
}

<<<<<<< HEAD
fn mk_batch<R: Rng>(
    rng: &mut R,
    key: &attester::SecretKey,
    number: attester::BatchNumber,
) -> attester::Signed<attester::Batch> {
    key.sign_msg(attester::Batch {
        proposal: BatchHeader {
            number,
            payload: rng.gen(),
        },
    })
=======
fn mk_batch(
    key: &attester::SecretKey,
    number: attester::BatchNumber,
) -> attester::Signed<attester::Batch> {
    key.sign_msg(attester::Batch { number })
>>>>>>> c3696065
}

fn random_netaddr<R: Rng>(
    rng: &mut R,
    key: &validator::SecretKey,
) -> Arc<validator::Signed<validator::NetAddress>> {
    Arc::new(mk_netaddr(
        key,
        mk_addr(rng),
        mk_version(rng),
        mk_timestamp(rng),
    ))
}

fn random_batch_votes<R: Rng>(
    rng: &mut R,
    key: &attester::SecretKey,
) -> Arc<attester::Signed<attester::Batch>> {
    let batch = attester::Batch {
<<<<<<< HEAD
        proposal: BatchHeader {
            number: attester::BatchNumber(rng.gen_range(0..1000)),
            payload: rng.gen(),
        },
=======
        number: attester::BatchNumber(rng.gen_range(0..1000)),
>>>>>>> c3696065
    };
    Arc::new(key.sign_msg(batch.to_owned()))
}

fn update_netaddr<R: Rng>(
    rng: &mut R,
    addr: &validator::NetAddress,
    key: &validator::SecretKey,
    version_diff: i64,
    timestamp_diff: time::Duration,
) -> Arc<validator::Signed<validator::NetAddress>> {
    Arc::new(mk_netaddr(
        key,
        mk_addr(rng),
        (addr.version as i64 + version_diff) as u64,
        addr.timestamp + timestamp_diff,
    ))
}

fn update_signature<R: Rng>(
<<<<<<< HEAD
    rng: &mut R,
=======
    _rng: &mut R,
>>>>>>> c3696065
    batch: &attester::Batch,
    key: &attester::SecretKey,
    batch_number_diff: i64,
) -> Arc<attester::Signed<attester::Batch>> {
    let batch = attester::Batch {
<<<<<<< HEAD
        proposal: BatchHeader {
            number: attester::BatchNumber(
                (batch.proposal.number.0 as i64 + batch_number_diff) as u64,
            ),
            payload: rng.gen(),
        },
=======
        number: attester::BatchNumber((batch.number.0 as i64 + batch_number_diff) as u64),
>>>>>>> c3696065
    };
    Arc::new(key.sign_msg(batch.to_owned()))
}

impl View {
    fn insert(&mut self, entry: Arc<validator::Signed<validator::NetAddress>>) {
        self.0.insert(entry.key.clone(), entry);
    }

    fn get(&mut self, key: &validator::SecretKey) -> Arc<validator::Signed<validator::NetAddress>> {
        self.0.get(&key.public()).unwrap().clone()
    }

    fn as_vec(&self) -> Vec<Arc<validator::Signed<validator::NetAddress>>> {
        self.0.values().cloned().collect()
    }
}

impl Signatures {
    fn insert(&mut self, entry: Arc<attester::Signed<attester::Batch>>) {
        self.0.insert(entry.key.clone(), entry);
    }

    fn get(&mut self, key: &attester::SecretKey) -> Arc<attester::Signed<attester::Batch>> {
        self.0.get(&key.public()).unwrap().clone()
    }

    fn as_vec(&self) -> Vec<Arc<attester::Signed<attester::Batch>>> {
        self.0.values().cloned().collect()
    }
}

#[tokio::test]
async fn test_validator_addrs() {
    abort_on_panic();
    let rng = &mut ctx::test_root(&ctx::RealClock).rng();

    let keys: Vec<validator::SecretKey> = (0..8).map(|_| rng.gen()).collect();
    let validators = validator::Committee::new(keys.iter().map(|k| validator::WeightedValidator {
        key: k.public(),
        weight: 1250,
    }))
    .unwrap();
    let va = ValidatorAddrsWatch::default();
    let mut sub = va.subscribe();

    // Initial values.
    let mut want = View::default();
    for k in &keys[0..6] {
        want.insert(random_netaddr(rng, k));
    }
    va.update(&validators, &want.as_vec()).await.unwrap();
    assert_eq!(want.0, sub.borrow_and_update().0);

    // Update values.
    let delta = time::Duration::seconds(10);
    // newer version
    let k0v2 = update_netaddr(rng, &want.get(&keys[0]).msg, &keys[0], 1, -delta);
    // same version, newer timestamp
    let k1v2 = update_netaddr(rng, &want.get(&keys[1]).msg, &keys[1], 0, delta);
    // same version, same timestamp
    let k2v2 = update_netaddr(
        rng,
        &want.get(&keys[2]).msg,
        &keys[2],
        0,
        time::Duration::ZERO,
    );
    // same version, older timestamp
    let k3v2 = update_netaddr(rng, &want.get(&keys[3]).msg, &keys[3], 0, -delta);
    // older version
    let k4v2 = update_netaddr(rng, &want.get(&keys[4]).msg, &keys[4], -1, delta);
    // first entry for a key in the config
    let k6v1 = random_netaddr(rng, &keys[6]);
    // entry for a key outside of the config
    let k8 = rng.gen();
    let k8v1 = random_netaddr(rng, &k8);

    want.insert(k0v2.clone());
    want.insert(k1v2.clone());
    want.insert(k6v1.clone());
    let update = [
        k0v2,
        k1v2,
        k2v2,
        k3v2,
        k4v2,
        // no new entry for keys[5]
        k6v1,
        // no entry at all for keys[7]
        k8v1.clone(),
    ];
    va.update(&validators, &update).await.unwrap();
    assert_eq!(want.0, sub.borrow_and_update().0);

    // Invalid signature.
    let mut k0v3 = mk_netaddr(
        &keys[1],
        mk_addr(rng),
        want.get(&keys[0]).msg.version + 1,
        mk_timestamp(rng),
    );
    k0v3.key = keys[0].public();
    assert!(va.update(&validators, &[Arc::new(k0v3)]).await.is_err());
    assert_eq!(want.0, sub.borrow_and_update().0);

    // Duplicate entry in the update.
    assert!(va.update(&validators, &[k8v1.clone(), k8v1]).await.is_err());
    assert_eq!(want.0, sub.borrow_and_update().0);
}

fn to_addr_map(addrs: &ValidatorAddrs) -> HashMap<validator::PublicKey, std::net::SocketAddr> {
    addrs
        .0
        .iter()
        .map(|(k, v)| (k.clone(), v.msg.addr))
        .collect()
}

#[tokio::test(flavor = "multi_thread")]
async fn test_validator_addrs_propagation() {
    abort_on_panic();
    let ctx = &ctx::test_root(&ctx::AffineClock::new(40.));
    let rng = &mut ctx.rng();
    let setup = validator::testonly::Setup::new(rng, 10);
    let cfgs = testonly::new_configs(rng, &setup, 1);

    scope::run!(ctx, |ctx, s| async {
        let store = TestMemoryStorage::new(ctx, &setup.genesis).await;
        s.spawn_bg(store.blocks.1.run(ctx));
        let nodes: Vec<_> = cfgs
            .iter()
            .enumerate()
            .map(|(i, cfg)| {
                let (node, runner) = testonly::Instance::new(
                    cfg.clone(),
                    store.blocks.0.clone(),
                    store.batches.0.clone(),
                );
                s.spawn_bg(runner.run(ctx).instrument(tracing::info_span!("node", i)));
                node
            })
            .collect();
        let want: HashMap<_, _> = cfgs
            .iter()
            .map(|cfg| {
                (
                    cfg.validator_key.as_ref().unwrap().public(),
                    *cfg.server_addr,
                )
            })
            .collect();
        for (i, node) in nodes.iter().enumerate() {
            tracing::info!("awaiting for node[{i}] to learn validator_addrs");
            let sub = &mut node.net.gossip.validator_addrs.subscribe();
            sync::wait_for(ctx, sub, |got| want == to_addr_map(got)).await?;
        }
        Ok(())
    })
    .await
    .unwrap();
}

#[tokio::test]
async fn test_genesis_mismatch() {
    abort_on_panic();
    let ctx = &ctx::test_root(&ctx::RealClock);
    let rng = &mut ctx.rng();
    let setup = validator::testonly::Setup::new(rng, 2);
    let cfgs = testonly::new_configs(rng, &setup, 1);

    scope::run!(ctx, |ctx, s| async {
        let mut listener = cfgs[1].server_addr.bind().context("server_addr.bind()")?;

        tracing::info!("Start one node, we will simulate the other one.");
        let store = TestMemoryStorage::new(ctx, &setup.genesis).await;
        s.spawn_bg(store.blocks.1.run(ctx));
        let (_node, runner) =
            testonly::Instance::new(cfgs[0].clone(), store.blocks.0, store.batches.0.clone());
        s.spawn_bg(runner.run(ctx).instrument(tracing::info_span!("node")));

        tracing::info!("Accept a connection with mismatching genesis.");
        let stream = metrics::MeteredStream::accept(ctx, &mut listener)
            .await?
            .context("accept()")?;
        let (mut stream, endpoint) = preface::accept(ctx, stream)
            .await
            .context("preface::accept()")?;
        assert_eq!(endpoint, preface::Endpoint::GossipNet);
        tracing::info!("Expect the handshake to fail");
        let res = handshake::inbound(ctx, &cfgs[1].gossip, rng.gen(), &mut stream).await;
        assert_matches!(res, Err(handshake::Error::GenesisMismatch));

        tracing::info!("Try to connect to a node with a mismatching genesis.");
        let mut stream = preface::connect(ctx, *cfgs[0].server_addr, preface::Endpoint::GossipNet)
            .await
            .context("preface::connect")?;
        let res = handshake::outbound(
            ctx,
            &cfgs[1].gossip,
            rng.gen(),
            &mut stream,
            &cfgs[0].gossip.key.public(),
        )
        .await;
        tracing::info!(
            "Expect the peer to verify the mismatching Genesis and close the connection."
        );
        assert_matches!(res, Err(handshake::Error::Stream(_)));
        Ok(())
    })
    .await
    .unwrap();
}

/// When validator node is restarted, it should immediately override
/// the AccountData that is present in the network from the previous run.
#[tokio::test]
async fn validator_node_restart() {
    abort_on_panic();
    let _guard = set_timeout(time::Duration::seconds(5));

    let clock = ctx::ManualClock::new();
    let ctx = &ctx::test_root(&clock);
    let rng = &mut ctx.rng();

    let zero = time::Duration::ZERO;
    let sec = time::Duration::seconds(1);

    let setup = validator::testonly::Setup::new(rng, 2);
    let mut cfgs = testonly::new_configs(rng, &setup, 1);
    // Set the rpc refresh time to 0, so that any updates are immediately propagated.
    for cfg in &mut cfgs {
        cfg.rpc.push_validator_addrs_rate.refresh = time::Duration::ZERO;
    }
    let store = TestMemoryStorage::new(ctx, &setup.genesis).await;
    let (node1, node1_runner) = testonly::Instance::new(
        cfgs[1].clone(),
        store.blocks.0.clone(),
        store.batches.0.clone(),
    );
    scope::run!(ctx, |ctx, s| async {
        s.spawn_bg(store.blocks.1.run(ctx));
        s.spawn_bg(
            node1_runner
                .run(ctx)
                .instrument(tracing::info_span!("node1")),
        );

        // We restart the node0 after shifting the UTC clock back and forth.
        // node0 is expected to learn what was is the currently broadcasted
        // ValidatorAddr and broadcast another one with the corrected value.
        let mut utc_times = HashSet::new();
        let start = ctx.now_utc();
        for clock_shift in [zero, sec, -2 * sec, 4 * sec, 10 * sec, -30 * sec] {
            // Set the new addr to broadcast.
            cfgs[0].server_addr = net::tcp::testonly::reserve_listener();
            cfgs[0].public_addr = (*cfgs[0].server_addr).into();
            // Shift the UTC clock.
            let now = start + clock_shift;
            assert!(
                utc_times.insert(now),
                "UTC time has to be unique for the broadcast to be guaranteed to succeed"
            );
            clock.set_utc(now);
            tracing::info!("now = {now:?}");

            // _node0 contains pipe, which has to exist to prevent the connection from dying
            // early.
            let (_node0, runner) = testonly::Instance::new(
                cfgs[0].clone(),
                store.blocks.0.clone(),
                store.batches.0.clone(),
            );
            scope::run!(ctx, |ctx, s| async {
                s.spawn_bg(runner.run(ctx).instrument(tracing::info_span!("node0")));
                tracing::info!("wait for the update to arrive to node1");
                let sub = &mut node1.net.gossip.validator_addrs.subscribe();
                let want = Some(*cfgs[0].server_addr);
                sync::wait_for(ctx, sub, |got| {
                    got.get(&setup.validator_keys[0].public())
                        .map(|x| x.msg.addr)
                        == want
                })
                .await?;
                Ok(())
            })
            .await?;
        }
        Ok(())
    })
    .await
    .unwrap();
}

/// Test that SyncValidatorAddrs RPC batches updates
/// and is rate limited. Test is constructing a gossip
/// network with star topology. All nodes are expected
/// to receive all updates in 2 rounds of communication.
#[tokio::test]
async fn rate_limiting() {
    abort_on_panic();
    let clock = &ctx::ManualClock::new();
    let ctx = &ctx::test_root(clock);
    let rng = &mut ctx.rng();

    // construct star topology.
    let n = 10;
    let setup = validator::testonly::Setup::new(rng, n);
    let mut cfgs = testonly::new_configs(rng, &setup, 0);
    let want: HashMap<_, _> = cfgs
        .iter()
        .map(|cfg| {
            (
                cfg.validator_key.as_ref().unwrap().public(),
                *cfg.server_addr,
            )
        })
        .collect();
    for i in 1..n {
        let key = cfgs[i].gossip.key.public().clone();
        let public_addr = cfgs[i].public_addr.clone();
        cfgs[0].gossip.static_outbound.insert(key, public_addr);
    }
    let mut nodes = vec![];
    scope::run!(ctx, |ctx, s| async {
        let store = TestMemoryStorage::new(ctx, &setup.genesis).await;
        s.spawn_bg(store.blocks.1.run(ctx));
        // Spawn the satellite nodes and wait until they register
        // their own address.
        for (i, cfg) in cfgs[1..].iter().enumerate() {
            let (node, runner) = testonly::Instance::new(
                cfg.clone(),
                store.blocks.0.clone(),
                store.batches.0.clone(),
            );
            s.spawn_bg(runner.run(ctx).instrument(tracing::info_span!("node", i)));
            let sub = &mut node.net.gossip.validator_addrs.subscribe();
            sync::wait_for(ctx, sub, |got| {
                got.get(&node.cfg().validator_key.as_ref().unwrap().public())
                    .is_some()
            })
            .await
            .unwrap();
            nodes.push(node);
        }

        // Spawn the center node.
        let (center, runner) = testonly::Instance::new(
            cfgs[0].clone(),
            store.blocks.0.clone(),
            store.batches.0.clone(),
        );
        s.spawn_bg(runner.run(ctx).instrument(tracing::info_span!("node[0]")));
        // Await for the center to receive all validator addrs.
        let sub = &mut center.net.gossip.validator_addrs.subscribe();
        sync::wait_for(ctx, sub, |got| want == to_addr_map(got)).await?;
        // Advance time and wait for all other nodes to receive validator addrs.
        clock.advance(center.cfg().rpc.push_validator_addrs_rate.refresh);
        for node in &nodes {
            let sub = &mut node.net.gossip.validator_addrs.subscribe();
            sync::wait_for(ctx, sub, |got| want == to_addr_map(got)).await?;
        }
        Ok(())
    })
    .await
    .unwrap();

    // Check that the satellite nodes received either 1 or 2 updates.
    for n in &mut nodes {
        let got = n
            .net
            .gossip
            .push_validator_addrs_calls
            .load(Ordering::SeqCst);
        assert!((1..=2).contains(&got), "got {got} want 1 or 2");
    }
}

#[tokio::test]
async fn test_batch_votes() {
    abort_on_panic();
    let rng = &mut ctx::test_root(&ctx::RealClock).rng();

    let keys: Vec<attester::SecretKey> = (0..8).map(|_| rng.gen()).collect();
    let attesters = attester::Committee::new(keys.iter().map(|k| attester::WeightedAttester {
        key: k.public(),
        weight: 1250,
    }))
    .unwrap();
    let votes = BatchVotesWatch::default();
    let mut sub = votes.subscribe();

    // Initial values.
    let mut want = Signatures::default();
    for k in &keys[0..6] {
        want.insert(random_batch_votes(rng, k));
    }
    votes.update(&attesters, &want.as_vec()).await.unwrap();
    assert_eq!(want.0, sub.borrow_and_update().0);

    // newer batch number
    let k0v2 = update_signature(rng, &want.get(&keys[0]).msg, &keys[0], 1);
    // same batch number
    let k1v2 = update_signature(rng, &want.get(&keys[1]).msg, &keys[1], 0);
    // older batch number
    let k4v2 = update_signature(rng, &want.get(&keys[4]).msg, &keys[4], -1);
    // first entry for a key in the config
    let k6v1 = random_batch_votes(rng, &keys[6]);
    // entry for a key outside of the config
    let k8 = rng.gen();
    let k8v1 = random_batch_votes(rng, &k8);

    want.insert(k0v2.clone());
    want.insert(k1v2.clone());
    want.insert(k6v1.clone());
    let update = [
        k0v2,
        k1v2,
        k4v2,
        // no new entry for keys[5]
        k6v1,
        // no entry at all for keys[7]
        k8v1.clone(),
    ];
    votes.update(&attesters, &update).await.unwrap();
    assert_eq!(want.0, sub.borrow_and_update().0);

    // Invalid signature.
<<<<<<< HEAD
    let random_batch_number = attester::BatchNumber(rng.gen_range(0..1000));
    let mut k0v3 = mk_batch(rng, &keys[1], random_batch_number);
=======
    let mut k0v3 = mk_batch(&keys[1], attester::BatchNumber(rng.gen_range(0..1000)));
>>>>>>> c3696065
    k0v3.sig = rng.gen();
    assert!(votes.update(&attesters, &[Arc::new(k0v3)]).await.is_err());
    assert_eq!(want.0, sub.borrow_and_update().0);

    // Duplicate entry in the update.
    assert!(votes
        .update(&attesters, &[k8v1.clone(), k8v1])
        .await
        .is_err());
    assert_eq!(want.0, sub.borrow_and_update().0);
}

// TODO: This test is disabled because the logic for attesters to receive and sign batches is not implemented yet.
// It should be re-enabled once the logic is implemented.
// #[tokio::test(flavor = "multi_thread")]
// async fn test_batch_votes_propagation() {
// }<|MERGE_RESOLUTION|>--- conflicted
+++ resolved
@@ -13,16 +13,11 @@
     testonly::{abort_on_panic, set_timeout},
     time,
 };
-<<<<<<< HEAD
 use zksync_consensus_roles::{
     attester::{self, BatchHeader},
     validator,
 };
 use zksync_consensus_storage::testonly::TestMemoryStorage;
-=======
-use zksync_consensus_roles::{attester, validator};
-use zksync_consensus_storage::testonly::new_store;
->>>>>>> c3696065
 
 mod fetch;
 mod syncing;
@@ -109,7 +104,6 @@
     })
 }
 
-<<<<<<< HEAD
 fn mk_batch<R: Rng>(
     rng: &mut R,
     key: &attester::SecretKey,
@@ -121,13 +115,6 @@
             payload: rng.gen(),
         },
     })
-=======
-fn mk_batch(
-    key: &attester::SecretKey,
-    number: attester::BatchNumber,
-) -> attester::Signed<attester::Batch> {
-    key.sign_msg(attester::Batch { number })
->>>>>>> c3696065
 }
 
 fn random_netaddr<R: Rng>(
@@ -147,14 +134,10 @@
     key: &attester::SecretKey,
 ) -> Arc<attester::Signed<attester::Batch>> {
     let batch = attester::Batch {
-<<<<<<< HEAD
         proposal: BatchHeader {
             number: attester::BatchNumber(rng.gen_range(0..1000)),
             payload: rng.gen(),
         },
-=======
-        number: attester::BatchNumber(rng.gen_range(0..1000)),
->>>>>>> c3696065
     };
     Arc::new(key.sign_msg(batch.to_owned()))
 }
@@ -175,26 +158,18 @@
 }
 
 fn update_signature<R: Rng>(
-<<<<<<< HEAD
     rng: &mut R,
-=======
-    _rng: &mut R,
->>>>>>> c3696065
     batch: &attester::Batch,
     key: &attester::SecretKey,
     batch_number_diff: i64,
 ) -> Arc<attester::Signed<attester::Batch>> {
     let batch = attester::Batch {
-<<<<<<< HEAD
         proposal: BatchHeader {
             number: attester::BatchNumber(
                 (batch.proposal.number.0 as i64 + batch_number_diff) as u64,
             ),
             payload: rng.gen(),
         },
-=======
-        number: attester::BatchNumber((batch.number.0 as i64 + batch_number_diff) as u64),
->>>>>>> c3696065
     };
     Arc::new(key.sign_msg(batch.to_owned()))
 }
@@ -624,12 +599,11 @@
     assert_eq!(want.0, sub.borrow_and_update().0);
 
     // Invalid signature.
-<<<<<<< HEAD
-    let random_batch_number = attester::BatchNumber(rng.gen_range(0..1000));
-    let mut k0v3 = mk_batch(rng, &keys[1], random_batch_number);
-=======
-    let mut k0v3 = mk_batch(&keys[1], attester::BatchNumber(rng.gen_range(0..1000)));
->>>>>>> c3696065
+    let mut k0v3 = mk_batch(
+        rng,
+        &keys[1],
+        attester::BatchNumber(rng.clone().gen_range(0..1000)),
+    );
     k0v3.sig = rng.gen();
     assert!(votes.update(&attesters, &[Arc::new(k0v3)]).await.is_err());
     assert_eq!(want.0, sub.borrow_and_update().0);
