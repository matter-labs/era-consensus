--- conflicted
+++ resolved
@@ -22,7 +22,7 @@
     testonly::{abort_on_panic, set_timeout},
     time,
 };
-use zksync_consensus_roles::{attester, validator};
+use zksync_consensus_roles::{validator};
 use zksync_consensus_storage::{testonly::TestMemoryStorage};
 
 mod fetch_batches;
@@ -105,19 +105,6 @@
         addr,
         version,
         timestamp,
-    })
-}
-
-fn mk_batch<R: Rng>(
-    rng: &mut R,
-    key: &attester::SecretKey,
-    number: attester::BatchNumber,
-    genesis: attester::GenesisHash,
-) -> attester::Signed<attester::Batch> {
-    key.sign_msg(attester::Batch {
-        number,
-        hash: rng.gen(),
-        genesis,
     })
 }
 
@@ -500,166 +487,7 @@
     }
 }
 
-<<<<<<< HEAD
 /*
-=======
-#[tokio::test]
-async fn test_batch_votes() {
-    abort_on_panic();
-    let rng = &mut ctx::test_root(&ctx::RealClock).rng();
-
-    let keys: Vec<attester::SecretKey> = (0..8).map(|_| rng.gen()).collect();
-    let attesters = attester::Committee::new(keys.iter().map(|k| attester::WeightedAttester {
-        key: k.public(),
-        weight: 1250,
-    }))
-    .unwrap();
-    let votes = BatchVotesWatch::default();
-    let mut sub = votes.subscribe();
-
-    let genesis = rng.gen::<attester::GenesisHash>();
-
-    // Initial values.
-    let mut want = Signatures::default();
-    for k in &keys[0..6] {
-        want.insert(random_batch_vote(rng, k, genesis));
-    }
-    votes
-        .update(&attesters, &genesis, &want.as_vec())
-        .await
-        .unwrap();
-    assert_eq!(want.0, sub.borrow_and_update().votes);
-
-    // newer batch number, should be updated
-    let k0v2 = update_signature(rng, &want.get(&keys[0]).msg, &keys[0], 1);
-    // same batch number, should be ignored
-    let k1v2 = update_signature(rng, &want.get(&keys[1]).msg, &keys[1], 0);
-    // older batch number, should be ignored
-    let k4v2 = update_signature(rng, &want.get(&keys[4]).msg, &keys[4], -1);
-    // first entry for a key in the config, should be inserted
-    let k6v1 = random_batch_vote(rng, &keys[6], genesis);
-    // entry for a key outside of the config, should be ignored
-    let k8 = rng.gen();
-    let k8v1 = random_batch_vote(rng, &k8, genesis);
-
-    // Update the ones we expect to succeed
-    want.insert(k0v2.clone());
-    want.insert(k6v1.clone());
-
-    // Send all of them to the votes
-    let update = [
-        k0v2,
-        k1v2,
-        k4v2,
-        // no new entry for keys[5]
-        k6v1,
-        // no entry at all for keys[7]
-        k8v1.clone(),
-    ];
-    votes.update(&attesters, &genesis, &update).await.unwrap();
-    assert_eq!(want.0, sub.borrow_and_update().votes);
-
-    // Invalid signature, should be ignored.
-    let mut k0v3 = mk_batch(
-        rng,
-        &keys[1],
-        attester::BatchNumber(want.get(&keys[0]).msg.number.0 + 1),
-        genesis,
-    );
-    k0v3.key = keys[0].public();
-    assert!(votes
-        .update(&attesters, &genesis, &[Arc::new(k0v3)])
-        .await
-        .is_ok());
-    assert_eq!(want.0, sub.borrow_and_update().votes);
-
-    // Invalid genesis, should be rejected.
-    let other_genesis = rng.gen();
-    let k1v3 = mk_batch(
-        rng,
-        &keys[1],
-        attester::BatchNumber(want.get(&keys[1]).msg.number.0 + 1),
-        other_genesis,
-    );
-    assert!(votes
-        .update(&attesters, &genesis, &[Arc::new(k1v3)])
-        .await
-        .is_err());
-
-    assert_eq!(want.0, sub.borrow_and_update().votes);
-
-    // Duplicate entry in the update, should be rejected.
-    assert!(votes
-        .update(&attesters, &genesis, &[k8v1.clone(), k8v1])
-        .await
-        .is_err());
-    assert_eq!(want.0, sub.borrow_and_update().votes);
-}
-
-#[test]
-fn test_batch_votes_quorum() {
-    abort_on_panic();
-    let rng = &mut ctx::test_root(&ctx::RealClock).rng();
-
-    for _ in 0..10 {
-        let committee_size = rng.gen_range(1..20);
-        let keys: Vec<attester::SecretKey> = (0..committee_size).map(|_| rng.gen()).collect();
-        let attesters = attester::Committee::new(keys.iter().map(|k| attester::WeightedAttester {
-            key: k.public(),
-            weight: rng.gen_range(1..=100),
-        }))
-        .unwrap();
-
-        let batch0 = rng.gen::<attester::Batch>();
-        let batch1 = attester::Batch {
-            number: batch0.number.next(),
-            hash: rng.gen(),
-            genesis: batch0.genesis,
-        };
-        let genesis = batch0.genesis;
-        let mut batches = [(batch0, 0u64), (batch1, 0u64)];
-
-        let mut votes = BatchVotes::default();
-        for sk in &keys {
-            // We need 4/5+1 for quorum, so let's say ~80% vote on the second batch.
-            let b = usize::from(rng.gen_range(0..100) < 80);
-            let batch = &batches[b].0;
-            let vote = sk.sign_msg(batch.clone());
-            votes
-                .update(&attesters, &genesis, &[Arc::new(vote)])
-                .unwrap();
-            batches[b].1 += attesters.weight(&sk.public()).unwrap();
-
-            // Check that as soon as we have quorum it's found.
-            if batches[b].1 >= attesters.threshold() {
-                let qc = votes
-                    .find_quorum(&attesters, &genesis)
-                    .expect("should find quorum");
-                assert!(qc.message == *batch);
-                assert!(qc.signatures.keys().count() > 0);
-            }
-        }
-
-        // Check that if there was no quoroum then we don't find any.
-        if !batches.iter().any(|b| b.1 >= attesters.threshold()) {
-            assert!(votes.find_quorum(&attesters, &genesis).is_none());
-        }
-
-        // Check that the minimum batch number prunes data.
-        let last_batch = batches[1].0.number;
-
-        votes.set_min_batch_number(last_batch);
-        assert!(votes.votes.values().all(|v| v.msg.number >= last_batch));
-        assert!(votes.support.keys().all(|n| *n >= last_batch));
-
-        votes.set_min_batch_number(last_batch.next());
-        assert!(votes.votes.is_empty());
-        assert!(votes.support.is_empty());
-    }
-}
-
-//
->>>>>>> d74da188
 #[tokio::test(flavor = "multi_thread")]
 async fn test_batch_votes_propagation() {
     let _guard = set_timeout(time::Duration::seconds(10));
