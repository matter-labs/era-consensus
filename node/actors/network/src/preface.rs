//! Every connection starts with the following preface protocol:
//! 1. client sends Encryption msg to server.
//! 2. connection is upgraded to encrypted connection, according to the
//!    algorithm specified in the Encryption message.
//! 3. client sends Endpoint msg to server.
//! 4. client and server start endpoint-specific communication.
//!
//! Hence, the preface protocol is used to enable encryption
//! and multiplex between mutliple endpoints available on the same TCP port.
use crate::{frame, metrics, noise};
<<<<<<< HEAD
use concurrency::{ctx, time};
use schema::proto::network::preface as proto;
use zksync_protobuf::{required, ProtoFmt};
=======
use zksync_concurrency::{ctx, time};
use zksync_consensus_schema as schema;
use zksync_consensus_schema::{proto::network::preface as proto, required, ProtoFmt};
>>>>>>> 3330c83c

/// Timeout on executing the preface protocol.
const TIMEOUT: time::Duration = time::Duration::seconds(5);

/// E2E encryption protocol to use on a TCP connection.
#[derive(Debug, Clone, Copy, PartialEq, Eq)]
pub(crate) enum Encryption {
    /// Noise protocol in NN variant (see `noise` module).
    NoiseNN,
}

/// Endpoint that the client is trying to connect to.
#[derive(Debug, Clone, Copy, PartialEq, Eq)]
pub(crate) enum Endpoint {
    /// Consensus network endpoint.
    ConsensusNet,
    /// Gossip network endpoint.
    GossipNet,
}

impl ProtoFmt for Encryption {
    type Proto = proto::Encryption;
    fn max_size() -> usize {
        10 * zksync_protobuf::kB
    }
    fn read(r: &Self::Proto) -> anyhow::Result<Self> {
        use proto::encryption::T;
        Ok(match required(&r.t)? {
            T::NoiseNn(..) => Self::NoiseNN,
        })
    }
    fn build(&self) -> Self::Proto {
        use proto::encryption::T;
        let t = match self {
            Self::NoiseNN => T::NoiseNn(proto::encryption::NoiseNn {}),
        };
        Self::Proto { t: Some(t) }
    }
}

impl ProtoFmt for Endpoint {
    type Proto = proto::Endpoint;
    fn max_size() -> usize {
        10 * zksync_protobuf::kB
    }
    fn read(r: &Self::Proto) -> anyhow::Result<Self> {
        use proto::endpoint::T;
        Ok(match required(&r.t)? {
            T::ConsensusNet(..) => Self::ConsensusNet,
            T::GossipNet(..) => Self::GossipNet,
        })
    }
    fn build(&self) -> Self::Proto {
        use proto::endpoint::T;
        let t = match self {
            Self::ConsensusNet => T::ConsensusNet(proto::endpoint::ConsensusNet {}),
            Self::GossipNet => T::GossipNet(proto::endpoint::GossipNet {}),
        };
        Self::Proto { t: Some(t) }
    }
}

/// Connects to the given TCP address and performs client-side preface protocol.
pub(crate) async fn connect(
    ctx: &ctx::Ctx,
    addr: std::net::SocketAddr,
    endpoint: Endpoint,
) -> anyhow::Result<noise::Stream> {
    let ctx = &ctx.with_timeout(TIMEOUT);
    let mut stream = metrics::MeteredStream::connect(ctx, addr).await??;
    frame::send_proto(ctx, &mut stream, &Encryption::NoiseNN).await?;
    let mut stream = noise::Stream::client_handshake(ctx, stream).await?;
    frame::send_proto(ctx, &mut stream, &endpoint).await?;
    Ok(stream)
}

/// Performs a server-side preface protocol.
pub(crate) async fn accept(
    ctx: &ctx::Ctx,
    mut stream: metrics::MeteredStream,
) -> anyhow::Result<(noise::Stream, Endpoint)> {
    let ctx = &ctx.with_timeout(TIMEOUT);
    let _: Encryption = frame::recv_proto(ctx, &mut stream).await?;
    let mut stream = noise::Stream::server_handshake(ctx, stream).await?;
    let endpoint = frame::recv_proto(ctx, &mut stream).await?;
    Ok((stream, endpoint))
}<|MERGE_RESOLUTION|>--- conflicted
+++ resolved
@@ -8,15 +8,9 @@
 //! Hence, the preface protocol is used to enable encryption
 //! and multiplex between mutliple endpoints available on the same TCP port.
 use crate::{frame, metrics, noise};
-<<<<<<< HEAD
-use concurrency::{ctx, time};
-use schema::proto::network::preface as proto;
+use zksync_concurrency::{ctx, time};
+use zksync_consensus_schema::proto::network::preface as proto;
 use zksync_protobuf::{required, ProtoFmt};
-=======
-use zksync_concurrency::{ctx, time};
-use zksync_consensus_schema as schema;
-use zksync_consensus_schema::{proto::network::preface as proto, required, ProtoFmt};
->>>>>>> 3330c83c
 
 /// Timeout on executing the preface protocol.
 const TIMEOUT: time::Duration = time::Duration::seconds(5);
