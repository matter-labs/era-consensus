//! Module to create the configuration for the consensus node.

use anyhow::Context as _;
<<<<<<< HEAD
use crypto::{read_required_text, Text, TextFmt};
use network::{consensus, gossip};
use roles::{node, validator};
use schema::proto::executor::config as proto;
=======
>>>>>>> 3330c83c
use std::{
    collections::{HashMap, HashSet},
    net,
};
<<<<<<< HEAD
use zksync_protobuf::{read_required, required, ProtoFmt};
=======
use zksync_consensus_crypto::{read_required_text, Text, TextFmt};
use zksync_consensus_network::{consensus, gossip};
use zksync_consensus_roles::{node, validator};
use zksync_consensus_schema::{
    proto::executor::config as proto, read_required, required, ProtoFmt,
};
>>>>>>> 3330c83c

#[cfg(test)]
mod tests;

/// Consensus network config. See `network::ConsensusConfig`.
#[derive(Clone, Debug, PartialEq, Eq)]
pub struct ConsensusConfig {
    /// Validator key of this node.
    /// It should match the secret key provided in the `validator_key` file.
    pub key: validator::PublicKey,
    /// Public TCP address that other validators are expected to connect to.
    /// It is announced over gossip network.
    pub public_addr: net::SocketAddr,
}

impl From<consensus::Config> for ConsensusConfig {
    fn from(config: consensus::Config) -> Self {
        Self {
            key: config.key.public(),
            public_addr: config.public_addr,
        }
    }
}

impl ProtoFmt for ConsensusConfig {
    type Proto = proto::ConsensusConfig;

    fn read(r: &Self::Proto) -> anyhow::Result<Self> {
        Ok(Self {
            key: read_required_text(&r.key).context("key")?,
            public_addr: read_required_text(&r.public_addr).context("public_addr")?,
        })
    }

    fn build(&self) -> Self::Proto {
        Self::Proto {
            key: Some(self.key.encode()),
            public_addr: Some(self.public_addr.encode()),
        }
    }
}

/// Gossip network config. See `network::GossipConfig`.
#[derive(Clone, Debug, PartialEq, Eq)]
pub struct GossipConfig {
    /// Key of this node. It uniquely identifies the node.
    /// It should match the secret key provided in the `node_key` file.
    pub key: node::PublicKey,
    /// Limit on the number of inbound connections outside
    /// of the `static_inbound` set.
    pub dynamic_inbound_limit: u64,
    /// Inbound connections that should be unconditionally accepted.
    pub static_inbound: HashSet<node::PublicKey>,
    /// Outbound connections that the node should actively try to
    /// establish and maintain.
    pub static_outbound: HashMap<node::PublicKey, net::SocketAddr>,
}

impl From<gossip::Config> for GossipConfig {
    fn from(config: gossip::Config) -> Self {
        Self {
            key: config.key.public(),
            dynamic_inbound_limit: config.dynamic_inbound_limit,
            static_inbound: config.static_inbound,
            static_outbound: config.static_outbound,
        }
    }
}

impl ProtoFmt for GossipConfig {
    type Proto = proto::GossipConfig;

    fn read(r: &Self::Proto) -> anyhow::Result<Self> {
        let mut static_inbound = HashSet::new();
        for (i, v) in r.static_inbound.iter().enumerate() {
            static_inbound.insert(
                Text::new(v)
                    .decode()
                    .with_context(|| format!("static_inbound[{i}]"))?,
            );
        }
        let mut static_outbound = HashMap::new();
        for (i, e) in r.static_outbound.iter().enumerate() {
            let key =
                read_required_text(&e.key).with_context(|| format!("static_outbound[{i}].key"))?;
            let addr = read_required_text(&e.addr)
                .with_context(|| format!("static_outbound[{i}].addr"))?;
            static_outbound.insert(key, addr);
        }
        Ok(Self {
            key: read_required_text(&r.key).context("key")?,
            dynamic_inbound_limit: *required(&r.dynamic_inbound_limit)
                .context("dynamic_inbound_limit")?,
            static_inbound,
            static_outbound,
        })
    }

    fn build(&self) -> Self::Proto {
        Self::Proto {
            key: Some(self.key.encode()),
            dynamic_inbound_limit: Some(self.dynamic_inbound_limit),
            static_inbound: self.static_inbound.iter().map(TextFmt::encode).collect(),
            static_outbound: self
                .static_outbound
                .iter()
                .map(|(key, addr)| proto::NodeAddr {
                    key: Some(TextFmt::encode(key)),
                    addr: Some(TextFmt::encode(addr)),
                })
                .collect(),
        }
    }
}

/// Config of the node executor.
#[derive(Clone, Debug, PartialEq, Eq)]
pub struct ExecutorConfig {
    /// IP:port to listen on, for incoming TCP connections.
    /// Use `0.0.0.0:<port>` to listen on all network interfaces (i.e. on all IPs exposed by this VM).
    pub server_addr: net::SocketAddr,
    /// Gossip network config.
    pub gossip: GossipConfig,
    /// Specifies the genesis block of the blockchain.
    pub genesis_block: validator::FinalBlock,
    /// Static specification of validators for Proof of Authority. Should be deprecated once we move
    /// to Proof of Stake.
    pub validators: validator::ValidatorSet,
}

impl ProtoFmt for ExecutorConfig {
    type Proto = proto::ExecutorConfig;

    fn read(r: &Self::Proto) -> anyhow::Result<Self> {
        let validators = r.validators.iter().enumerate().map(|(i, v)| {
            Text::new(v)
                .decode()
                .with_context(|| format!("validators[{i}]"))
        });
        let validators: anyhow::Result<Vec<_>> = validators.collect();
        let validators = validator::ValidatorSet::new(validators?).context("validators")?;

        Ok(Self {
            server_addr: read_required_text(&r.server_addr).context("server_addr")?,
            gossip: read_required(&r.gossip).context("gossip")?,
            genesis_block: read_required_text(&r.genesis_block).context("genesis_block")?,
            validators,
        })
    }

    fn build(&self) -> Self::Proto {
        Self::Proto {
            server_addr: Some(TextFmt::encode(&self.server_addr)),
            gossip: Some(self.gossip.build()),
            genesis_block: Some(TextFmt::encode(&self.genesis_block)),
            validators: self.validators.iter().map(|v| v.encode()).collect(),
        }
    }
}<|MERGE_RESOLUTION|>--- conflicted
+++ resolved
@@ -1,27 +1,14 @@
 //! Module to create the configuration for the consensus node.
-
 use anyhow::Context as _;
-<<<<<<< HEAD
-use crypto::{read_required_text, Text, TextFmt};
-use network::{consensus, gossip};
-use roles::{node, validator};
-use schema::proto::executor::config as proto;
-=======
->>>>>>> 3330c83c
 use std::{
     collections::{HashMap, HashSet},
     net,
 };
-<<<<<<< HEAD
-use zksync_protobuf::{read_required, required, ProtoFmt};
-=======
 use zksync_consensus_crypto::{read_required_text, Text, TextFmt};
 use zksync_consensus_network::{consensus, gossip};
 use zksync_consensus_roles::{node, validator};
-use zksync_consensus_schema::{
-    proto::executor::config as proto, read_required, required, ProtoFmt,
-};
->>>>>>> 3330c83c
+use zksync_consensus_schema::proto::executor::config as proto;
+use zksync_protobuf::{read_required, required, ProtoFmt};
 
 #[cfg(test)]
 mod tests;
