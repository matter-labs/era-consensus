//! High-level tests for `Executor`.

use super::*;
use crate::testonly::FullValidatorConfig;
use rand::{thread_rng, Rng};
use std::iter;
use test_casing::test_casing;
use zksync_concurrency::{sync, testonly::abort_on_panic, time};
<<<<<<< HEAD
use zksync_consensus_bft::testonly::RandomPayloadSource;
=======
>>>>>>> 606440a5
use zksync_consensus_roles::validator::{BlockNumber, FinalBlock, Payload};
use zksync_consensus_storage::{BlockStore, InMemoryStorage};

impl FullValidatorConfig {
    fn gen_blocks(&self, rng: &mut impl Rng, count: usize) -> Vec<FinalBlock> {
        let genesis_block = self.node_config.genesis_block.clone();
        let validators = &self.node_config.validators;
        let blocks = iter::successors(Some(genesis_block), |parent| {
            let payload: Payload = rng.gen();
            let header = validator::BlockHeader {
                parent: parent.header.hash(),
                number: parent.header.number.next(),
                payload: payload.hash(),
            };
            let commit = self.validator_key.sign_msg(validator::ReplicaCommit {
                protocol_version: validator::CURRENT_VERSION,
                view: validator::ViewNumber(header.number.0),
                proposal: header,
            });
            let justification = validator::CommitQC::from(&[commit], validators).unwrap();
            Some(FinalBlock::new(header, payload, justification))
        });
        blocks.skip(1).take(count).collect()
    }

<<<<<<< HEAD
    fn into_executor(self, storage: Arc<InMemoryStorage>) -> Executor<InMemoryStorage> {
        let mut executor = Executor::new(self.node_config, self.node_key, storage.clone()).unwrap();
        executor
            .set_validator(
                self.consensus_config,
                self.validator_key,
                storage,
                Arc::new(RandomPayloadSource),
            )
=======
    async fn into_executor(
        self,
        ctx: &ctx::Ctx,
        storage: Arc<InMemoryStorage>,
    ) -> Executor<InMemoryStorage> {
        let mut executor = Executor::new(ctx, self.node_config, self.node_key, storage.clone())
            .await
            .unwrap();
        executor
            .set_validator(self.consensus_config, self.validator_key, storage)
>>>>>>> 606440a5
            .unwrap();
        executor
    }
}

type BlockMutation = (&'static str, fn(&mut FinalBlock));
const BLOCK_MUTATIONS: [BlockMutation; 3] = [
    ("number", |block| {
        block.header.number = BlockNumber(1);
    }),
    ("payload", |block| {
        block.payload = Payload(b"test".to_vec());
    }),
    ("justification", |block| {
        block.justification = thread_rng().gen();
    }),
];

#[test_casing(3, BLOCK_MUTATIONS)]
#[tokio::test]
async fn executor_misconfiguration(name: &str, mutation: fn(&mut FinalBlock)) {
    abort_on_panic();
    let _span = tracing::info_span!("executor_misconfiguration", name).entered();
    let ctx = &ctx::root();
    let rng = &mut ctx.rng();

    let mut validator = FullValidatorConfig::for_single_validator(rng, Payload(vec![]));
    let genesis_block = &mut validator.node_config.genesis_block;
    mutation(genesis_block);
    let storage = Arc::new(InMemoryStorage::new(genesis_block.clone()));
    let err = Executor::new(ctx, validator.node_config, validator.node_key, storage)
        .await
        .unwrap_err();
    tracing::info!(%err, "received expected validation error");
}

#[tokio::test]
async fn genesis_block_mismatch() {
    abort_on_panic();
    let ctx = &ctx::root();
    let rng = &mut ctx.rng();

    let validator = FullValidatorConfig::for_single_validator(rng, Payload(vec![]));
    let mut genesis_block = validator.node_config.genesis_block.clone();
    genesis_block.header.number = BlockNumber(1);
    let storage = Arc::new(InMemoryStorage::new(genesis_block.clone()));
    let err = Executor::new(ctx, validator.node_config, validator.node_key, storage)
        .await
        .unwrap_err();
    tracing::info!(%err, "received expected validation error");
}

#[tokio::test]
async fn executing_single_validator() {
    abort_on_panic();
    let ctx = &ctx::root();
    let rng = &mut ctx.rng();

    let validator = FullValidatorConfig::for_single_validator(rng, Payload(vec![]));
    let genesis_block = &validator.node_config.genesis_block;
    let storage = InMemoryStorage::new(genesis_block.clone());
    let storage = Arc::new(storage);
<<<<<<< HEAD
    let executor = validator.into_executor(storage.clone());
=======
    let executor = validator.into_executor(ctx, storage.clone()).await;
>>>>>>> 606440a5

    scope::run!(ctx, |ctx, s| async {
        s.spawn_bg(executor.run(ctx));
        let want = BlockNumber(5);
        sync::wait_for(ctx, &mut storage.subscribe_to_block_writes(), |n| {
            n >= &want
        })
        .await?;
        Ok(())
    })
    .await
    .unwrap();
}

#[tokio::test]
async fn executing_validator_and_full_node() {
    abort_on_panic();
    let ctx = &ctx::test_root(&ctx::AffineClock::new(20.0));
    let rng = &mut ctx.rng();

    let mut validator = FullValidatorConfig::for_single_validator(rng, Payload(vec![]));
    let full_node = validator.connect_full_node(rng);

    let genesis_block = &validator.node_config.genesis_block;
    let validator_storage = InMemoryStorage::new(genesis_block.clone());
    let validator_storage = Arc::new(validator_storage);
    let full_node_storage = InMemoryStorage::new(genesis_block.clone());
    let full_node_storage = Arc::new(full_node_storage);
    let mut full_node_subscriber = full_node_storage.subscribe_to_block_writes();

<<<<<<< HEAD
    let validator = validator.into_executor(validator_storage.clone());
=======
    let validator = validator
        .into_executor(ctx, validator_storage.clone())
        .await;
>>>>>>> 606440a5
    let full_node = Executor::new(
        ctx,
        full_node.node_config,
        full_node.node_key,
        full_node_storage.clone(),
    )
    .await
    .unwrap();

    scope::run!(ctx, |ctx, s| async {
        s.spawn_bg(validator.run(ctx));
        s.spawn_bg(full_node.run(ctx));
        for _ in 0..5 {
            let number = *sync::changed(ctx, &mut full_node_subscriber).await?;
            tracing::trace!(%number, "Full node received block");
        }
        anyhow::Ok(())
    })
    .await
    .unwrap();
}

#[test_casing(2, [false, true])]
#[tokio::test]
async fn syncing_full_node_from_snapshot(delay_block_storage: bool) {
    abort_on_panic();
    let ctx = &ctx::test_root(&ctx::AffineClock::new(20.0));
    let rng = &mut ctx.rng();

    let mut validator = FullValidatorConfig::for_single_validator(rng, Payload(vec![]));
    let mut full_node = validator.connect_full_node(rng);

    let genesis_block = &validator.node_config.genesis_block;
    let blocks = validator.gen_blocks(rng, 10);
    let validator_storage = InMemoryStorage::new(genesis_block.clone());
    let validator_storage = Arc::new(validator_storage);
    if !delay_block_storage {
        // Instead of running consensus on the validator, add the generated blocks manually.
        for block in &blocks {
            validator_storage.put_block(ctx, block).await.unwrap();
        }
    }
    let validator = Executor::new(
        ctx,
        validator.node_config,
        validator.node_key,
        validator_storage.clone(),
    )
    .await
    .unwrap();

    // Start a full node from a snapshot.
    full_node.node_config.genesis_block = blocks[3].clone();
    let full_node_storage = InMemoryStorage::new(blocks[3].clone());
    let full_node_storage = Arc::new(full_node_storage);
    let mut full_node_subscriber = full_node_storage.subscribe_to_block_writes();

    let full_node = Executor::new(
        ctx,
        full_node.node_config,
        full_node.node_key,
        full_node_storage.clone(),
    )
    .await
    .unwrap();

    scope::run!(ctx, |ctx, s| async {
        s.spawn_bg(validator.run(ctx));
        s.spawn_bg(full_node.run(ctx));

        if delay_block_storage {
            // Emulate the validator gradually adding new blocks to the storage.
            s.spawn_bg(async {
                for block in &blocks {
                    ctx.sleep(time::Duration::milliseconds(500)).await?;
                    validator_storage.put_block(ctx, block).await?;
                }
                Ok(())
            });
        }

        loop {
            let last_contiguous_full_node_block =
                full_node_storage.last_contiguous_block_number(ctx).await?;
            tracing::trace!(
                %last_contiguous_full_node_block,
                "Full node updated last contiguous block"
            );
            if last_contiguous_full_node_block == BlockNumber(10) {
                break; // The full node has received all blocks!
            }
            // Wait until the node storage is updated.
            let number = *sync::changed(ctx, &mut full_node_subscriber).await?;
            tracing::trace!(%number, "Full node received block");
        }

        // Check that the node didn't receive any blocks with number lesser than the initial snapshot block.
        for lesser_block_number in 0..3 {
            let block = full_node_storage
                .block(ctx, BlockNumber(lesser_block_number))
                .await?;
            assert!(block.is_none());
        }
        anyhow::Ok(())
    })
    .await
    .unwrap();
}<|MERGE_RESOLUTION|>--- conflicted
+++ resolved
@@ -6,10 +6,7 @@
 use std::iter;
 use test_casing::test_casing;
 use zksync_concurrency::{sync, testonly::abort_on_panic, time};
-<<<<<<< HEAD
 use zksync_consensus_bft::testonly::RandomPayloadSource;
-=======
->>>>>>> 606440a5
 use zksync_consensus_roles::validator::{BlockNumber, FinalBlock, Payload};
 use zksync_consensus_storage::{BlockStore, InMemoryStorage};
 
@@ -35,17 +32,6 @@
         blocks.skip(1).take(count).collect()
     }
 
-<<<<<<< HEAD
-    fn into_executor(self, storage: Arc<InMemoryStorage>) -> Executor<InMemoryStorage> {
-        let mut executor = Executor::new(self.node_config, self.node_key, storage.clone()).unwrap();
-        executor
-            .set_validator(
-                self.consensus_config,
-                self.validator_key,
-                storage,
-                Arc::new(RandomPayloadSource),
-            )
-=======
     async fn into_executor(
         self,
         ctx: &ctx::Ctx,
@@ -55,8 +41,12 @@
             .await
             .unwrap();
         executor
-            .set_validator(self.consensus_config, self.validator_key, storage)
->>>>>>> 606440a5
+            .set_validator(
+                self.consensus_config,
+                self.validator_key,
+                storage,
+                Arc::new(RandomPayloadSource),
+            )
             .unwrap();
         executor
     }
@@ -119,11 +109,7 @@
     let genesis_block = &validator.node_config.genesis_block;
     let storage = InMemoryStorage::new(genesis_block.clone());
     let storage = Arc::new(storage);
-<<<<<<< HEAD
-    let executor = validator.into_executor(storage.clone());
-=======
     let executor = validator.into_executor(ctx, storage.clone()).await;
->>>>>>> 606440a5
 
     scope::run!(ctx, |ctx, s| async {
         s.spawn_bg(executor.run(ctx));
@@ -154,13 +140,9 @@
     let full_node_storage = Arc::new(full_node_storage);
     let mut full_node_subscriber = full_node_storage.subscribe_to_block_writes();
 
-<<<<<<< HEAD
-    let validator = validator.into_executor(validator_storage.clone());
-=======
     let validator = validator
         .into_executor(ctx, validator_storage.clone())
         .await;
->>>>>>> 606440a5
     let full_node = Executor::new(
         ctx,
         full_node.node_config,
