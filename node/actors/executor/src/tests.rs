//! High-level tests for `Executor`.
use super::*;
use attestation::{AttestationStatusClient, AttestationStatusRunner};
use rand::Rng as _;
use std::sync::{atomic::AtomicU64, Mutex};
use tracing::Instrument as _;
use zksync_concurrency::{sync, testonly::abort_on_panic};
use zksync_consensus_bft as bft;
use zksync_consensus_network::testonly::{new_configs, new_fullnode};
use zksync_consensus_roles::validator::{testonly::Setup, BlockNumber};
use zksync_consensus_storage::{
    testonly::{in_memory, TestMemoryStorage},
    BlockStore,
};

fn config(cfg: &network::Config) -> Config {
    Config {
        server_addr: *cfg.server_addr,
        public_addr: cfg.public_addr.clone(),
        max_payload_size: usize::MAX,
        max_batch_size: usize::MAX,
        node_key: cfg.gossip.key.clone(),
        gossip_dynamic_inbound_limit: cfg.gossip.dynamic_inbound_limit,
        gossip_static_inbound: cfg.gossip.static_inbound.clone(),
        gossip_static_outbound: cfg.gossip.static_outbound.clone(),
        rpc: cfg.rpc.clone(),
        debug_page: None,
        batch_poll_interval: time::Duration::seconds(1),
    }
}

/// The test executors below are not running with attesters, so we just create an [AttestationStatusWatch]
/// that will never be updated.
<<<<<<< HEAD
fn never_attest() -> Arc<attestation::StateWatch> {
    attestation::StateWatch::new(None).into()
=======
fn never_attest(genesis: &validator::Genesis) -> Arc<AttestationStatusWatch> {
    Arc::new(AttestationStatusWatch::new(genesis.hash()))
>>>>>>> d74da188
}

fn validator(
    cfg: &network::Config,
    block_store: Arc<BlockStore>,
    batch_store: Arc<BatchStore>,
    replica_store: impl ReplicaStore,
) -> Executor {
    let attestation_status = never_attest(block_store.genesis());
    Executor {
        config: config(cfg),
        block_store,
        batch_store,
        validator: Some(Validator {
            key: cfg.validator_key.clone().unwrap(),
            replica_store: Box::new(replica_store),
            payload_manager: Box::new(bft::testonly::RandomPayload(1000)),
        }),
<<<<<<< HEAD
        attestation_state: never_attest(),
=======
        attester: None,
        attestation_status,
>>>>>>> d74da188
    }
}

fn fullnode(
    cfg: &network::Config,
    block_store: Arc<BlockStore>,
    batch_store: Arc<BatchStore>,
) -> Executor {
    let attestation_status = never_attest(block_store.genesis());
    Executor {
        config: config(cfg),
        block_store,
        batch_store,
        validator: None,
<<<<<<< HEAD
        attestation_state: never_attest(),
=======
        attester: None,
        attestation_status,
>>>>>>> d74da188
    }
}

#[tokio::test]
async fn test_single_validator() {
    abort_on_panic();
    let ctx = &ctx::root();
    let rng = &mut ctx.rng();

    let setup = Setup::new(rng, 1);
    let cfgs = new_configs(rng, &setup, 0);
    scope::run!(ctx, |ctx, s| async {
        let replica_store = in_memory::ReplicaStore::default();
        let store = TestMemoryStorage::new(ctx, &setup.genesis).await;
        s.spawn_bg(store.runner.run(ctx));
        s.spawn_bg(
            validator(
                &cfgs[0],
                store.blocks.clone(),
                store.batches.clone(),
                replica_store,
            )
            .run(ctx),
        );
        store
            .blocks
            .wait_until_persisted(ctx, BlockNumber(5))
            .await?;
        Ok(())
    })
    .await
    .unwrap();
}

#[tokio::test]
async fn test_many_validators() {
    abort_on_panic();
    let ctx = &ctx::root();
    let rng = &mut ctx.rng();

    let setup = Setup::new(rng, 3);
    let cfgs = new_configs(rng, &setup, 1);
    scope::run!(ctx, |ctx, s| async {
        for cfg in cfgs {
            let replica_store = in_memory::ReplicaStore::default();
            let store = TestMemoryStorage::new(ctx, &setup.genesis).await;
            s.spawn_bg(store.runner.run(ctx));
            s.spawn_bg(
                validator(
                    &cfg,
                    store.blocks.clone(),
                    store.batches.clone(),
                    replica_store,
                )
                .run(ctx),
            );

            // Spawn a task waiting for blocks to get finalized and delivered to this validator.
            s.spawn(async {
                let store = store.blocks;
                store.wait_until_persisted(ctx, BlockNumber(5)).await?;
                Ok(())
            });
        }
        Ok(())
    })
    .await
    .unwrap();
}

#[tokio::test]
async fn test_inactive_validator() {
    abort_on_panic();
    let ctx = &ctx::test_root(&ctx::AffineClock::new(20.0));
    let rng = &mut ctx.rng();

    let setup = Setup::new(rng, 1);
    let cfgs = new_configs(rng, &setup, 0);
    scope::run!(ctx, |ctx, s| async {
        // Spawn validator.
        let replica_store = in_memory::ReplicaStore::default();
        let store = TestMemoryStorage::new(ctx, &setup.genesis).await;
        s.spawn_bg(store.runner.run(ctx));
        s.spawn_bg(
            validator(
                &cfgs[0],
                store.blocks.clone(),
                store.batches.clone(),
                replica_store,
            )
            .run(ctx),
        );

        // Spawn a validator node, which doesn't belong to the consensus.
        // Therefore it should behave just like a fullnode.
        let store = TestMemoryStorage::new(ctx, &setup.genesis).await;
        s.spawn_bg(store.runner.run(ctx));
        let mut cfg = new_fullnode(rng, &cfgs[0]);
        cfg.validator_key = Some(rng.gen());
        let replica_store = in_memory::ReplicaStore::default();
        s.spawn_bg(
            validator(
                &cfg,
                store.blocks.clone(),
                store.batches.clone(),
                replica_store,
            )
            .run(ctx),
        );

        // Wait for blocks in inactive validator's store.
        store
            .blocks
            .wait_until_persisted(ctx, setup.genesis.first_block + 5)
            .await?;
        Ok(())
    })
    .await
    .unwrap();
}

#[tokio::test]
async fn test_fullnode_syncing_from_validator() {
    abort_on_panic();
    let ctx = &ctx::test_root(&ctx::AffineClock::new(20.0));
    let rng = &mut ctx.rng();

    let setup = Setup::new(rng, 1);
    let cfgs = new_configs(rng, &setup, 0);
    scope::run!(ctx, |ctx, s| async {
        // Spawn validator.
        let replica_store = in_memory::ReplicaStore::default();
        let store = TestMemoryStorage::new(ctx, &setup.genesis).await;
        s.spawn_bg(store.runner.run(ctx));
        s.spawn_bg(
            validator(
                &cfgs[0],
                store.blocks.clone(),
                store.batches.clone(),
                replica_store,
            )
            .run(ctx),
        );

        // Spawn full node.
        let store = TestMemoryStorage::new(ctx, &setup.genesis).await;
        s.spawn_bg(store.runner.run(ctx));
        s.spawn_bg(
            fullnode(
                &new_fullnode(rng, &cfgs[0]),
                store.blocks.clone(),
                store.batches.clone(),
            )
            .run(ctx),
        );

        // Wait for blocks in full node store.
        store
            .blocks
            .wait_until_persisted(ctx, setup.genesis.first_block + 5)
            .await?;
        Ok(())
    })
    .await
    .unwrap();
}

/// Test in which validator is syncing missing blocks from a full node before producing blocks.
#[tokio::test]
async fn test_validator_syncing_from_fullnode() {
    abort_on_panic();
    let ctx = &ctx::test_root(&ctx::AffineClock::new(20.0));
    let rng = &mut ctx.rng();

    let setup = Setup::new(rng, 1);
    let cfgs = new_configs(rng, &setup, 0);
    scope::run!(ctx, |ctx, s| async {
        // Run validator and produce some blocks.
        let replica_store = in_memory::ReplicaStore::default();
        let store = TestMemoryStorage::new(ctx, &setup.genesis).await;
        s.spawn_bg(store.runner.run(ctx));
        scope::run!(ctx, |ctx, s| async {
            s.spawn_bg(
                validator(
                    &cfgs[0],
                    store.blocks.clone(),
                    store.batches.clone(),
                    replica_store.clone(),
                )
                .run(ctx)
                .instrument(tracing::info_span!("validator")),
            );
            store
                .blocks
                .wait_until_persisted(ctx, setup.genesis.first_block + 4)
                .await?;
            Ok(())
        })
        .await
        .unwrap();

        // Spawn full node with storage used previously by validator -this ensures that
        // all finalized blocks are available: if we ran a fullnode in parallel to the
        // validator, there would be a race condition between fullnode syncing and validator
        // terminating.
        s.spawn_bg(
            fullnode(
                &new_fullnode(rng, &cfgs[0]),
                store.blocks.clone(),
                store.batches.clone(),
            )
            .run(ctx)
            .instrument(tracing::info_span!("fullnode")),
        );

        // Restart the validator with empty store (but preserved replica state) and non-trivial
        // `store.state.first`.
        // Validator should fetch the past blocks from the full node before producing next blocks.
        let last_block = store.blocks.queued().last.as_ref().unwrap().header().number;
        let store2 = TestMemoryStorage::new_store_with_first_block(
            ctx,
            &setup.genesis,
            setup.genesis.first_block + 2,
        )
        .await;
        s.spawn_bg(store2.runner.run(ctx));
        s.spawn_bg(
            validator(
                &cfgs[0],
                store2.blocks.clone(),
                store.batches.clone(),
                replica_store,
            )
            .run(ctx)
            .instrument(tracing::info_span!("validator")),
        );

        // Wait for the fullnode to fetch the new blocks.
        store
            .blocks
            .wait_until_persisted(ctx, last_block + 3)
            .await?;
        Ok(())
    })
    .await
    .unwrap();
}

/// Test that the AttestationStatusRunner initialises and then polls the status.
#[tokio::test]
async fn test_attestation_status_runner() {
    abort_on_panic();
    let _guard = zksync_concurrency::testonly::set_timeout(time::Duration::seconds(5));
    let ctx = &ctx::test_root(&ctx::AffineClock::new(10.0));
    let rng = &mut ctx.rng();

    let genesis: attester::GenesisHash = rng.gen();

    #[derive(Clone)]
    struct MockAttestationStatus {
        genesis: Arc<Mutex<attester::GenesisHash>>,
        batch_number: Arc<AtomicU64>,
    }

    #[async_trait::async_trait]
    impl AttestationStatusClient for MockAttestationStatus {
        async fn attestation_status(
            &self,
            _ctx: &ctx::Ctx,
        ) -> ctx::Result<Option<(attester::GenesisHash, attester::BatchNumber)>> {
            let curr = self
                .batch_number
                .fetch_add(1u64, std::sync::atomic::Ordering::Relaxed);
            if curr == 0 {
                // Return None initially to see that the runner will deal with it.
                Ok(None)
            } else {
                // The first actual result will be 1 on the 2nd poll.
                let genesis = *self.genesis.lock().unwrap();
                let next_batch_to_attest = attester::BatchNumber(curr);
                Ok(Some((genesis, next_batch_to_attest)))
            }
        }
    }

    let res = scope::run!(ctx, |ctx, s| async {
        let client = MockAttestationStatus {
            genesis: Arc::new(Mutex::new(genesis)),
            batch_number: Arc::new(AtomicU64::default()),
        };
        let (status, runner) = AttestationStatusRunner::init(
            ctx,
            Box::new(client.clone()),
            time::Duration::milliseconds(100),
            genesis,
        )
        .await
        .unwrap();

        let mut recv_status = status.subscribe();
        recv_status.mark_changed();

        // Check that the value has *not* been initialised to a non-default value.
        {
            let status = sync::changed(ctx, &mut recv_status).await?;
            assert!(status.next_batch_to_attest.is_none());
        }
        // Now start polling for new values. Starting in the foreground because we want it to fail in the end.
        s.spawn(runner.run(ctx));
        // Check that polling sets the value.
        {
            let status = sync::changed(ctx, &mut recv_status).await?;
            assert!(status.next_batch_to_attest.is_some());
            assert_eq!(status.next_batch_to_attest.unwrap().0, 1);
        }
        // Change the genesis returned by the client. It should cause the scope to fail.
        {
            let mut genesis = client.genesis.lock().unwrap();
            *genesis = rng.gen();
        }
        Ok(())
    })
    .await;

    match res {
        Ok(()) => panic!("expected to fail when the genesis changed"),
        Err(e) => assert!(
            e.to_string().contains("genesis changed"),
            "only expect failures due to genesis change; got: {e}"
        ),
    }
}<|MERGE_RESOLUTION|>--- conflicted
+++ resolved
@@ -1,13 +1,12 @@
 //! High-level tests for `Executor`.
 use super::*;
-use attestation::{AttestationStatusClient, AttestationStatusRunner};
 use rand::Rng as _;
-use std::sync::{atomic::AtomicU64, Mutex};
+//use std::sync::{atomic::AtomicU64, Mutex};
 use tracing::Instrument as _;
-use zksync_concurrency::{sync, testonly::abort_on_panic};
+use zksync_concurrency::{testonly::abort_on_panic};
 use zksync_consensus_bft as bft;
 use zksync_consensus_network::testonly::{new_configs, new_fullnode};
-use zksync_consensus_roles::validator::{testonly::Setup, BlockNumber};
+use zksync_consensus_roles::{ validator::{testonly::Setup, BlockNumber}};
 use zksync_consensus_storage::{
     testonly::{in_memory, TestMemoryStorage},
     BlockStore,
@@ -31,13 +30,8 @@
 
 /// The test executors below are not running with attesters, so we just create an [AttestationStatusWatch]
 /// that will never be updated.
-<<<<<<< HEAD
 fn never_attest() -> Arc<attestation::StateWatch> {
     attestation::StateWatch::new(None).into()
-=======
-fn never_attest(genesis: &validator::Genesis) -> Arc<AttestationStatusWatch> {
-    Arc::new(AttestationStatusWatch::new(genesis.hash()))
->>>>>>> d74da188
 }
 
 fn validator(
@@ -46,7 +40,6 @@
     batch_store: Arc<BatchStore>,
     replica_store: impl ReplicaStore,
 ) -> Executor {
-    let attestation_status = never_attest(block_store.genesis());
     Executor {
         config: config(cfg),
         block_store,
@@ -56,12 +49,7 @@
             replica_store: Box::new(replica_store),
             payload_manager: Box::new(bft::testonly::RandomPayload(1000)),
         }),
-<<<<<<< HEAD
         attestation_state: never_attest(),
-=======
-        attester: None,
-        attestation_status,
->>>>>>> d74da188
     }
 }
 
@@ -70,18 +58,12 @@
     block_store: Arc<BlockStore>,
     batch_store: Arc<BatchStore>,
 ) -> Executor {
-    let attestation_status = never_attest(block_store.genesis());
     Executor {
         config: config(cfg),
         block_store,
         batch_store,
         validator: None,
-<<<<<<< HEAD
         attestation_state: never_attest(),
-=======
-        attester: None,
-        attestation_status,
->>>>>>> d74da188
     }
 }
 
@@ -330,6 +312,7 @@
     .unwrap();
 }
 
+/*
 /// Test that the AttestationStatusRunner initialises and then polls the status.
 #[tokio::test]
 async fn test_attestation_status_runner() {
@@ -338,20 +321,20 @@
     let ctx = &ctx::test_root(&ctx::AffineClock::new(10.0));
     let rng = &mut ctx.rng();
 
-    let genesis: attester::GenesisHash = rng.gen();
+    let genesis: validator::Genesis = rng.gen();
 
     #[derive(Clone)]
     struct MockAttestationStatus {
-        genesis: Arc<Mutex<attester::GenesisHash>>,
+        genesis: Arc<Mutex<validator::Genesis>>,
         batch_number: Arc<AtomicU64>,
     }
 
     #[async_trait::async_trait]
-    impl AttestationStatusClient for MockAttestationStatus {
-        async fn attestation_status(
+    impl attestation::Client for MockAttestationStatus {
+        async fn config(
             &self,
-            _ctx: &ctx::Ctx,
-        ) -> ctx::Result<Option<(attester::GenesisHash, attester::BatchNumber)>> {
+            ctx: &ctx::Ctx,
+        ) -> ctx::Result<Option<attestation::Config>> {
             let curr = self
                 .batch_number
                 .fetch_add(1u64, std::sync::atomic::Ordering::Relaxed);
@@ -359,10 +342,16 @@
                 // Return None initially to see that the runner will deal with it.
                 Ok(None)
             } else {
+                let genesis = *self.genesis.lock().unwrap().clone();
                 // The first actual result will be 1 on the 2nd poll.
-                let genesis = *self.genesis.lock().unwrap();
-                let next_batch_to_attest = attester::BatchNumber(curr);
-                Ok(Some((genesis, next_batch_to_attest)))
+                Ok(Some(attestation::Config {
+                    batch_to_attest: attester::Batch {
+                        genesis: genesis.hash(),
+                        number: attester::BatchNumber(curr),
+                        hash: ctx.rng().gen(),
+                    },
+                    committee: genesis.attesters.clone().unwrap()
+                }))
             }
         }
     }
@@ -372,7 +361,7 @@
             genesis: Arc::new(Mutex::new(genesis)),
             batch_number: Arc::new(AtomicU64::default()),
         };
-        let (status, runner) = AttestationStatusRunner::init(
+        let (status, runner) = attestation::Runner::init(
             ctx,
             Box::new(client.clone()),
             time::Duration::milliseconds(100),
@@ -387,7 +376,7 @@
         // Check that the value has *not* been initialised to a non-default value.
         {
             let status = sync::changed(ctx, &mut recv_status).await?;
-            assert!(status.next_batch_to_attest.is_none());
+            assert!(status.is_none());
         }
         // Now start polling for new values. Starting in the foreground because we want it to fail in the end.
         s.spawn(runner.run(ctx));
@@ -413,4 +402,5 @@
             "only expect failures due to genesis change; got: {e}"
         ),
     }
-}+}
+*/