//! High-level tests for `Executor`.
use super::*;
use rand::Rng as _;
use tracing::Instrument as _;
use zksync_concurrency::testonly::abort_on_panic;
use zksync_consensus_bft as bft;
use zksync_consensus_network::testonly::{new_configs, new_fullnode};
use zksync_consensus_roles::validator::{testonly::Setup, BlockNumber};
use zksync_consensus_storage::{
    testonly::{in_memory, TestMemoryStorage},
    BlockStore,
};

fn config(cfg: &network::Config) -> Config {
    Config {
        server_addr: *cfg.server_addr,
        public_addr: cfg.public_addr.clone(),
        max_payload_size: usize::MAX,
        node_key: cfg.gossip.key.clone(),
        gossip_dynamic_inbound_limit: cfg.gossip.dynamic_inbound_limit,
        gossip_static_inbound: cfg.gossip.static_inbound.clone(),
        gossip_static_outbound: cfg.gossip.static_outbound.clone(),
<<<<<<< HEAD
        rpc: cfg.rpc.clone(),
=======
        debug_page: None,
>>>>>>> 17788145
    }
}

fn validator(
    cfg: &network::Config,
    block_store: Arc<BlockStore>,
    batch_store: Arc<BatchStore>,
    replica_store: impl ReplicaStore,
) -> Executor {
    Executor {
        config: config(cfg),
        block_store,
        batch_store,
        validator: Some(Validator {
            key: cfg.validator_key.clone().unwrap(),
            replica_store: Box::new(replica_store),
            payload_manager: Box::new(bft::testonly::RandomPayload(1000)),
        }),
        attester: None,
    }
}

fn fullnode(
    cfg: &network::Config,
    block_store: Arc<BlockStore>,
    batch_store: Arc<BatchStore>,
) -> Executor {
    Executor {
        config: config(cfg),
        block_store,
        batch_store,
        validator: None,
        attester: None,
    }
}

#[tokio::test]
async fn test_single_validator() {
    abort_on_panic();
    let ctx = &ctx::root();
    let rng = &mut ctx.rng();

    let setup = Setup::new(rng, 1);
    let cfgs = new_configs(rng, &setup, 0);
    scope::run!(ctx, |ctx, s| async {
        let replica_store = in_memory::ReplicaStore::default();
        let store = TestMemoryStorage::new(ctx, &setup.genesis).await;
        s.spawn_bg(store.runner.run(ctx));
        s.spawn_bg(
            validator(
                &cfgs[0],
                store.blocks.clone(),
                store.batches.clone(),
                replica_store,
            )
            .run(ctx),
        );
        store
            .blocks
            .wait_until_persisted(ctx, BlockNumber(5))
            .await?;
        Ok(())
    })
    .await
    .unwrap();
}

#[tokio::test]
async fn test_many_validators() {
    abort_on_panic();
    let ctx = &ctx::root();
    let rng = &mut ctx.rng();

    let setup = Setup::new(rng, 3);
    let cfgs = new_configs(rng, &setup, 1);
    scope::run!(ctx, |ctx, s| async {
        for cfg in cfgs {
            let replica_store = in_memory::ReplicaStore::default();
            let store = TestMemoryStorage::new(ctx, &setup.genesis).await;
            s.spawn_bg(store.runner.run(ctx));
            s.spawn_bg(
                validator(
                    &cfg,
                    store.blocks.clone(),
                    store.batches.clone(),
                    replica_store,
                )
                .run(ctx),
            );

            // Spawn a task waiting for blocks to get finalized and delivered to this validator.
            s.spawn(async {
                let store = store.blocks;
                store.wait_until_persisted(ctx, BlockNumber(5)).await?;
                Ok(())
            });
        }
        Ok(())
    })
    .await
    .unwrap();
}

#[tokio::test]
async fn test_inactive_validator() {
    abort_on_panic();
    let ctx = &ctx::test_root(&ctx::AffineClock::new(20.0));
    let rng = &mut ctx.rng();

    let setup = Setup::new(rng, 1);
    let cfgs = new_configs(rng, &setup, 0);
    scope::run!(ctx, |ctx, s| async {
        // Spawn validator.
        let replica_store = in_memory::ReplicaStore::default();
        let store = TestMemoryStorage::new(ctx, &setup.genesis).await;
        s.spawn_bg(store.runner.run(ctx));
        s.spawn_bg(
            validator(
                &cfgs[0],
                store.blocks.clone(),
                store.batches.clone(),
                replica_store,
            )
            .run(ctx),
        );

        // Spawn a validator node, which doesn't belong to the consensus.
        // Therefore it should behave just like a fullnode.
        let store = TestMemoryStorage::new(ctx, &setup.genesis).await;
        s.spawn_bg(store.runner.run(ctx));
        let mut cfg = new_fullnode(rng, &cfgs[0]);
        cfg.validator_key = Some(rng.gen());
        let replica_store = in_memory::ReplicaStore::default();
        s.spawn_bg(
            validator(
                &cfg,
                store.blocks.clone(),
                store.batches.clone(),
                replica_store,
            )
            .run(ctx),
        );

        // Wait for blocks in inactive validator's store.
        store
            .blocks
            .wait_until_persisted(ctx, setup.genesis.first_block + 5)
            .await?;
        Ok(())
    })
    .await
    .unwrap();
}

#[tokio::test]
async fn test_fullnode_syncing_from_validator() {
    abort_on_panic();
    let ctx = &ctx::test_root(&ctx::AffineClock::new(20.0));
    let rng = &mut ctx.rng();

    let setup = Setup::new(rng, 1);
    let cfgs = new_configs(rng, &setup, 0);
    scope::run!(ctx, |ctx, s| async {
        // Spawn validator.
        let replica_store = in_memory::ReplicaStore::default();
        let store = TestMemoryStorage::new(ctx, &setup.genesis).await;
        s.spawn_bg(store.runner.run(ctx));
        s.spawn_bg(
            validator(
                &cfgs[0],
                store.blocks.clone(),
                store.batches.clone(),
                replica_store,
            )
            .run(ctx),
        );

        // Spawn full node.
        let store = TestMemoryStorage::new(ctx, &setup.genesis).await;
        s.spawn_bg(store.runner.run(ctx));
        s.spawn_bg(
            fullnode(
                &new_fullnode(rng, &cfgs[0]),
                store.blocks.clone(),
                store.batches.clone(),
            )
            .run(ctx),
        );

        // Wait for blocks in full node store.
        store
            .blocks
            .wait_until_persisted(ctx, setup.genesis.first_block + 5)
            .await?;
        Ok(())
    })
    .await
    .unwrap();
}

/// Test in which validator is syncing missing blocks from a full node before producing blocks.
#[tokio::test]
async fn test_validator_syncing_from_fullnode() {
    abort_on_panic();
    let ctx = &ctx::test_root(&ctx::AffineClock::new(20.0));
    let rng = &mut ctx.rng();

    let setup = Setup::new(rng, 1);
    let cfgs = new_configs(rng, &setup, 0);
    scope::run!(ctx, |ctx, s| async {
        // Run validator and produce some blocks.
        let replica_store = in_memory::ReplicaStore::default();
        let store = TestMemoryStorage::new(ctx, &setup.genesis).await;
        s.spawn_bg(store.runner.run(ctx));
        scope::run!(ctx, |ctx, s| async {
            s.spawn_bg(
                validator(
                    &cfgs[0],
                    store.blocks.clone(),
                    store.batches.clone(),
                    replica_store.clone(),
                )
                .run(ctx)
                .instrument(tracing::info_span!("validator")),
            );
            store
                .blocks
                .wait_until_persisted(ctx, setup.genesis.first_block + 4)
                .await?;
            Ok(())
        })
        .await
        .unwrap();

        // Spawn full node with storage used previously by validator -this ensures that
        // all finalized blocks are available: if we ran a fullnode in parallel to the
        // validator, there would be a race condition between fullnode syncing and validator
        // terminating.
        s.spawn_bg(
            fullnode(
                &new_fullnode(rng, &cfgs[0]),
                store.blocks.clone(),
                store.batches.clone(),
            )
            .run(ctx)
            .instrument(tracing::info_span!("fullnode")),
        );

        // Restart the validator with empty store (but preserved replica state) and non-trivial
        // `store.state.first`.
        // Validator should fetch the past blocks from the full node before producing next blocks.
        let last_block = store.blocks.queued().last.as_ref().unwrap().header().number;
        let store2 = TestMemoryStorage::new_store_with_first_block(
            ctx,
            &setup.genesis,
            setup.genesis.first_block + 2,
        )
        .await;
        s.spawn_bg(store2.runner.run(ctx));
        s.spawn_bg(
            validator(
                &cfgs[0],
                store2.blocks.clone(),
                store.batches.clone(),
                replica_store,
            )
            .run(ctx)
            .instrument(tracing::info_span!("validator")),
        );

        // Wait for the fullnode to fetch the new blocks.
        store
            .blocks
            .wait_until_persisted(ctx, last_block + 3)
            .await?;
        Ok(())
    })
    .await
    .unwrap();
}<|MERGE_RESOLUTION|>--- conflicted
+++ resolved
@@ -20,11 +20,7 @@
         gossip_dynamic_inbound_limit: cfg.gossip.dynamic_inbound_limit,
         gossip_static_inbound: cfg.gossip.static_inbound.clone(),
         gossip_static_outbound: cfg.gossip.static_outbound.clone(),
-<<<<<<< HEAD
-        rpc: cfg.rpc.clone(),
-=======
         debug_page: None,
->>>>>>> 17788145
     }
 }
 
