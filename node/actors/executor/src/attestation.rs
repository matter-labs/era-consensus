//! Module to publish attestations over batches.
use std::sync::Arc;
use zksync_concurrency::{ctx, time};
pub use zksync_consensus_network::gossip::attestation::*;
use anyhow::Context as _;

/// An interface which is used by attesters and nodes collecting votes over gossip to determine
/// which is the next batch they are all supposed to be voting on, according to the main node.
///
/// This is a convenience interface to be used with the [AttestationStatusRunner].
#[async_trait::async_trait]
pub trait Client: 'static + Send + Sync {
    /// Get the next batch number for which the main node expects a batch QC to be formed.
    ///
    /// The API might return an error while genesis is being created, which we represent with `None`
    /// here and mean that we'll have to try again later.
<<<<<<< HEAD
    async fn config(
        &self,
        ctx: &ctx::Ctx,
    ) -> ctx::Result<Option<Config>>;
=======
    ///
    /// The genesis hash is returned along with the new batch number to facilitate detecting reorgs
    /// on the main node as soon as possible and prevent inconsistent state from entering the system.
    async fn attestation_status(
        &self,
        ctx: &ctx::Ctx,
    ) -> ctx::Result<Option<(attester::GenesisHash, attester::BatchNumber)>>;
>>>>>>> d74da188
}

/// Use an [Client] to periodically poll the main node and update the [AttestationStatusWatch].
///
/// This is provided for convenience.
pub struct Runner {
    /// state
    pub state: Arc<StateWatch>,
    /// client
    pub client: Box<dyn Client>,
    /// poll interval
    pub poll_interval: time::Duration,
}

<<<<<<< HEAD
impl Runner {
=======
impl AttestationStatusRunner {
    /// Create a new [AttestationStatusWatch] and an [AttestationStatusRunner] to poll the main node.
    ///
    /// It polls the [AttestationStatusClient] until it returns a value to initialize the status with.
    pub async fn init(
        _ctx: &ctx::Ctx,
        client: Box<dyn AttestationStatusClient>,
        poll_interval: time::Duration,
        genesis: attester::GenesisHash,
    ) -> ctx::Result<(Arc<AttestationStatusWatch>, Self)> {
        let status = Arc::new(AttestationStatusWatch::new(genesis));
        let runner = Self {
            status: status.clone(),
            client,
            poll_interval,
        };
        // This would initialise the status to some value, however the EN was rolled out first without the main node API.
        // runner.poll_until_some(ctx).await?;
        Ok((status, runner))
    }

    /// Initialize an [AttestationStatusWatch] based on a [BatchStore] and return it along with the [AttestationStatusRunner].
    pub async fn init_from_store(
        ctx: &ctx::Ctx,
        batch_store: Arc<BatchStore>,
        poll_interval: time::Duration,
        genesis: attester::GenesisHash,
    ) -> ctx::Result<(Arc<AttestationStatusWatch>, Self)> {
        Self::init(
            ctx,
            Box::new(LocalAttestationStatusClient {
                genesis,
                batch_store,
            }),
            poll_interval,
            genesis,
        )
        .await
    }

>>>>>>> d74da188
    /// Run the poll loop.
    pub async fn run(mut self, ctx: &ctx::Ctx) -> anyhow::Result<()> {
        match self.poll_forever(ctx).await {
            Ok(()) | Err(ctx::Error::Canceled(_)) => Ok(()),
            Err(ctx::Error::Internal(err)) => Err(err),
        }
    }

    /// Poll the client forever in a loop or until canceled.
    async fn poll_forever(&mut self, ctx: &ctx::Ctx) -> ctx::Result<()> {
        loop {
            self.poll_until_some(ctx).await?;
            ctx.sleep(self.poll_interval).await?;
        }
    }

    /// Poll the client until some data is returned and write it into the status.
    async fn poll_until_some(&mut self, ctx: &ctx::Ctx) -> ctx::Result<()> {
        loop {
<<<<<<< HEAD
            match self.client.config(ctx).await {
                Ok(Some(config)) => {
                    self.state.update_config(config).await.context("update_config")?;
                }
                Ok(None) => tracing::debug!("waiting for attestation config..."),
                Err(error) => tracing::error!(
                    ?error,
                    "failed to poll attestation config, retrying later..."
                ),
            }
            if let Err(ctx::Canceled) = ctx.sleep(self.poll_interval).await {
                return Ok(());
=======
            match self.client.attestation_status(ctx).await {
                Ok(Some((genesis, next_batch_to_attest))) => {
                    self.status.update(genesis, next_batch_to_attest).await?;
                    return Ok(());
                }
                Ok(None) => {
                    tracing::info!("waiting for attestation status...")
                }
                Err(error) => {
                    tracing::error!(
                        ?error,
                        "failed to poll attestation status, retrying later..."
                    )
                }
>>>>>>> d74da188
            }
            ctx.sleep(self.poll_interval).await?;
        }
    }
<<<<<<< HEAD
=======
}

/// Implement the attestation status for the main node by returning the next to vote on from the [BatchStore].
struct LocalAttestationStatusClient {
    /// We don't expect the genesis to change while the main node is running,
    /// so we can just cache the genesis hash and return it for every request.
    genesis: attester::GenesisHash,
    batch_store: Arc<BatchStore>,
}

#[async_trait::async_trait]
impl AttestationStatusClient for LocalAttestationStatusClient {
    async fn attestation_status(
        &self,
        ctx: &ctx::Ctx,
    ) -> ctx::Result<Option<(attester::GenesisHash, attester::BatchNumber)>> {
        let next_batch_to_attest = self.batch_store.next_batch_to_attest(ctx).await?;

        Ok(next_batch_to_attest.map(|n| (self.genesis, n)))
    }
>>>>>>> d74da188
}<|MERGE_RESOLUTION|>--- conflicted
+++ resolved
@@ -14,20 +14,10 @@
     ///
     /// The API might return an error while genesis is being created, which we represent with `None`
     /// here and mean that we'll have to try again later.
-<<<<<<< HEAD
     async fn config(
         &self,
         ctx: &ctx::Ctx,
     ) -> ctx::Result<Option<Config>>;
-=======
-    ///
-    /// The genesis hash is returned along with the new batch number to facilitate detecting reorgs
-    /// on the main node as soon as possible and prevent inconsistent state from entering the system.
-    async fn attestation_status(
-        &self,
-        ctx: &ctx::Ctx,
-    ) -> ctx::Result<Option<(attester::GenesisHash, attester::BatchNumber)>>;
->>>>>>> d74da188
 }
 
 /// Use an [Client] to periodically poll the main node and update the [AttestationStatusWatch].
@@ -42,50 +32,7 @@
     pub poll_interval: time::Duration,
 }
 
-<<<<<<< HEAD
 impl Runner {
-=======
-impl AttestationStatusRunner {
-    /// Create a new [AttestationStatusWatch] and an [AttestationStatusRunner] to poll the main node.
-    ///
-    /// It polls the [AttestationStatusClient] until it returns a value to initialize the status with.
-    pub async fn init(
-        _ctx: &ctx::Ctx,
-        client: Box<dyn AttestationStatusClient>,
-        poll_interval: time::Duration,
-        genesis: attester::GenesisHash,
-    ) -> ctx::Result<(Arc<AttestationStatusWatch>, Self)> {
-        let status = Arc::new(AttestationStatusWatch::new(genesis));
-        let runner = Self {
-            status: status.clone(),
-            client,
-            poll_interval,
-        };
-        // This would initialise the status to some value, however the EN was rolled out first without the main node API.
-        // runner.poll_until_some(ctx).await?;
-        Ok((status, runner))
-    }
-
-    /// Initialize an [AttestationStatusWatch] based on a [BatchStore] and return it along with the [AttestationStatusRunner].
-    pub async fn init_from_store(
-        ctx: &ctx::Ctx,
-        batch_store: Arc<BatchStore>,
-        poll_interval: time::Duration,
-        genesis: attester::GenesisHash,
-    ) -> ctx::Result<(Arc<AttestationStatusWatch>, Self)> {
-        Self::init(
-            ctx,
-            Box::new(LocalAttestationStatusClient {
-                genesis,
-                batch_store,
-            }),
-            poll_interval,
-            genesis,
-        )
-        .await
-    }
-
->>>>>>> d74da188
     /// Run the poll loop.
     pub async fn run(mut self, ctx: &ctx::Ctx) -> anyhow::Result<()> {
         match self.poll_forever(ctx).await {
@@ -97,15 +44,6 @@
     /// Poll the client forever in a loop or until canceled.
     async fn poll_forever(&mut self, ctx: &ctx::Ctx) -> ctx::Result<()> {
         loop {
-            self.poll_until_some(ctx).await?;
-            ctx.sleep(self.poll_interval).await?;
-        }
-    }
-
-    /// Poll the client until some data is returned and write it into the status.
-    async fn poll_until_some(&mut self, ctx: &ctx::Ctx) -> ctx::Result<()> {
-        loop {
-<<<<<<< HEAD
             match self.client.config(ctx).await {
                 Ok(Some(config)) => {
                     self.state.update_config(config).await.context("update_config")?;
@@ -118,47 +56,8 @@
             }
             if let Err(ctx::Canceled) = ctx.sleep(self.poll_interval).await {
                 return Ok(());
-=======
-            match self.client.attestation_status(ctx).await {
-                Ok(Some((genesis, next_batch_to_attest))) => {
-                    self.status.update(genesis, next_batch_to_attest).await?;
-                    return Ok(());
-                }
-                Ok(None) => {
-                    tracing::info!("waiting for attestation status...")
-                }
-                Err(error) => {
-                    tracing::error!(
-                        ?error,
-                        "failed to poll attestation status, retrying later..."
-                    )
-                }
->>>>>>> d74da188
             }
             ctx.sleep(self.poll_interval).await?;
         }
     }
-<<<<<<< HEAD
-=======
-}
-
-/// Implement the attestation status for the main node by returning the next to vote on from the [BatchStore].
-struct LocalAttestationStatusClient {
-    /// We don't expect the genesis to change while the main node is running,
-    /// so we can just cache the genesis hash and return it for every request.
-    genesis: attester::GenesisHash,
-    batch_store: Arc<BatchStore>,
-}
-
-#[async_trait::async_trait]
-impl AttestationStatusClient for LocalAttestationStatusClient {
-    async fn attestation_status(
-        &self,
-        ctx: &ctx::Ctx,
-    ) -> ctx::Result<Option<(attester::GenesisHash, attester::BatchNumber)>> {
-        let next_batch_to_attest = self.batch_store.next_batch_to_attest(ctx).await?;
-
-        Ok(next_batch_to_attest.map(|n| (self.genesis, n)))
-    }
->>>>>>> d74da188
 }