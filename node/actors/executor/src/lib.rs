--- conflicted
+++ resolved
@@ -60,15 +60,10 @@
     /// Outbound connections that the node should actively try to
     /// establish and maintain.
     pub gossip_static_outbound: HashMap<node::PublicKey, net::Host>,
-<<<<<<< HEAD
-    /// RPC rate limits config.
-    /// Use `RpcConfig::default()` for defaults.
-    pub rpc: RpcConfig,
-=======
+
     /// Http debug page configuration.
     /// If None, debug page is disabled
     pub debug_page: Option<http::DebugPageConfig>,
->>>>>>> 17788145
 }
 
 impl Config {
