//! Library files for the executor. We have it separate from the binary so that we can use these files in the tools crate.
use crate::io::Dispatcher;
use anyhow::Context as _;
use std::{
    collections::{HashMap, HashSet},
    sync::Arc,
};
use zksync_concurrency::{ctx, limiter, net, scope, time};
use zksync_consensus_bft as bft;
use zksync_consensus_network as network;
use zksync_consensus_roles::{node, validator};
use zksync_consensus_storage::{BlockStore, ReplicaStore};
use zksync_consensus_utils::pipe;
use zksync_protobuf::kB;

mod io;
#[cfg(test)]
mod tests;

/// Validator-related part of [`Executor`].
#[derive(Debug)]
pub struct Validator {
    /// Consensus network configuration.
    pub key: validator::SecretKey,
    /// Store for replica state.
    pub replica_store: Box<dyn ReplicaStore>,
    /// Payload manager.
    pub payload_manager: Box<dyn bft::PayloadManager>,
}

/// Config of the node executor.
#[derive(Clone, Debug)]
pub struct Config {
    /// IP:port to listen on, for incoming TCP connections.
    /// Use `0.0.0.0:<port>` to listen on all network interfaces (i.e. on all IPs exposed by this VM).
    pub server_addr: std::net::SocketAddr,
    /// Public TCP address that other nodes are expected to connect to.
    /// It is announced over gossip network.
    pub public_addr: net::Host,
    /// Maximal size of the block payload.
    pub max_payload_size: usize,
    /// Key of this node. It uniquely identifies the node.
    /// It should match the secret key provided in the `node_key` file.
    pub node_key: node::SecretKey,
    /// Limit on the number of inbound connections outside
    /// of the `static_inbound` set.
    pub gossip_dynamic_inbound_limit: usize,
    /// Inbound connections that should be unconditionally accepted.
    pub gossip_static_inbound: HashSet<node::PublicKey>,
    /// Outbound connections that the node should actively try to
    /// establish and maintain.
    pub gossip_static_outbound: HashMap<node::PublicKey, net::Host>,
}

impl Config {
    /// Returns gossip network configuration.
    pub(crate) fn gossip(&self) -> network::GossipConfig {
        network::GossipConfig {
            key: self.node_key.clone(),
            dynamic_inbound_limit: self.gossip_dynamic_inbound_limit,
            static_inbound: self.gossip_static_inbound.clone(),
            static_outbound: self.gossip_static_outbound.clone(),
        }
    }
}

/// Executor allowing to spin up all actors necessary for a consensus node.
#[derive(Debug)]
pub struct Executor {
    /// General-purpose executor configuration.
    pub config: Config,
    /// Block storage used by the node.
    pub block_store: Arc<BlockStore>,
    /// Validator-specific node data.
    pub validator: Option<Validator>,
}

impl Executor {
    /// Extracts a network crate config.
    fn network_config(&self) -> network::Config {
        network::Config {
            server_addr: net::tcp::ListenerAddr::new(self.config.server_addr),
            public_addr: self.config.public_addr.clone(),
            gossip: self.config.gossip(),
            validator_key: self.validator.as_ref().map(|v| v.key.clone()),
            ping_timeout: Some(time::Duration::seconds(10)),
            max_block_size: self.config.max_payload_size.saturating_add(kB),
            max_block_queue_size: 20,
            tcp_accept_rate: limiter::Rate {
                burst: 10,
                refresh: time::Duration::milliseconds(100),
            },
            rpc: network::RpcConfig::default(),
        }
    }

<<<<<<< HEAD
    /// Verifies correctness of the Executor.
    fn verify(&self) -> anyhow::Result<()> {
        if let Some(validator) = self.validator.as_ref() {
            if !self
                .block_store
                .genesis()
                .validators
                .keys()
                .any(|key| key == &validator.key.public())
            {
                anyhow::bail!("this validator doesn't belong to the consensus");
            }
        }
        Ok(())
    }

=======
>>>>>>> 3e6f101e
    /// Runs this executor to completion. This should be spawned on a separate task.
    pub async fn run(self, ctx: &ctx::Ctx) -> anyhow::Result<()> {
        let network_config = self.network_config();

        // Generate the communication pipes. We have one for each actor.
        let (consensus_actor_pipe, consensus_dispatcher_pipe) = pipe::new();
        let (network_actor_pipe, network_dispatcher_pipe) = pipe::new();
        // Create the IO dispatcher.
        let dispatcher = Dispatcher::new(consensus_dispatcher_pipe, network_dispatcher_pipe);

        tracing::debug!("Starting actors in separate threads.");
        scope::run!(ctx, |ctx, s| async {
            s.spawn(async { dispatcher.run(ctx).await.context("IO Dispatcher stopped") });
            let (net, runner) =
                network::Network::new(network_config, self.block_store.clone(), network_actor_pipe);
            net.register_metrics();
            s.spawn(async { runner.run(ctx).await.context("Network stopped") });

            // Run the bft actor iff this node is an active validator.
            let Some(validator) = self.validator else {
                tracing::info!("Running the node in non-validator mode.");
                return Ok(());
            };
            if !self
                .block_store
                .genesis()
                .committee
                .contains(&validator.key.public())
            {
                tracing::warn!(
                    "This node is an inactive validator. It will NOT vote in consensus."
                );
                return Ok(());
            }
            bft::Config {
                secret_key: validator.key.clone(),
                block_store: self.block_store.clone(),
                replica_store: validator.replica_store,
                payload_manager: validator.payload_manager,
                max_payload_size: self.config.max_payload_size,
            }
            .run(ctx, consensus_actor_pipe)
            .await
            .context("Consensus stopped")
        })
        .await
    }
}<|MERGE_RESOLUTION|>--- conflicted
+++ resolved
@@ -94,25 +94,6 @@
         }
     }
 
-<<<<<<< HEAD
-    /// Verifies correctness of the Executor.
-    fn verify(&self) -> anyhow::Result<()> {
-        if let Some(validator) = self.validator.as_ref() {
-            if !self
-                .block_store
-                .genesis()
-                .validators
-                .keys()
-                .any(|key| key == &validator.key.public())
-            {
-                anyhow::bail!("this validator doesn't belong to the consensus");
-            }
-        }
-        Ok(())
-    }
-
-=======
->>>>>>> 3e6f101e
     /// Runs this executor to completion. This should be spawned on a separate task.
     pub async fn run(self, ctx: &ctx::Ctx) -> anyhow::Result<()> {
         let network_config = self.network_config();
@@ -139,7 +120,7 @@
             if !self
                 .block_store
                 .genesis()
-                .committee
+                .validators
                 .contains(&validator.key.public())
             {
                 tracing::warn!(
