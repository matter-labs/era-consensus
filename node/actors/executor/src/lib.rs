//! Library files for the executor. We have it separate from the binary so that we can use these files in the tools crate.
use crate::io::Dispatcher;
use anyhow::Context as _;
use std::{
    collections::{HashMap, HashSet},
    sync::Arc,
};
use zksync_concurrency::{ctx, limiter, net, scope, time};
use zksync_consensus_bft as bft;
use zksync_consensus_network as network;
use zksync_consensus_roles::{node, validator};
use zksync_consensus_storage::{BlockStore, ReplicaStore};
use zksync_consensus_utils::pipe;
use zksync_protobuf::kB;

mod io;
#[cfg(test)]
mod tests;

/// Validator-related part of [`Executor`].
#[derive(Debug)]
pub struct Validator {
    /// Consensus network configuration.
    pub key: validator::SecretKey,
    /// Store for replica state.
    pub replica_store: Box<dyn ReplicaStore>,
    /// Payload manager.
    pub payload_manager: Box<dyn bft::PayloadManager>,
}

/// Config of the node executor.
#[derive(Clone, Debug)]
pub struct Config {
    /// IP:port to listen on, for incoming TCP connections.
    /// Use `0.0.0.0:<port>` to listen on all network interfaces (i.e. on all IPs exposed by this VM).
    pub server_addr: std::net::SocketAddr,
    /// Public TCP address that other nodes are expected to connect to.
    /// It is announced over gossip network.
    pub public_addr: net::Host,
    /// Maximal size of the block payload.
    pub max_payload_size: usize,
    /// Key of this node. It uniquely identifies the node.
    /// It should match the secret key provided in the `node_key` file.
    pub node_key: node::SecretKey,
    /// Limit on the number of inbound connections outside
    /// of the `static_inbound` set.
    pub gossip_dynamic_inbound_limit: usize,
    /// Inbound connections that should be unconditionally accepted.
    pub gossip_static_inbound: HashSet<node::PublicKey>,
    /// Outbound connections that the node should actively try to
    /// establish and maintain.
    pub gossip_static_outbound: HashMap<node::PublicKey, net::Host>,
    /// Http debug page configuration.
    /// If None, no debug page is enabled
    pub debug_page: Option<net::http::DebugPageConfig>,
}

impl Config {
    /// Returns gossip network configuration.
    pub(crate) fn gossip(&self) -> network::GossipConfig {
        network::GossipConfig {
            key: self.node_key.clone(),
            dynamic_inbound_limit: self.gossip_dynamic_inbound_limit,
            static_inbound: self.gossip_static_inbound.clone(),
            static_outbound: self.gossip_static_outbound.clone(),
        }
    }
}

/// Executor allowing to spin up all actors necessary for a consensus node.
#[derive(Debug)]
pub struct Executor {
    /// General-purpose executor configuration.
    pub config: Config,
    /// Block storage used by the node.
    pub block_store: Arc<BlockStore>,
    /// Validator-specific node data.
    pub validator: Option<Validator>,
}

impl Executor {
    /// Extracts a network crate config.
    fn network_config(&self) -> network::Config {
        network::Config {
            server_addr: net::tcp::ListenerAddr::new(self.config.server_addr),
            public_addr: self.config.public_addr.clone(),
            gossip: self.config.gossip(),
            validator_key: self.validator.as_ref().map(|v| v.key.clone()),
            ping_timeout: Some(time::Duration::seconds(10)),
            max_block_size: self.config.max_payload_size.saturating_add(kB),
            max_block_queue_size: 20,
            tcp_accept_rate: limiter::Rate {
                burst: 10,
                refresh: time::Duration::milliseconds(100),
            },
            rpc: network::RpcConfig::default(),
        }
    }

    /// Runs this executor to completion. This should be spawned on a separate task.
    pub async fn run(self, ctx: &ctx::Ctx) -> anyhow::Result<()> {
        let network_config = self.network_config();

        // Generate the communication pipes. We have one for each actor.
        let (consensus_actor_pipe, consensus_dispatcher_pipe) = pipe::new();
        let (network_actor_pipe, network_dispatcher_pipe) = pipe::new();
        // Create the IO dispatcher.
        let dispatcher = Dispatcher::new(consensus_dispatcher_pipe, network_dispatcher_pipe);

        tracing::debug!("Starting actors in separate threads.");
        scope::run!(ctx, |ctx, s| async {
            s.spawn(async { dispatcher.run(ctx).await.context("IO Dispatcher stopped") });
<<<<<<< HEAD

            if let Some(debug_config) = &self.config.debug_page {
                s.spawn(async {
                    let http_server = net::http::Server::new(debug_config.clone());
                    http_server.run(ctx).await.context("Http Server stopped")
                });
            }

            if let Some(validator) = self.validator {
                s.spawn(async {
                    let validator = validator;
                    bft::Config {
                        secret_key: validator.key.clone(),
                        block_store: self.block_store.clone(),
                        replica_store: validator.replica_store,
                        payload_manager: validator.payload_manager,
                        max_payload_size: self.config.max_payload_size,
                    }
                    .run(ctx, consensus_actor_pipe)
                    .await
                    .context("Consensus stopped")
                });
            }
=======
>>>>>>> 61449418
            let (net, runner) =
                network::Network::new(network_config, self.block_store.clone(), network_actor_pipe);
            net.register_metrics();
            s.spawn(async { runner.run(ctx).await.context("Network stopped") });

            // Run the bft actor iff this node is an active validator.
            let Some(validator) = self.validator else {
                tracing::info!("Running the node in non-validator mode.");
                return Ok(());
            };
            if !self
                .block_store
                .genesis()
                .validators
                .contains(&validator.key.public())
            {
                tracing::warn!(
                    "This node is an inactive validator. It will NOT vote in consensus."
                );
                return Ok(());
            }
            bft::Config {
                secret_key: validator.key.clone(),
                block_store: self.block_store.clone(),
                replica_store: validator.replica_store,
                payload_manager: validator.payload_manager,
                max_payload_size: self.config.max_payload_size,
            }
            .run(ctx, consensus_actor_pipe)
            .await
            .context("Consensus stopped")
        })
        .await
    }
}<|MERGE_RESOLUTION|>--- conflicted
+++ resolved
@@ -110,7 +110,6 @@
         tracing::debug!("Starting actors in separate threads.");
         scope::run!(ctx, |ctx, s| async {
             s.spawn(async { dispatcher.run(ctx).await.context("IO Dispatcher stopped") });
-<<<<<<< HEAD
 
             if let Some(debug_config) = &self.config.debug_page {
                 s.spawn(async {
@@ -119,23 +118,6 @@
                 });
             }
 
-            if let Some(validator) = self.validator {
-                s.spawn(async {
-                    let validator = validator;
-                    bft::Config {
-                        secret_key: validator.key.clone(),
-                        block_store: self.block_store.clone(),
-                        replica_store: validator.replica_store,
-                        payload_manager: validator.payload_manager,
-                        max_payload_size: self.config.max_payload_size,
-                    }
-                    .run(ctx, consensus_actor_pipe)
-                    .await
-                    .context("Consensus stopped")
-                });
-            }
-=======
->>>>>>> 61449418
             let (net, runner) =
                 network::Network::new(network_config, self.block_store.clone(), network_actor_pipe);
             net.register_metrics();
