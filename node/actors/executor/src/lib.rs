//! Library files for the executor. We have it separate from the binary so that we can use these files in the tools crate.
use crate::io::Dispatcher;
use anyhow::Context as _;
use network::http;
use std::{
    collections::{HashMap, HashSet},
    sync::Arc,
};
use zksync_concurrency::{ctx, limiter, net, scope, time};
use zksync_consensus_bft as bft;
use zksync_consensus_network as network;
use zksync_consensus_roles::{attester, node, validator};
use zksync_consensus_storage::{BatchStore, BlockStore, ReplicaStore};
use zksync_consensus_utils::pipe;
use zksync_protobuf::kB;

mod io;
#[cfg(test)]
mod tests;

/// Validator-related part of [`Executor`].
#[derive(Debug)]
pub struct Validator {
    /// Consensus network configuration.
    pub key: validator::SecretKey,
    /// Store for replica state.
    pub replica_store: Box<dyn ReplicaStore>,
    /// Payload manager.
    pub payload_manager: Box<dyn bft::PayloadManager>,
}

/// Validator-related part of [`Executor`].
#[derive(Debug)]
pub struct Attester {
    /// Consensus network configuration.
    pub key: attester::SecretKey,
}

/// Config of the node executor.
#[derive(Debug)]
pub struct Config {
    /// IP:port to listen on, for incoming TCP connections.
    /// Use `0.0.0.0:<port>` to listen on all network interfaces (i.e. on all IPs exposed by this VM).
    pub server_addr: std::net::SocketAddr,
    /// Public TCP address that other nodes are expected to connect to.
    /// It is announced over gossip network.
    pub public_addr: net::Host,
    /// Maximal size of the block payload.
    pub max_payload_size: usize,
    /// Key of this node. It uniquely identifies the node.
    /// It should match the secret key provided in the `node_key` file.
    pub node_key: node::SecretKey,
    /// Limit on the number of inbound connections outside
    /// of the `static_inbound` set.
    pub gossip_dynamic_inbound_limit: usize,
    /// Inbound connections that should be unconditionally accepted.
    pub gossip_static_inbound: HashSet<node::PublicKey>,
    /// Outbound connections that the node should actively try to
    /// establish and maintain.
    pub gossip_static_outbound: HashMap<node::PublicKey, net::Host>,
    /// Http debug page configuration.
    /// If None, debug page is disabled
    pub debug_page: Option<http::DebugPageConfig>,
}

impl Config {
    /// Returns gossip network configuration.
    pub(crate) fn gossip(&self) -> network::GossipConfig {
        network::GossipConfig {
            key: self.node_key.clone(),
            dynamic_inbound_limit: self.gossip_dynamic_inbound_limit,
            static_inbound: self.gossip_static_inbound.clone(),
            static_outbound: self.gossip_static_outbound.clone(),
        }
    }
}

/// Executor allowing to spin up all actors necessary for a consensus node.
#[derive(Debug)]
pub struct Executor {
    /// General-purpose executor configuration.
    pub config: Config,
    /// Block storage used by the node.
    pub block_store: Arc<BlockStore>,
    /// Batch storage used by the node.
    pub batch_store: Arc<BatchStore>,
    /// Validator-specific node data.
    pub validator: Option<Validator>,
    /// Validator-specific node data.
    pub attester: Option<Attester>,
}

impl Executor {
    /// Extracts a network crate config.
    fn network_config(&self) -> network::Config {
        network::Config {
            server_addr: net::tcp::ListenerAddr::new(self.config.server_addr),
            public_addr: self.config.public_addr.clone(),
            gossip: self.config.gossip(),
            validator_key: self.validator.as_ref().map(|v| v.key.clone()),
            attester_key: self.attester.as_ref().map(|a| a.key.clone()),
            ping_timeout: Some(time::Duration::seconds(10)),
            max_block_size: self.config.max_payload_size.saturating_add(kB),
            max_block_queue_size: 20,
            tcp_accept_rate: limiter::Rate {
                burst: 10,
                refresh: time::Duration::milliseconds(100),
            },
            rpc: network::RpcConfig::default(),
        }
    }

    /// Runs this executor to completion. This should be spawned on a separate task.
    pub async fn run(self, ctx: &ctx::Ctx) -> anyhow::Result<()> {
        let network_config = self.network_config();

        // Generate the communication pipes. We have one for each actor.
        let (consensus_actor_pipe, consensus_dispatcher_pipe) = pipe::new();
        let (network_actor_pipe, network_dispatcher_pipe) = pipe::new();
        // Create the IO dispatcher.
        let dispatcher = Dispatcher::new(consensus_dispatcher_pipe, network_dispatcher_pipe);

        tracing::debug!("Starting actors in separate threads.");
        scope::run!(ctx, |ctx, s| async {
            s.spawn(async { dispatcher.run(ctx).await.context("IO Dispatcher stopped") });
<<<<<<< HEAD
            let (net, runner) = network::Network::new(
                network_config,
                self.block_store.clone(),
                self.batch_store.clone(),
                network_actor_pipe,
            );
=======

            let (net, runner) =
                network::Network::new(network_config, self.block_store.clone(), network_actor_pipe);
>>>>>>> 2dbb9a62
            net.register_metrics();
            s.spawn(async { runner.run(ctx).await.context("Network stopped") });

            if let Some(debug_config) = self.config.debug_page {
                s.spawn(async {
                    http::DebugPageServer::new(debug_config, net)
                        .run(ctx)
                        .await
                        .context("Http Server stopped")
                });
            }

            // Run the bft actor iff this node is an active validator.
            let Some(validator) = self.validator else {
                tracing::info!("Running the node in non-validator mode.");
                return Ok(());
            };
            if !self
                .block_store
                .genesis()
                .validators
                .contains(&validator.key.public())
            {
                tracing::warn!(
                    "This node is an inactive validator. It will NOT vote in consensus."
                );
                return Ok(());
            }
            bft::Config {
                secret_key: validator.key.clone(),
                block_store: self.block_store.clone(),
                replica_store: validator.replica_store,
                payload_manager: validator.payload_manager,
                max_payload_size: self.config.max_payload_size,
            }
            .run(ctx, consensus_actor_pipe)
            .await
            .context("Consensus stopped")
        })
        .await
    }
}<|MERGE_RESOLUTION|>--- conflicted
+++ resolved
@@ -123,18 +123,12 @@
         tracing::debug!("Starting actors in separate threads.");
         scope::run!(ctx, |ctx, s| async {
             s.spawn(async { dispatcher.run(ctx).await.context("IO Dispatcher stopped") });
-<<<<<<< HEAD
             let (net, runner) = network::Network::new(
                 network_config,
                 self.block_store.clone(),
                 self.batch_store.clone(),
                 network_actor_pipe,
             );
-=======
-
-            let (net, runner) =
-                network::Network::new(network_config, self.block_store.clone(), network_actor_pipe);
->>>>>>> 2dbb9a62
             net.register_metrics();
             s.spawn(async { runner.run(ctx).await.context("Network stopped") });
 
