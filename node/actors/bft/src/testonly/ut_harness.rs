--- conflicted
+++ resolved
@@ -28,22 +28,6 @@
 }
 
 impl UTHarness {
-<<<<<<< HEAD
-=======
-    /// Creates a new `UTHarness` with one validator.
-    pub(crate) async fn new_one() -> UTHarness {
-        UTHarness::new_with(1).await
-    }
-    /// Creates a new `UTHarness` with minimally-significant validator set size.
-    pub(crate) async fn new_many() -> UTHarness {
-        let num_validators = 6;
-        assert_matches!(crate::misc::faulty_replicas(num_validators), res if res > 0);
-        let mut util = UTHarness::new_with(num_validators).await;
-        util.set_view(util.owner_as_view_leader_current_or_next());
-        util
-    }
-
->>>>>>> f25f0781
     /// Creates a new `UTHarness` with the specified validator set size.
     pub(crate) async fn new(ctx: &ctx::Ctx, num_validators: usize) -> UTHarness {
         let mut rng = ctx.rng();
@@ -66,53 +50,30 @@
         }
     }
 
-<<<<<<< HEAD
     /// Creates a new `UTHarness` with minimally-significant validator set size.
     pub(crate) async fn new_many(ctx: &ctx::Ctx) -> UTHarness {
         let num_validators = 6;
         assert!(crate::misc::faulty_replicas(num_validators) > 0);
         UTHarness::new(ctx, num_validators).await
-=======
-    pub(crate) async fn iterate_next(&mut self) {
-        let leader_commit = self.new_procedural_leader_commit_many().await;
-        self.dispatch_leader_commit(leader_commit).await.unwrap();
-        self.recv_signed()
+    }
+
+    /// Triggers replica timeout, validates the new ReplicaPrepare
+    /// then executes the whole new view to make sure that the consensus
+    /// recovers after a timeout.
+    pub(crate) async fn produce_block_after_timeout(&mut self, ctx: &ctx::Ctx) {
+        let want = ReplicaPrepare {
+            protocol_version: self.consensus.inner.protocol_version,
+            view: self.consensus.replica.view.next(),
+            high_qc: self.consensus.replica.high_qc.clone(),
+            high_vote: self.consensus.replica.high_vote,
+        };
+        let replica_prepare = self.process_replica_timeout(ctx).await;
+        assert_eq!(want, replica_prepare.msg);
+
+        let leader_commit = self.new_leader_commit(ctx).await;
+        self.process_leader_commit(ctx, leader_commit)
             .await
-            .unwrap()
-            .cast::<ReplicaPrepare>()
             .unwrap();
-    }
-
-    /// Validate protocol liveness in the aftermath of a timeout.
-    ///
-    /// Params refer to the expected values in the next produced `ReplicaPrepare`
-    /// messages for the new iteration.
-    ///
-    /// * `view` - the expected view of the next `ReplicaPrepare`.
-    /// * `high_vote_view` - the expected view of the high vote of the next `ReplicaPrepare`.
-    /// * `high_qc_view` - the expected view of the high qc of the next `ReplicaPrepare`.
-    ///
-    pub(crate) async fn check_recovery_after_timeout(
-        &mut self,
-        view: ViewNumber,
-        high_vote_view: ViewNumber,
-        high_qc_view: ViewNumber,
-    ) {
-        let replica_prepare = self
-            .recv_signed()
-            .await
-            .unwrap()
-            .cast::<ReplicaPrepare>()
-            .unwrap()
-            .msg;
-
-        assert_eq!(replica_prepare.view, view);
-        assert_eq!(replica_prepare.high_vote.view, high_vote_view);
-        assert_eq!(replica_prepare.high_qc.message.view, high_qc_view);
-
-        self.set_replica_view(self.owner_as_view_leader_current_or_next());
-        self.iterate_next().await;
->>>>>>> f25f0781
     }
 
     pub(crate) fn consensus_threshold(&self) -> usize {
@@ -131,13 +92,8 @@
         &self.consensus.inner.secret_key
     }
 
-<<<<<<< HEAD
     pub(crate) fn set_owner_as_view_leader(&mut self) {
         let mut view = self.consensus.replica.view;
-=======
-    pub(crate) fn owner_as_view_leader_current_or_next(&self) -> ViewNumber {
-        let mut view = self.replica_view();
->>>>>>> f25f0781
         while self.view_leader(view) != self.owner_key().public() {
             view = view.next();
         }
@@ -155,11 +111,6 @@
 
     pub(crate) fn set_replica_view(&mut self, view: ViewNumber) {
         self.consensus.replica.view = view
-    }
-
-    pub(crate) fn replica_timeout(&mut self) {
-        self.consensus.replica.view = self.consensus.replica.view.next();
-        self.consensus.replica.phase = Phase::Prepare;
     }
 
     pub(crate) fn new_replica_prepare(
@@ -310,19 +261,7 @@
         self.try_recv().unwrap()
     }
 
-<<<<<<< HEAD
     pub(crate) async fn process_replica_commit(
-=======
-    pub(crate) async fn sim_timeout(&mut self) {
-        self.consensus
-            .replica
-            .process_input(&self.ctx, &self.consensus.inner, None)
-            .await
-            .unwrap()
-    }
-
-    pub(crate) async fn dispatch_leader_commit(
->>>>>>> f25f0781
         &mut self,
         ctx: &ctx::Ctx,
         msg: Signed<ReplicaCommit>,
@@ -333,7 +272,6 @@
         Ok(self.try_recv())
     }
 
-<<<<<<< HEAD
     async fn process_replica_commit_all(
         &mut self,
         ctx: &ctx::Ctx,
@@ -369,14 +307,18 @@
                 message.cast().unwrap()
             }
         })
-=======
-    pub(crate) fn replica_view(&self) -> ViewNumber {
-        self.consensus.replica.view
-    }
-
-    pub(crate) fn replica_phase(&self) -> Phase {
-        self.consensus.replica.phase
->>>>>>> f25f0781
+    }
+
+    pub(crate) async fn process_replica_timeout(
+        &mut self,
+        ctx: &ctx::Ctx,
+    ) -> Signed<ReplicaPrepare> {
+        self.consensus
+            .replica
+            .process_input(ctx, &self.consensus.inner, None)
+            .await
+            .unwrap();
+        self.try_recv().unwrap()
     }
 
     pub(crate) fn leader_phase(&self) -> Phase {
