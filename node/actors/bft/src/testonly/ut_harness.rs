--- conflicted
+++ resolved
@@ -10,13 +10,8 @@
 use zksync_concurrency::ctx;
 use zksync_consensus_network::io::ConsensusInputMessage;
 use zksync_consensus_roles::validator::{
-<<<<<<< HEAD
     self, BlockHeader, CommitQC, LeaderCommit, LeaderPrepare, Payload, Phase, PrepareQC,
     ReplicaCommit, ReplicaPrepare, SecretKey, Signed, ViewNumber,
-=======
-    self, BlockHeader, CommitQC, ConsensusMsg, LeaderCommit, LeaderPrepare, Payload, Phase,
-    PrepareQC, ProtocolVersion, ReplicaCommit, ReplicaPrepare, SecretKey, Signed, ViewNumber,
->>>>>>> 9644bf1d
 };
 use zksync_consensus_utils::{enum_util::Variant, pipe::DispatcherPipe};
 
@@ -37,17 +32,12 @@
     pub(crate) async fn new(ctx: &ctx::Ctx, num_validators: usize) -> UTHarness {
         let mut rng = ctx.rng();
         let keys: Vec<_> = (0..num_validators).map(|_| rng.gen()).collect();
-<<<<<<< HEAD
         let (genesis, val_set) = crate::testonly::make_genesis(
             &keys,
             validator::ProtocolVersion::EARLIEST,
             Payload(vec![]),
             validator::BlockNumber(0),
         );
-=======
-        let (genesis, val_set) =
-            crate::testonly::make_genesis(&keys, ProtocolVersion::EARLIEST, Payload(vec![]));
->>>>>>> 9644bf1d
         let (mut consensus, pipe) =
             crate::testonly::make_consensus(ctx, &keys[0], &val_set, &genesis).await;
 
@@ -71,12 +61,12 @@
         crate::misc::consensus_threshold(self.keys.len())
     }
 
-    pub(crate) fn protocol_version(&self) -> ProtocolVersion {
+    pub(crate) fn protocol_version(&self) -> validator::ProtocolVersion {
         self.consensus.inner.protocol_version
     }
 
-    pub(crate) fn incompatible_protocol_version(&self) -> ProtocolVersion {
-        ProtocolVersion(self.protocol_version().0 + 1)
+    pub(crate) fn incompatible_protocol_version(&self) -> validator::ProtocolVersion {
+        validator::ProtocolVersion(self.protocol_version().0 + 1)
     }
 
     pub(crate) fn owner_key(&self) -> &SecretKey {
@@ -104,25 +94,9 @@
         self.consensus.replica.view = view
     }
 
-<<<<<<< HEAD
     pub(crate) fn replica_timeout(&mut self) {
         self.consensus.replica.view = self.consensus.replica.view.next();
         self.consensus.replica.phase = Phase::Prepare;
-=======
-    pub(crate) fn new_unfinalized_replica_prepare(&self) -> Signed<ConsensusMsg> {
-        self.new_current_replica_prepare(|msg| {
-            let mut high_vote = ReplicaCommit {
-                protocol_version: self.protocol_version(),
-                view: self.consensus.replica.view.next(),
-                proposal: self.consensus.replica.high_qc.message.proposal,
-            };
-
-            high_vote.proposal.parent = high_vote.proposal.hash();
-            high_vote.proposal.number = high_vote.proposal.number.next();
-
-            msg.high_vote = high_vote;
-        })
->>>>>>> 9644bf1d
     }
 
     pub(crate) fn new_replica_prepare(
@@ -182,13 +156,8 @@
         mutate_fn: impl FnOnce(&mut LeaderCommit),
     ) -> Signed<LeaderCommit> {
         let mut msg = LeaderCommit {
-<<<<<<< HEAD
-            protocol_version: validator::ProtocolVersion::EARLIEST,
+            protocol_version: self.protocol_version(),
             justification: rng.gen(),
-=======
-            protocol_version: self.protocol_version(),
-            justification: self.rng().gen(),
->>>>>>> 9644bf1d
         };
         mutate_fn(&mut msg);
         self.consensus.inner.secret_key.sign_msg(msg)
@@ -224,12 +193,7 @@
         Ok(self.try_recv().unwrap())
     }
 
-<<<<<<< HEAD
     pub(crate) async fn process_leader_commit(
-=======
-    #[allow(clippy::result_large_err)]
-    pub(crate) fn dispatch_replica_commit_one(
->>>>>>> 9644bf1d
         &mut self,
         ctx: &ctx::Ctx,
         msg: Signed<LeaderCommit>,
@@ -242,11 +206,7 @@
     }
 
     #[allow(clippy::result_large_err)]
-<<<<<<< HEAD
     pub(crate) async fn process_replica_prepare(
-=======
-    pub(crate) fn dispatch_replica_commit_many(
->>>>>>> 9644bf1d
         &mut self,
         ctx: &ctx::Ctx,
         msg: Signed<ReplicaPrepare>,
