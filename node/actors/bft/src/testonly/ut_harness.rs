--- conflicted
+++ resolved
@@ -75,12 +75,8 @@
             leader,
             replica,
             pipe: recv,
-<<<<<<< HEAD
             keys: setup.validator_keys.clone(),
-=======
-            keys: setup.keys.clone(),
             leader_send,
->>>>>>> 08cf1e56
         };
         let _: Signed<ReplicaPrepare> = this.try_recv().unwrap();
         (this, runner)
@@ -90,7 +86,7 @@
     pub(crate) async fn new_many(ctx: &ctx::Ctx) -> (UTHarness, BlockStoreRunner) {
         let num_validators = 6;
         let (util, runner) = UTHarness::new(ctx, num_validators).await;
-        assert!(util.genesis().committee.max_faulty_weight() > 0);
+        assert!(util.genesis().validators_committee.max_faulty_weight() > 0);
         (util, runner)
     }
 
@@ -227,8 +223,15 @@
         for (i, msg) in msgs.into_iter().enumerate() {
             let res = self.process_replica_prepare(ctx, msg).await;
             match (
-                (i + 1) as u64 * self.genesis().committee.iter().next().unwrap().weight
-                    < self.genesis().committee.threshold(),
+                (i + 1) as u64
+                    * self
+                        .genesis()
+                        .validators_committee
+                        .iter()
+                        .next()
+                        .unwrap()
+                        .weight
+                    < self.genesis().validators_committee.threshold(),
                 first_match,
             ) {
                 (true, _) => assert!(res.unwrap().is_none()),
@@ -262,8 +265,15 @@
                 .leader
                 .process_replica_commit(ctx, key.sign_msg(msg.clone()));
             match (
-                (i + 1) as u64 * self.genesis().committee.iter().next().unwrap().weight
-                    < self.genesis().committee.threshold(),
+                (i + 1) as u64
+                    * self
+                        .genesis()
+                        .validators_committee
+                        .iter()
+                        .next()
+                        .unwrap()
+                        .weight
+                    < self.genesis().validators_committee.threshold(),
                 first_match,
             ) {
                 (true, _) => res.unwrap(),
