use super::{Behavior, Node};
use anyhow::Context as _;
use network::{io, Config};
use rand::seq::SliceRandom;
use std::{
    collections::{HashMap, HashSet},
    sync::Arc,
};
use tracing::Instrument as _;
use zksync_concurrency::{
    ctx::{
        self,
        channel::{self, UnboundedReceiver, UnboundedSender},
    },
    oneshot, scope,
};
use zksync_consensus_network as network;
use zksync_consensus_roles::validator;
use zksync_consensus_storage::{testonly::TestMemoryStorage, BlockStore};
use zksync_consensus_utils::pipe;

pub(crate) enum Network {
    Real,
    Mock,
    Twins(PortRouter),
}

/// Number of phases within a view for which we consider different partitions.
///
/// Technically there are 4 phases but that results in tests timing out as
/// the chance of a reaching consensus in any round goes down rapidly.
///
/// Instead we can just use two phase-partitions: one for the LeaderCommit,
/// and another for everything else. This models the typical adversarial
/// scenario of not everyone getting the QC.
pub(crate) const NUM_PHASES: usize = 2;

/// Identify different network identities of twins by their listener port.
/// They are all expected to be on localhost, but `ListenerAddr` can't be
/// directly used as a map key.
pub(crate) type Port = u16;
/// A partition consists of ports that can communicate.
pub(crate) type PortPartition = HashSet<Port>;
/// A split is a list of disjunct partitions.
pub(crate) type PortSplit = Vec<PortPartition>;
/// A schedule contains a list of splits (one for each phase) for every view.
pub(crate) type PortSplitSchedule = Vec<[PortSplit; NUM_PHASES]>;
/// Function to decide whether a message can go from a source to a target port.
pub(crate) type PortRouterFn = dyn Fn(&validator::ConsensusMsg, Port, Port) -> Option<bool> + Sync;

/// A predicate to gover who can communicate to whom a given message.
pub(crate) enum PortRouter {
    /// List of port splits for each view/phase, where ports in the same partition can send any message to each other.
    Splits(PortSplitSchedule),
    /// Custom routing function which can take closer control of which message can be sent in which direction,
    /// in order to reenact particular edge cases.
    Custom(Box<PortRouterFn>),
}

impl PortRouter {
    /// Decide whether a message can be sent from a sender to a target in the given view/phase.
    ///
    /// Returning `None` means the there was no more routing data and the test can decide to
    /// allow all communication or to abort a runaway test.
    fn can_send(&self, msg: &validator::ConsensusMsg, from: Port, to: Port) -> Option<bool> {
        match self {
            PortRouter::Splits(splits) => {
                // Here we assume that all instances start from view 0 in the tests.
                // If the view is higher than what we have planned for, assume no partitions.
                // Every node is guaranteed to be present in only one partition.
                let view_number = msg.view().number.0 as usize;
                let phase_number = msg_phase_number(msg);
                splits
                    .get(view_number)
                    .and_then(|ps| ps.get(phase_number))
                    .map(|partitions| {
                        partitions
                            .iter()
                            .any(|p| p.contains(&from) && p.contains(&to))
                    })
            }
            PortRouter::Custom(f) => f(msg, from, to),
        }
    }
}

/// Config for the test. Determines the parameters to run the test with.
pub(crate) struct Test {
    pub(crate) network: Network,
    pub(crate) nodes: Vec<(Behavior, u64)>,
    pub(crate) blocks_to_finalize: usize,
}

#[derive(thiserror::Error, Debug)]
pub(crate) enum TestError {
    #[error("finalized conflicting blocks")]
    BlockConflict,
    #[error(transparent)]
    Other(#[from] ctx::Error),
}

impl From<anyhow::Error> for TestError {
    fn from(err: anyhow::Error) -> Self {
        Self::Other(err.into())
    }
}

impl From<ctx::Canceled> for TestError {
    fn from(err: ctx::Canceled) -> Self {
        Self::Other(err.into())
    }
}

impl Test {
    /// Run a test with the given parameters and a random network setup.
    pub(crate) async fn run(&self, ctx: &ctx::Ctx) -> Result<(), TestError> {
        let rng = &mut ctx.rng();
        let setup = validator::testonly::Setup::new_with_weights(
            rng,
            self.nodes.iter().map(|(_, w)| *w).collect(),
        );
        let nets: Vec<_> = network::testonly::new_configs(rng, &setup, 1);
        self.run_with_config(ctx, nets, &setup.genesis).await
    }

    /// Run a test with the given parameters and network configuration.
    pub(crate) async fn run_with_config(
        &self,
        ctx: &ctx::Ctx,
        nets: Vec<Config>,
        genesis: &validator::Genesis,
    ) -> Result<(), TestError> {
        let mut nodes = vec![];
        let mut honest = vec![];
        scope::run!(ctx, |ctx, s| async {
            for (i, net) in nets.into_iter().enumerate() {
<<<<<<< HEAD
                let store = TestMemoryStorage::new(ctx, genesis).await;
                s.spawn_bg(store.runner.run(ctx));
=======
                let (store, runner) = new_store(ctx, genesis).await;
                s.spawn_bg(async { Ok(runner.run(ctx).await?) });
>>>>>>> 2dbb9a62
                if self.nodes[i].0 == Behavior::Honest {
                    honest.push(store.blocks.clone());
                }
                nodes.push(Node {
                    net,
                    behavior: self.nodes[i].0,
                    block_store: store.blocks,
                    batch_store: store.batches,
                });
            }
            assert!(!honest.is_empty());
            s.spawn_bg(async { Ok(run_nodes(ctx, &self.network, &nodes).await?) });

            // Run the nodes until all honest nodes store enough finalized blocks.
            assert!(self.blocks_to_finalize > 0);
            let first = genesis.first_block;
            let last = first + (self.blocks_to_finalize as u64 - 1);
            for store in &honest {
                store.wait_until_queued(ctx, last).await?;
            }

            // Check that the stored blocks are consistent.
            for i in 0..self.blocks_to_finalize as u64 {
                let i = first + i;
                // Only comparing the payload; the justification might be different.
                let want = honest[0].block(ctx, i).await?.context("missing block")?;
                for store in &honest[1..] {
                    let got = store.block(ctx, i).await?.context("missing block")?;
                    if want.payload != got.payload {
                        return Err(TestError::BlockConflict);
                    }
                }
            }
            Ok::<_, TestError>(())
        })
        .await
    }
}

/// Run a set of nodes.
async fn run_nodes(ctx: &ctx::Ctx, network: &Network, specs: &[Node]) -> anyhow::Result<()> {
    match network {
        Network::Real => run_nodes_real(ctx, specs).await,
        Network::Mock => run_nodes_mock(ctx, specs).await,
        Network::Twins(router) => run_nodes_twins(ctx, specs, router).await,
    }
}

/// Run a set of nodes with a real network.
async fn run_nodes_real(ctx: &ctx::Ctx, specs: &[Node]) -> anyhow::Result<()> {
    scope::run!(ctx, |ctx, s| async {
        let mut nodes = vec![];
        for (i, spec) in specs.iter().enumerate() {
            let (node, runner) = network::testonly::Instance::new(
                spec.net.clone(),
                spec.block_store.clone(),
                spec.batch_store.clone(),
            );
            s.spawn_bg(runner.run(ctx).instrument(tracing::info_span!("node", i)));
            nodes.push(node);
        }
        network::testonly::instant_network(ctx, nodes.iter()).await?;
        for (i, node) in nodes.into_iter().enumerate() {
            let spec = &specs[i];
            s.spawn(
                async {
                    let mut node = node;
                    spec.run(ctx, node.pipe()).await
                }
                .instrument(tracing::info_span!("node", i)),
            );
        }
        Ok(())
    })
    .await
}

/// Run a set of nodes with a mock network.
async fn run_nodes_mock(ctx: &ctx::Ctx, specs: &[Node]) -> anyhow::Result<()> {
    scope::run!(ctx, |ctx, s| async {
        // Actor inputs, ie. where the test can send messages to the consensus.
        let mut sends = HashMap::new();
        // Actor outputs, ie. the messages the actor wants to send to the others.
        let mut recvs = vec![];
        for (i, spec) in specs.iter().enumerate() {
            let (actor_pipe, dispatcher_pipe) = pipe::new();
            let key = spec.net.validator_key.as_ref().unwrap().public();
            sends.insert(key, actor_pipe.send);
            recvs.push(actor_pipe.recv);
            // Run consensus; the dispatcher pipe is its network connection, which means we can use the actor pipe to:
            // * send Output messages from other actors to this consensus instance
            // * receive Input messages sent by this consensus to the other actors
            s.spawn(
                async {
                    let mut network_pipe = dispatcher_pipe;
                    spec.run(ctx, &mut network_pipe).await
                }
                .instrument(tracing::info_span!("node", i)),
            );
        }
        // Run mock networks by receiving the output-turned-input from all consensus
        // instances and forwarding them to the others.
        scope::run!(ctx, |ctx, s| async {
            for recv in recvs {
                s.spawn(async {
                    use zksync_consensus_network::io;
                    let mut recv = recv;
                    while let Ok(io::InputMessage::Consensus(message)) = recv.recv(ctx).await {
                        let msg = || {
                            io::OutputMessage::Consensus(io::ConsensusReq {
                                msg: message.message.clone(),
                                ack: oneshot::channel().0,
                            })
                        };
                        match message.recipient {
                            io::Target::Validator(v) => sends.get(&v).unwrap().send(msg()),
                            io::Target::Broadcast => sends.values().for_each(|s| s.send(msg())),
                        }
                    }
                    Ok(())
                });
            }
            anyhow::Ok(())
        })
        .await
    })
    .await
}

/// Run a set of nodes with a Twins network configuration.
async fn run_nodes_twins(
    ctx: &ctx::Ctx,
    specs: &[Node],
    router: &PortRouter,
) -> anyhow::Result<()> {
    scope::run!(ctx, |ctx, s| async {
        // All known network ports of a validator, so that we can tell if any of
        // those addresses are in the same partition as the sender.
        let mut validator_ports: HashMap<_, Vec<Port>> = HashMap::new();
        // Outbox of consensus instances, paired with their network identity,
        // so we can tell which partition they are in in the given view.
        let mut recvs = vec![];
        // Inbox of the consensus instances, indexed by their network identity,
        // so that we can send to the one which is in the same partition as the sender.
        let mut sends = HashMap::new();
        // Blockstores of nodes, indexed by port; used to simulate the effect of gossip.
        let mut stores = HashMap::new();
        // Outbound gossip relationships to simulate the effects of block fetching.
        let mut gossip_targets = HashMap::new();

        for (i, spec) in specs.iter().enumerate() {
            let (actor_pipe, dispatcher_pipe) = pipe::new();
            let validator_key = spec.net.validator_key.as_ref().unwrap().public();
            let port = spec.net.server_addr.port();

            validator_ports.entry(validator_key).or_default().push(port);

            sends.insert(port, actor_pipe.send);
            recvs.push((port, actor_pipe.recv));
            stores.insert(port, spec.block_store.clone());
            gossip_targets.insert(
                port,
                spec.net
                    .gossip
                    .static_outbound
                    .values()
                    .map(|host| {
                        let addr: std::net::SocketAddr = host.0.parse().expect("valid address");
                        addr.port()
                    })
                    .collect(),
            );

            // Run consensus; the dispatcher pipe is its network connection, which means we can use the actor pipe to:
            // * send Output messages from other actors to this consensus instance
            // * receive Input messages sent by this consensus to the other actors
            s.spawn(
                async {
                    let mut network_pipe = dispatcher_pipe;
                    spec.run(ctx, &mut network_pipe).await
                }
                .instrument(tracing::info_span!("node", i, port)),
            );
        }
        // Taking these references is necessary for the `scope::run!` environment lifetime rules to compile
        // with `async move`, which in turn is necessary otherwise it the spawned process could not borrow `port`.
        // Potentially `ctx::NoCopy` could be used with `port`.
        let validator_ports = &validator_ports;
        let sends = &sends;
        let stores = &stores;
        let gossip_targets = &gossip_targets;
        let (gossip_send, gossip_recv) = channel::unbounded();

        // Run networks by receiving from all consensus instances:
        // * identify the view they are in from the message
        // * identify the partition they are in based on their network id
        // * either broadcast to all other instances in the partition, or find out the network
        //   identity of the target validator and send to it iff they are in the same partition
        // * simulate the gossiping of finalized blockss
        scope::run!(ctx, |ctx, s| async move {
            for (i, (port, recv)) in recvs.into_iter().enumerate() {
                let gossip_send = gossip_send.clone();
                s.spawn(async move {
                    twins_receive_loop(
                        ctx,
                        router,
                        validator_ports,
                        sends,
                        TwinsGossipConfig {
                            targets: &gossip_targets[&port],
                            send: gossip_send,
                        },
                        port,
                        recv,
                    )
                    .instrument(tracing::info_span!("node", i, port))
                    .await
                });
            }
            s.spawn(async { twins_gossip_loop(ctx, stores, gossip_recv).await });
            anyhow::Ok(())
        })
        .await
    })
    .await
}

/// Receive input messages from the consensus actor and send them to the others
/// according to the partition schedule of the port associated with this instance.
///
/// We have to simulate the gossip layer which isn't instantiated by these tests.
/// If we don't, then if a replica misses a LeaderPrepare message it won't ever get the payload
/// and won't be able to finalize the block, and won't participate further in the consensus.
async fn twins_receive_loop(
    ctx: &ctx::Ctx,
    router: &PortRouter,
    validator_ports: &HashMap<validator::PublicKey, Vec<Port>>,
    sends: &HashMap<Port, UnboundedSender<io::OutputMessage>>,
    gossip: TwinsGossipConfig<'_>,
    port: Port,
    mut recv: UnboundedReceiver<io::InputMessage>,
) -> anyhow::Result<()> {
    let rng = &mut ctx.rng();

    // Finalized block number iff this node can gossip to the target and the message contains a QC.
    let block_to_gossip = |target_port: Port, msg: &io::OutputMessage| {
        if !gossip.targets.contains(&target_port) {
            return None;
        }
        output_msg_commit_qc(msg).map(|qc| qc.header().number)
    };

    // We need to buffer messages that cannot be delivered due to partitioning, and deliver them later.
    // The spec says that the network is expected to deliver messages eventually, potentially out of order,
    // caveated by the fact that the actual implementation only keeps retrying the last message..
    // A separate issue is the definition of "later", without actually adding timing assumptions:
    // * If we want to allow partitions which don't have enough replicas for a quorum, and the replicas
    //   don't move on from a view until they reach quorum, then "later" could be defined by so many
    //   messages in a view that it indicates a timeout loop. NB the consensus might not actually have
    //   an actual timeout loop and might rely on the network trying to re-broadcast forever.
    // * OTOH if all partitions are at least quorum sized, then we there will be a subset of nodes that
    //   can move on to the next view, in which a new partition configuration will allow them to broadcast
    //   to previously isolated peers.
    // * One idea is to wait until replica A wants to send to replica B in a view when they are no longer
    //   partitioned, and then unstash all previous A-to-B messages. This would _not_ work with HotStuff
    //   out of the box, because replicas only communicate with their leader, so if for example B missed
    //   a LeaderCommit from A in an earlier view, B will not respond to the LeaderPrepare from C because
    //   they can't commit the earlier block until they get a new message from A. However since
    //   https://github.com/matter-labs/era-consensus/pull/119 the ReplicaPrepare messages are broadcasted,
    //   so we shouldn't have to wait long for A to unstash its messages to B.
    // * If that wouldn't be acceptable then we could have some kind of global view of stashed messages
    //   and unstash them as soon as someone moves on to a new view.
    let mut stashes: HashMap<Port, Vec<io::OutputMessage>> = HashMap::new();

    // Either stash a message, or unstash all messages and send them to the target along with the new one.
    let mut send_or_stash = |can_send: bool, target_port: Port, msg: io::OutputMessage| {
        let stash = stashes.entry(target_port).or_default();
        let view = output_msg_view_number(&msg);
        let kind = output_msg_label(&msg);

        // Remove any previously stashed message of the same kind, because the network will only
        // try to send the last one of each, not all pending messages.
        stash.retain(|stashed| output_msg_label(stashed) != kind);

        if !can_send {
            tracing::info!("   VVV stashed view={view} from={port} to={target_port} kind={kind}");
            stash.push(msg);
            return;
        }

        let s = &sends[&target_port];

        // Send after taking note of potentially gossipable blocks.
        let send = |msg| {
            if let Some(number) = block_to_gossip(target_port, &msg) {
                tracing::info!("   ~~~ gossip from={port} to={target_port} number={number}");
                gossip.send.send(TwinsGossipMessage {
                    from: port,
                    to: target_port,
                    number,
                });
            }
            s.send(msg);
        };

        // Messages can be delivered in arbitrary order.
        stash.shuffle(rng);

        for unstashed in stash.drain(0..) {
            let view = output_msg_view_number(&unstashed);
            let kind = output_msg_label(&unstashed);
            tracing::info!("   ^^^ unstashed view={view} from={port} to={target_port} kind={kind}");
            send(unstashed);
        }
        tracing::info!("   >>> sending view={view} from={port} to={target_port} kind={kind}");
        send(msg);
    };

    while let Ok(io::InputMessage::Consensus(message)) = recv.recv(ctx).await {
        let view = message.message.msg.view().number.0 as usize;
        let kind = message.message.msg.label();

        let msg = || {
            io::OutputMessage::Consensus(io::ConsensusReq {
                msg: message.message.clone(),
                ack: oneshot::channel().0,
            })
        };

        let can_send = |to| {
            match router.can_send(&message.message.msg, port, to) {
                Some(can_send) => Ok(can_send),
                None => anyhow::bail!("ran out of port schedule; we probably wouldn't finalize blocks even if we continued")
            }
        };

        match message.recipient {
            io::Target::Broadcast => {
                tracing::info!("broadcasting view={view} from={port} kind={kind}");
                for target_port in sends.keys() {
                    send_or_stash(can_send(*target_port)?, *target_port, msg());
                }
            }
            io::Target::Validator(ref v) => {
                let target_ports = &validator_ports[v];
                tracing::info!(
                    "unicasting view={view} from={port} target={target_ports:?} kind={kind}"
                );
                for target_port in target_ports {
                    send_or_stash(can_send(*target_port)?, *target_port, msg());
                }
            }
        }
    }
    Ok(())
}

/// Simulate the effects of gossip: if the source node can gossip to the target,
/// and the message being sent contains a CommitQC, and the sender has the
/// referenced finalized block in its store, then assume that the target
/// could fetch this block if they wanted, and insert it directly into their store.
///
/// This happens concurrently with the actual message passing, so it's just an
/// approximation. It also happens out of order. This method only contains the
/// send loop, to deal with the spawning of store operations.
async fn twins_gossip_loop(
    ctx: &ctx::Ctx,
    stores: &HashMap<Port, Arc<BlockStore>>,
    mut recv: UnboundedReceiver<TwinsGossipMessage>,
) -> anyhow::Result<()> {
    scope::run!(ctx, |ctx, s| async move {
        while let Ok(TwinsGossipMessage {
            from,
            to,
            mut number,
        }) = recv.recv(ctx).await
        {
            let local_store = &stores[&from];
            let remote_store = &stores[&to];
            let first_needed = remote_store.queued().next();

            loop {
                // Stop going back if the target already has the block.
                if number < first_needed {
                    break;
                }
                // Perform the storage operations asynchronously because `queue_block` will
                // wait for all dependencies to be inserted first.
                s.spawn_bg(async move {
                    // Wait for the source to actually have the block.
                    if local_store.wait_until_queued(ctx, number).await.is_err() {
                        return Ok(());
                    }
                    let Ok(Some(block)) = local_store.block(ctx, number).await else {
                        tracing::info!(
                            "   ~~x gossip unavailable from={from} to={to} number={number}"
                        );
                        return Ok(());
                    };
                    tracing::info!("   ~~> gossip queue from={from} to={to} number={number}");
                    let _ = remote_store.queue_block(ctx, block).await;
                    tracing::info!("   ~~V gossip stored from={from} to={to} number={number}");
                    Ok(())
                });
                // Be pessimistic and try to insert all ancestors, to minimise the chance that
                // for some reason a node doesn't get a finalized block from anyone.
                // Without this some scenarios with twins actually fail.
                if let Some(prev) = number.prev() {
                    number = prev;
                } else {
                    break;
                };
            }
        }
        Ok(())
    })
    .await
}

fn output_msg_view_number(msg: &io::OutputMessage) -> validator::ViewNumber {
    match msg {
        io::OutputMessage::Consensus(cr) => cr.msg.msg.view().number,
    }
}

fn output_msg_label(msg: &io::OutputMessage) -> &str {
    match msg {
        io::OutputMessage::Consensus(cr) => cr.msg.msg.label(),
    }
}

fn output_msg_commit_qc(msg: &io::OutputMessage) -> Option<&validator::CommitQC> {
    use validator::ConsensusMsg;
    match msg {
        io::OutputMessage::Consensus(cr) => match &cr.msg.msg {
            ConsensusMsg::ReplicaPrepare(rp) => rp.high_qc.as_ref(),
            ConsensusMsg::LeaderPrepare(lp) => lp.justification.high_qc(),
            ConsensusMsg::ReplicaCommit(_) => None,
            ConsensusMsg::LeaderCommit(lc) => Some(&lc.justification),
        },
    }
}

/// Index of the phase in which the message appears, to decide which partitioning to apply.
fn msg_phase_number(msg: &validator::ConsensusMsg) -> usize {
    use validator::ConsensusMsg;
    let phase = match msg {
        ConsensusMsg::ReplicaPrepare(_) => 0,
        ConsensusMsg::LeaderPrepare(_) => 0,
        ConsensusMsg::ReplicaCommit(_) => 0,
        ConsensusMsg::LeaderCommit(_) => 1,
    };
    assert!(phase < NUM_PHASES);
    phase
}

struct TwinsGossipMessage {
    from: Port,
    to: Port,
    number: validator::BlockNumber,
}

struct TwinsGossipConfig<'a> {
    /// Ports to which this node should gossip to.
    targets: &'a HashSet<Port>,
    /// Channel over which to send gossip messages.
    send: UnboundedSender<TwinsGossipMessage>,
}<|MERGE_RESOLUTION|>--- conflicted
+++ resolved
@@ -134,13 +134,8 @@
         let mut honest = vec![];
         scope::run!(ctx, |ctx, s| async {
             for (i, net) in nets.into_iter().enumerate() {
-<<<<<<< HEAD
                 let store = TestMemoryStorage::new(ctx, genesis).await;
-                s.spawn_bg(store.runner.run(ctx));
-=======
-                let (store, runner) = new_store(ctx, genesis).await;
-                s.spawn_bg(async { Ok(runner.run(ctx).await?) });
->>>>>>> 2dbb9a62
+                s.spawn_bg(async { Ok(store.runner.run(ctx).await?) });
                 if self.nodes[i].0 == Behavior::Honest {
                     honest.push(store.blocks.clone());
                 }
