//! # Consensus
//! This crate implements the Fastest-HotStuff algorithm that is described in an upcoming paper
//! It is a two-phase unchained consensus with quadratic view change (in number of authenticators, in number of
//! messages it is linear) and optimistic responsiveness.
//!
//! ## Node set
//! Right now, we assume that we have a static node set. In other words, we are running in proof-of-authority. When this repo is updated
//! to proof-of-stake, we will have a dynamic node set.
//!
//! ## Resources
//! - [Fast-HotStuff paper](https://arxiv.org/pdf/2010.11454.pdf)
//! - [HotStuff paper](https://arxiv.org/pdf/1803.05069.pdf)
//! - [HotStuff-2 paper](https://eprint.iacr.org/2023/397.pdf)
//! - [Notes on modern consensus algorithms](https://timroughgarden.github.io/fob21/andy.pdf)
//! - [Blog post comparing several consensus algorithms](https://decentralizedthoughts.github.io/2023-04-01-hotstuff-2/)
//! - Blog posts explaining [safety](https://seafooler.com/2022/01/24/understanding-safety-hotstuff/) and [responsiveness](https://seafooler.com/2022/04/02/understanding-responsiveness-hotstuff/)
use crate::io::{InputMessage, OutputMessage};
use anyhow::Context as _;
use inner::ConsensusInner;
use std::sync::Arc;
use tracing::{info, instrument};
use zksync_concurrency::ctx;
use zksync_consensus_roles::validator;
use zksync_consensus_storage::ReplicaStore;
use zksync_consensus_utils::pipe::ActorPipe;

mod inner;
pub mod io;
mod leader;
mod metrics;
pub mod misc;
mod replica;
pub mod testonly;
#[cfg(test)]
mod tests;

/// Payload provider for the new blocks.
#[async_trait::async_trait]
pub trait PayloadSource: Send + Sync + 'static {
    /// Propose a payload for the block `block_number`.
    async fn propose(
        &self,
        ctx: &ctx::Ctx,
        block_number: validator::BlockNumber,
    ) -> ctx::Result<validator::Payload>;
}

/// The Consensus struct implements the consensus algorithm and is the main entry point for the consensus actor.
pub struct Consensus {
    /// The inner struct contains the data that is shared between the consensus state machines.
    pub(crate) inner: ConsensusInner,
    /// The replica state machine.
    pub(crate) replica: replica::StateMachine,
    /// The leader state machine.
    pub(crate) leader: leader::StateMachine,
}

impl Consensus {
    /// Creates a new Consensus struct.
    #[instrument(level = "trace", skip(payload_source))]
    pub async fn new(
        ctx: &ctx::Ctx,
        pipe: ActorPipe<InputMessage, OutputMessage>,
        protocol_version: validator::ProtocolVersion,
        secret_key: validator::SecretKey,
        validator_set: validator::ValidatorSet,
        storage: ReplicaStore,
        payload_source: Arc<dyn PayloadSource>,
    ) -> anyhow::Result<Self> {
        Ok(Consensus {
            inner: ConsensusInner {
                pipe,
                secret_key,
                validator_set,
                protocol_version,
            },
            replica: replica::StateMachine::new(ctx, storage).await?,
            leader: leader::StateMachine::new(ctx, payload_source),
        })
    }

    /// Starts the Consensus actor. It will start running, processing incoming messages and
    /// sending output messages. This is a blocking method.
    #[instrument(level = "trace", skip(self) ret)]
    pub async fn run(mut self, ctx: &ctx::Ctx) -> anyhow::Result<()> {
        info!(
            "Starting consensus actor {:?}",
            self.inner.secret_key.public()
        );

        // We need to start the replica before processing inputs.
        self.replica
            .start(ctx, &self.inner)
            .await
            .context("replica.start()")?;

        // This is the infinite loop where the consensus actually runs. The validator waits for either
        // a message from the network or for a timeout, and processes each accordingly.
        loop {
            let input = self
                .inner
                .pipe
                .recv(&ctx.with_deadline(self.replica.timeout_deadline))
                .await
                .ok();

            // We check if the context is active before processing the input. If the context is not active,
            // we stop.
            if !ctx.is_active() {
                return Ok(());
            }

            let res = match input {
                Some(InputMessage::Network(req)) => {
<<<<<<< HEAD
                    if req.msg.msg.protocol_version() != self.inner.protocol_version {
                        tracing::warn!(
                            "bad protocol version (expected: {:?}, received: {:?})",
                            self.inner.protocol_version,
                            req.msg.msg.protocol_version()
                        );
                        continue;
                    }
                    let res = match &req.msg.msg {
=======
                    match &req.msg.msg {
>>>>>>> 9644bf1d
                        validator::ConsensusMsg::ReplicaPrepare(_)
                        | validator::ConsensusMsg::ReplicaCommit(_) => {
                            self.leader.process_input(ctx, &self.inner, req.msg).await
                        }
                        validator::ConsensusMsg::LeaderPrepare(_)
                        | validator::ConsensusMsg::LeaderCommit(_) => {
                            self.replica
                                .process_input(ctx, &self.inner, Some(req.msg))
                                .await
                        }
                    };

                    // Notify network actor that the message has been processed.
                    // Ignore sending error.
                    let _ = req.ack.send(());
                    res
                }
                None => self.replica.process_input(ctx, &self.inner, None).await,
            };
            if let Err(err) = res {
                return match err {
                    ctx::Error::Canceled(_) => Ok(()),
                    ctx::Error::Internal(err) => Err(err),
                };
            }
        }
    }
}<|MERGE_RESOLUTION|>--- conflicted
+++ resolved
@@ -112,19 +112,7 @@
 
             let res = match input {
                 Some(InputMessage::Network(req)) => {
-<<<<<<< HEAD
-                    if req.msg.msg.protocol_version() != self.inner.protocol_version {
-                        tracing::warn!(
-                            "bad protocol version (expected: {:?}, received: {:?})",
-                            self.inner.protocol_version,
-                            req.msg.msg.protocol_version()
-                        );
-                        continue;
-                    }
                     let res = match &req.msg.msg {
-=======
-                    match &req.msg.msg {
->>>>>>> 9644bf1d
                         validator::ConsensusMsg::ReplicaPrepare(_)
                         | validator::ConsensusMsg::ReplicaCommit(_) => {
                             self.leader.process_input(ctx, &self.inner, req.msg).await
