//! Handler of a ReplicaPrepare message.
use std::collections::HashSet;

use super::StateMachine;
use tracing::instrument;
use zksync_concurrency::{ctx, error::Wrap};
use zksync_consensus_roles::validator;

/// Errors that can occur when processing a "replica prepare" message.
#[derive(Debug, thiserror::Error)]
pub(crate) enum Error {
    /// Message signer isn't part of the validator set.
    #[error("Message signer isn't part of the validator set (signer: {signer:?})")]
    NonValidatorSigner {
        /// Signer of the message.
        signer: validator::PublicKey,
    },
    /// Past view or phase.
    #[error("past view/phase (current view: {current_view:?}, current phase: {current_phase:?})")]
    Old {
        /// Current view.
        current_view: validator::ViewNumber,
        /// Current phase.
        current_phase: validator::Phase,
    },
    /// The node is not a leader for this message's view.
    #[error("we are not a leader for this message's view")]
    NotLeaderInView,
    /// Invalid message signature.
    #[error("invalid signature: {0:#}")]
    InvalidSignature(#[source] anyhow::Error),
    /// Invalid message.
    #[error(transparent)]
    InvalidMessage(validator::ReplicaPrepareVerifyError),
    /// Internal error. Unlike other error types, this one isn't supposed to be easily recoverable.
    #[error(transparent)]
    Internal(#[from] ctx::Error),
}

impl Wrap for Error {
    fn with_wrap<C: std::fmt::Display + Send + Sync + 'static, F: FnOnce() -> C>(
        self,
        f: F,
    ) -> Self {
        match self {
            Error::Internal(err) => Error::Internal(err.with_wrap(f)),
            err => err,
        }
    }
}

impl StateMachine {
    #[instrument(level = "trace", skip(self), ret)]
    pub(crate) async fn process_replica_prepare(
        &mut self,
        ctx: &ctx::Ctx,
        signed_message: validator::Signed<validator::ReplicaPrepare>,
    ) -> Result<(), Error> {
        // ----------- Checking origin of the message --------------

        // Unwrap message.
        let message = signed_message.msg.clone();
        let author = &signed_message.key;

        // Check that the message signer is in the validator set.
        if !self.config.genesis().committee.contains(author) {
            return Err(Error::NonValidatorSigner {
                signer: author.clone(),
            });
        }

        // If the message is from the "past", we discard it.
        // That is, it's from a previous view or phase, or if we already received a message
        // from the same validator and for the same view.
        if (message.view.number, validator::Phase::Prepare) < (self.view, self.phase)
            || self
                .replica_prepare_views
                .get(author)
                .is_some_and(|view_number| *view_number >= message.view.number)
        {
            return Err(Error::Old {
                current_view: self.view,
                current_phase: self.phase,
            });
        }

        // If the message is for a view when we are not a leader, we discard it.
        if self.config.genesis().view_leader(message.view.number) != self.config.secret_key.public()
        {
            return Err(Error::NotLeaderInView);
        }

        // ----------- Checking the signed part of the message --------------

        // Check the signature on the message.
        signed_message.verify().map_err(Error::InvalidSignature)?;

        // Verify the message.
        message
            .verify(self.config.genesis())
            .map_err(Error::InvalidMessage)?;

        // ----------- All checks finished. Now we process the message. --------------

        // We add the message to the incrementally-constructed QC.
        let prepare_qc = self
            .prepare_qcs
            .entry(message.view.number)
            .or_insert_with(|| validator::PrepareQC::new(message.view.clone()));
        prepare_qc.add(&signed_message, self.config.genesis());

        // Calculate the PrepareQC signers weight.
        let weight = prepare_qc.weight(&self.config.genesis().validators);

        // Update prepare message current view number for author
        self.replica_prepare_views
            .insert(author.clone(), message.view.number);

        // Clean up prepare_qcs for the case that no replica is at the view
        // of a given PrepareQC
        // This prevents prepare_qcs map from growing indefinitely in case some
        // malicious replica starts spamming messages for future views
        let active_views: HashSet<_> = self.replica_prepare_views.values().collect();
        self.prepare_qcs
            .retain(|view_number, _| active_views.contains(view_number));

        // Now we check if we have enough weight to continue.
<<<<<<< HEAD
        if weight < self.config.genesis().validators.threshold() {
=======
        if prepare_qc.weight(&self.config.genesis().committee)
            < self.config.genesis().committee.threshold()
        {
>>>>>>> 3afd0b43
            return Ok(());
        }

        // ----------- Update the state machine --------------

        self.view = message.view.number;
        self.phase = validator::Phase::Commit;
        self.phase_start = ctx.now();

        // Consume the incrementally-constructed QC for this view.
        let justification = self.prepare_qcs.remove(&message.view.number).unwrap();

        self.prepare_qc.send_replace(Some(justification));
        Ok(())
    }
}<|MERGE_RESOLUTION|>--- conflicted
+++ resolved
@@ -110,7 +110,7 @@
         prepare_qc.add(&signed_message, self.config.genesis());
 
         // Calculate the PrepareQC signers weight.
-        let weight = prepare_qc.weight(&self.config.genesis().validators);
+        let weight = prepare_qc.weight(&self.config.genesis().committee);
 
         // Update prepare message current view number for author
         self.replica_prepare_views
@@ -125,13 +125,7 @@
             .retain(|view_number, _| active_views.contains(view_number));
 
         // Now we check if we have enough weight to continue.
-<<<<<<< HEAD
-        if weight < self.config.genesis().validators.threshold() {
-=======
-        if prepare_qc.weight(&self.config.genesis().committee)
-            < self.config.genesis().committee.threshold()
-        {
->>>>>>> 3afd0b43
+        if weight < self.config.genesis().committee.threshold() {
             return Ok(());
         }
 
