--- conflicted
+++ resolved
@@ -54,24 +54,6 @@
             assert_eq!(justification, util.new_prepare_qc(|msg| *msg = replica_prepare));
         }
     );
-}
-
-#[tokio::test]
-async fn replica_prepare_incompatible_protocol_version() {
-    let mut util = UTHarness::new_one().await;
-
-    let incompatible_protocol_version = util.incompatible_protocol_version();
-    let replica_prepare = util.new_current_replica_prepare(|msg| {
-        msg.protocol_version = incompatible_protocol_version;
-    });
-    let res = util.dispatch_replica_prepare_one(replica_prepare);
-    assert_matches!(
-        res,
-        Err(ReplicaPrepareError::IncompatibleProtocolVersion { message_version, local_version }) => {
-            assert_eq!(message_version, incompatible_protocol_version);
-            assert_eq!(local_version, util.protocol_version());
-        }
-    )
 }
 
 #[tokio::test]
@@ -120,6 +102,24 @@
 }
 
 #[tokio::test]
+async fn replica_prepare_incompatible_protocol_version() {
+    let mut util = UTHarness::new_one().await;
+
+    let incompatible_protocol_version = util.incompatible_protocol_version();
+    let replica_prepare = util.new_current_replica_prepare(|msg| {
+        msg.protocol_version = incompatible_protocol_version;
+    });
+    let res = util.dispatch_replica_prepare_one(replica_prepare);
+    assert_matches!(
+        res,
+        Err(ReplicaPrepareError::IncompatibleProtocolVersion { message_version, local_version }) => {
+            assert_eq!(message_version, incompatible_protocol_version);
+            assert_eq!(local_version, util.protocol_version());
+        }
+    )
+}
+
+#[tokio::test]
 async fn replica_prepare_non_validator_signer() {
     let mut util = UTHarness::new_one().await;
 
@@ -358,22 +358,6 @@
 }
 
 #[tokio::test]
-<<<<<<< HEAD
-async fn replica_commit_non_validator_signer() {
-    let mut util = UTHarness::new_one().await;
-
-    let replica_commit = util.new_current_replica_commit(|_| {}).cast().unwrap().msg;
-    let non_validator_key: validator::SecretKey = util.rng().gen();
-    let signed = non_validator_key.sign_msg(ConsensusMsg::ReplicaCommit(replica_commit));
-
-    let res = util.dispatch_replica_commit_one(signed);
-    assert_matches!(
-        res,
-        Err(ReplicaCommitError::NonValidatorSigner { signer }) => {
-            assert_eq!(signer, non_validator_key.public());
-        }
-    );
-=======
 async fn replica_commit_incompatible_protocol_version() {
     let mut util = UTHarness::new_one().await;
 
@@ -389,7 +373,23 @@
             assert_eq!(local_version, util.protocol_version());
         }
     )
->>>>>>> a7c953d0
+}
+
+#[tokio::test]
+async fn replica_commit_non_validator_signer() {
+    let mut util = UTHarness::new_one().await;
+
+    let replica_commit = util.new_current_replica_commit(|_| {}).cast().unwrap().msg;
+    let non_validator_key: validator::SecretKey = util.rng().gen();
+    let signed = non_validator_key.sign_msg(ConsensusMsg::ReplicaCommit(replica_commit));
+
+    let res = util.dispatch_replica_commit_one(signed);
+    assert_matches!(
+        res,
+        Err(ReplicaCommitError::NonValidatorSigner { signer }) => {
+            assert_eq!(signer, non_validator_key.public());
+        }
+    );
 }
 
 #[tokio::test]
