--- conflicted
+++ resolved
@@ -7,7 +7,7 @@
 use tracing::instrument;
 use zksync_concurrency::{ctx, error::Wrap as _, metrics::LatencyHistogramExt as _, sync, time};
 use zksync_consensus_network::io::{ConsensusInputMessage, Target};
-use zksync_consensus_roles::validator::{self, CommitQC, PrepareQC};
+use zksync_consensus_roles::validator;
 
 /// The StateMachine struct contains the state of the leader. This is a simple state machine. We just store
 /// replica messages and produce leader messages (including proposing blocks) when we reach the threshold for
@@ -31,16 +31,16 @@
         HashMap<validator::PublicKey, validator::Signed<validator::ReplicaPrepare>>,
     >,
     /// Prepare QCs indexed by view number.
-    pub(crate) prepare_qcs: BTreeMap<validator::ViewNumber, PrepareQC>,
+    pub(crate) prepare_qcs: BTreeMap<validator::ViewNumber, validator::PrepareQC>,
     /// Newest prepare QC composed from the `ReplicaPrepare` messages.
-    pub(crate) prepare_qc: sync::watch::Sender<Option<PrepareQC>>,
+    pub(crate) prepare_qc: sync::watch::Sender<Option<validator::PrepareQC>>,
     /// A cache of replica commit messages indexed by view number and validator.
     pub(crate) commit_message_cache: BTreeMap<
         validator::ViewNumber,
         HashMap<validator::PublicKey, validator::Signed<validator::ReplicaCommit>>,
     >,
     /// Commit QCs indexed by view number.
-    pub(crate) commit_qcs: BTreeMap<validator::ViewNumber, CommitQC>,
+    pub(crate) commit_qcs: BTreeMap<validator::ViewNumber, validator::CommitQC>,
 }
 
 impl StateMachine {
@@ -109,15 +109,9 @@
     /// that the validator doesn't spend time on generating payloads for already expired views.
     pub(crate) async fn run_proposer(
         ctx: &ctx::Ctx,
-<<<<<<< HEAD
         config: &Config,
         mut prepare_qc: sync::watch::Receiver<Option<validator::PrepareQC>>,
         pipe: &OutputSender,
-=======
-        inner: &ConsensusInner,
-        payload_source: &dyn PayloadSource,
-        mut prepare_qc: sync::watch::Receiver<Option<PrepareQC>>,
->>>>>>> cf8340d5
     ) -> ctx::Result<()> {
         let mut next_view = validator::ViewNumber(0);
         loop {
@@ -136,15 +130,9 @@
     /// Uses `payload_source` to generate a payload if needed.
     pub(crate) async fn propose(
         ctx: &ctx::Ctx,
-<<<<<<< HEAD
         cfg: &Config,
         justification: validator::PrepareQC,
         pipe: &OutputSender,
-=======
-        inner: &ConsensusInner,
-        payload_source: &dyn PayloadSource,
-        justification: PrepareQC,
->>>>>>> cf8340d5
     ) -> ctx::Result<()> {
         // Get the highest block voted for and check if there's a quorum of votes for it. To have a quorum
         // in this situation, we require 2*f+1 votes, where f is the maximum number of faulty replicas.
@@ -159,8 +147,8 @@
             .find_map(|(h, v)| (*v > 2 * cfg.faulty_replicas()).then_some(h))
             .cloned();
 
-        // Get the highest CommitQC.
-        let highest_qc: &CommitQC = justification
+        // Get the highest validator::CommitQC.
+        let highest_qc: &validator::CommitQC = justification
             .map
             .keys()
             .map(|s| &s.high_qc)
