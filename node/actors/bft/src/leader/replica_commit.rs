//! Handler of a ReplicaCommit message.

use std::collections::HashSet;

use super::StateMachine;
use crate::metrics;
use tracing::instrument;
use zksync_concurrency::{ctx, metrics::LatencyHistogramExt as _};
use zksync_consensus_network::io::{ConsensusInputMessage, Target};
use zksync_consensus_roles::validator;

/// Errors that can occur when processing a "replica commit" message.
#[derive(Debug, thiserror::Error)]
pub(crate) enum Error {
    /// Message signer isn't part of the validator set.
    #[error("Message signer isn't part of the validator set (signer: {signer:?})")]
    NonValidatorSigner {
        /// Signer of the message.
        signer: validator::PublicKey,
    },
    /// Past view or phase.
    #[error("past view/phase (current view: {current_view:?}, current phase: {current_phase:?})")]
    Old {
        /// Current view.
        current_view: validator::ViewNumber,
        /// Current phase.
        current_phase: validator::Phase,
    },
    /// The processing node is not a lead for this message's view.
    #[error("we are not a leader for this message's view")]
    NotLeaderInView,
    /// Invalid message.
    #[error("invalid message: {0:#}")]
    InvalidMessage(#[source] validator::ReplicaCommitVerifyError),
    /// Invalid message signature.
    #[error("invalid signature: {0:#}")]
    InvalidSignature(#[source] anyhow::Error),
}

impl StateMachine {
    #[instrument(level = "trace", skip(self), ret)]
    pub(crate) fn process_replica_commit(
        &mut self,
        ctx: &ctx::Ctx,
        signed_message: validator::Signed<validator::ReplicaCommit>,
    ) -> Result<(), Error> {
        // ----------- Checking origin of the message --------------

        // Unwrap message.
        let message = &signed_message.msg;
        let author = &signed_message.key;

        // Check that the message signer is in the validator committee.
        if !self.config.genesis().committee.contains(author) {
            return Err(Error::NonValidatorSigner {
                signer: author.clone(),
            });
        }

        // If the message is from the "past", we discard it.
        // That is, it's from a previous view or phase, or if we already received a message
        // from the same validator and for the same view.
        if (message.view.number, validator::Phase::Commit) < (self.view, self.phase)
            || self
                .replica_commit_views
                .get(author)
                .is_some_and(|view_number| *view_number >= message.view.number)
        {
            return Err(Error::Old {
                current_view: self.view,
                current_phase: self.phase,
            });
        }

        // If the message is for a view when we are not a leader, we discard it.
        if self.config.genesis().view_leader(message.view.number) != self.config.secret_key.public()
        {
            return Err(Error::NotLeaderInView);
        }

        // ----------- Checking the signed part of the message --------------

        // Check the signature on the message.
        signed_message.verify().map_err(Error::InvalidSignature)?;

        message
            .verify(self.config.genesis())
            .map_err(Error::InvalidMessage)?;

        // ----------- All checks finished. Now we process the message. --------------

<<<<<<< HEAD
        // Add the message to the QC.
        // Should always succeed as all checks have been already performed
        commit_qc
            .add(&signed_message, self.config.genesis())
            .expect("Could not add message to CommitQC");
=======
        // We add the message to the incrementally-constructed QC.
        let commit_qc = self
            .commit_qcs
            .entry(message.view.number)
            .or_default()
            .entry(message.clone())
            .or_insert_with(|| validator::CommitQC::new(message.clone(), self.config.genesis()));
        commit_qc.add(&signed_message, self.config.genesis());
>>>>>>> b8e321fd

        // Calculate the CommitQC signers weight.
        let weight = self.config.genesis().committee.weight(&commit_qc.signers);

        // Update commit message current view number for author
        self.replica_commit_views
            .insert(author.clone(), message.view.number);

        // Clean up commit_qcs for the case that no replica is at the view
        // of a given CommitQC
        // This prevents commit_qcs map from growing indefinitely in case some
        // malicious replica starts spamming messages for future views
        let active_views: HashSet<_> = self.replica_commit_views.values().collect();
        self.commit_qcs
            .retain(|view_number, _| active_views.contains(view_number));

        // Now we check if we have enough weight to continue.
        if weight < self.config.genesis().committee.threshold() {
            return Ok(());
        };

        // ----------- Update the state machine --------------
        let now = ctx.now();
        metrics::METRICS
            .leader_commit_phase_latency
            .observe_latency(now - self.phase_start);
        self.view = message.view.number.next();
        self.phase = validator::Phase::Prepare;
        self.phase_start = now;

        // ----------- Prepare our message and send it. --------------

        // Consume the incrementally-constructed QC for this view.
        let justification = self
            .commit_qcs
            .remove(&message.view.number)
            .unwrap()
            .remove(message)
            .unwrap();

        // Broadcast the leader commit message to all replicas (ourselves included).
        let output_message = ConsensusInputMessage {
            message: self
                .config
                .secret_key
                .sign_msg(validator::ConsensusMsg::LeaderCommit(
                    validator::LeaderCommit { justification },
                )),
            recipient: Target::Broadcast,
        };
        self.outbound_pipe.send(output_message.into());

        Ok(())
    }
}<|MERGE_RESOLUTION|>--- conflicted
+++ resolved
@@ -89,13 +89,6 @@
 
         // ----------- All checks finished. Now we process the message. --------------
 
-<<<<<<< HEAD
-        // Add the message to the QC.
-        // Should always succeed as all checks have been already performed
-        commit_qc
-            .add(&signed_message, self.config.genesis())
-            .expect("Could not add message to CommitQC");
-=======
         // We add the message to the incrementally-constructed QC.
         let commit_qc = self
             .commit_qcs
@@ -103,8 +96,11 @@
             .or_default()
             .entry(message.clone())
             .or_insert_with(|| validator::CommitQC::new(message.clone(), self.config.genesis()));
-        commit_qc.add(&signed_message, self.config.genesis());
->>>>>>> b8e321fd
+
+        // Should always succeed as all checks have been already performed
+        commit_qc
+            .add(&signed_message, self.config.genesis())
+            .expect("Could not add message to CommitQC");
 
         // Calculate the CommitQC signers weight.
         let weight = self.config.genesis().committee.weight(&commit_qc.signers);
