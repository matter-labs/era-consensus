use super::StateMachine;
use crate::metrics;
use std::collections::HashMap;
use tracing::instrument;
use zksync_concurrency::{ctx, metrics::LatencyHistogramExt as _};
use zksync_consensus_network::io::{ConsensusInputMessage, Target};
use zksync_consensus_roles::validator::{self, CommitQCBuilder, ProtocolVersion};

/// Errors that can occur when processing a "replica commit" message.
#[derive(Debug, thiserror::Error)]
pub(crate) enum Error {
    /// Incompatible protocol version.
    #[error("incompatible protocol version (message version: {message_version:?}, local version: {local_version:?}")]
    IncompatibleProtocolVersion {
        /// Message version.
        message_version: ProtocolVersion,
        /// Local version.
        local_version: ProtocolVersion,
    },
    /// Message signer isn't part of the validator set.
    #[error("Message signer isn't part of the validator set (signer: {signer:?})")]
    NonValidatorSigner {
        /// Signer of the message.
        signer: validator::PublicKey,
    },
    /// Past view or phase.
    #[error("past view/phase (current view: {current_view:?}, current phase: {current_phase:?})")]
    Old {
        /// Current view.
        current_view: validator::ViewNumber,
        /// Current phase.
        current_phase: validator::Phase,
    },
    /// The processing node is not a lead for this message's view.
    #[error("we are not a leader for this message's view")]
    NotLeaderInView,
    /// Duplicate message from a replica.
    #[error("duplicate message from a replica (existing message: {existing_message:?}")]
    DuplicateMessage {
        /// Existing message from the same replica.
        existing_message: validator::ReplicaCommit,
    },
    /// Invalid message signature.
    #[error("invalid signature: {0:#}")]
    InvalidSignature(#[source] validator::Error),
}

impl StateMachine {
    #[instrument(level = "trace", skip(self), ret)]
    pub(crate) fn process_replica_commit(
        &mut self,
        ctx: &ctx::Ctx,
        signed_message: validator::Signed<validator::ReplicaCommit>,
    ) -> Result<(), Error> {
        // ----------- Checking origin of the message --------------

        // Unwrap message.
        let message = signed_message.msg;
        let author = &signed_message.key;

        // Check protocol version compatibility.
        if !crate::PROTOCOL_VERSION.compatible(&message.protocol_version) {
            return Err(Error::IncompatibleProtocolVersion {
                message_version: message.protocol_version,
                local_version: crate::PROTOCOL_VERSION,
            });
        }

        // Check that the message signer is in the validator set.
<<<<<<< HEAD
        let validator_index =
            consensus
                .validator_set
                .index(author)
                .ok_or(Error::NonValidatorSigner {
                    signer: author.clone(),
                })?;
=======
        self.inner
            .validator_set
            .index(author)
            .ok_or(Error::NonValidatorSigner {
                signer: author.clone(),
            })?;
>>>>>>> 21e4477a

        // If the message is from the "past", we discard it.
        if (message.view, validator::Phase::Commit) < (self.view, self.phase) {
            return Err(Error::Old {
                current_view: self.view,
                current_phase: self.phase,
            });
        }

        // If the message is for a view when we are not a leader, we discard it.
        if self.inner.view_leader(message.view) != self.inner.secret_key.public() {
            return Err(Error::NotLeaderInView);
        }

        // If we already have a message from the same validator and for the same view, we discard it.
        if let Some(existing_message) = self
            .commit_message_cache
            .get(&message.view)
            .and_then(|x| x.get(author))
        {
            return Err(Error::DuplicateMessage {
                existing_message: existing_message.msg,
            });
        }

        // ----------- Checking the signed part of the message --------------

        // Check the signature on the message.
        signed_message.verify().map_err(Error::InvalidSignature)?;

        // ----------- All checks finished. Now we process the message. --------------

        // We add the message to the incrementally-constructed QC.
        self.commit_qc
            .entry(message.view)
            .or_insert(CommitQCBuilder::new(message, consensus.validator_set.len()))
            .add(&signed_message.sig, validator_index);

        // We store the message in our cache.
        let cache_entry = self.commit_message_cache.entry(message.view).or_default();
        cache_entry.insert(author.clone(), signed_message);

        // Now we check if we have enough messages to continue.
        let mut by_proposal: HashMap<_, Vec<_>> = HashMap::new();
        for msg in cache_entry.values() {
            by_proposal.entry(msg.msg.proposal).or_default().push(msg);
        }
        let Some((_, replica_messages)) = by_proposal
            .into_iter()
            .find(|(_, v)| v.len() >= self.inner.threshold())
        else {
            return Ok(());
        };
        debug_assert_eq!(replica_messages.len(), self.inner.threshold());

        // ----------- Update the state machine --------------

        let now = ctx.now();
        metrics::METRICS
            .leader_commit_phase_latency
            .observe_latency(now - self.phase_start);
        self.view = message.view.next();
        self.phase = validator::Phase::Prepare;
        self.phase_start = now;

        // ----------- Prepare our message and send it. --------------

<<<<<<< HEAD
        // Remove replica commit messages for this view, so that we don't create a new leader commit
        // for this same view if we receive another replica commit message after this.
        self.commit_message_cache.remove(&message.view);

        // Consume the incrementally-constructed QC for this view.
        let justification = self.commit_qc.remove(&message.view).unwrap().take();
=======
        // Create the justification for our message.
        let justification = validator::CommitQC::from(
            &replica_messages.into_iter().cloned().collect::<Vec<_>>(),
            &self.inner.validator_set,
        )
        .expect("Couldn't create justification from valid replica messages!");
>>>>>>> 21e4477a

        // Broadcast the leader commit message to all replicas (ourselves included).
        let output_message = ConsensusInputMessage {
            message: self
                .inner
                .secret_key
                .sign_msg(validator::ConsensusMsg::LeaderCommit(
                    validator::LeaderCommit {
                        protocol_version: crate::PROTOCOL_VERSION,
                        justification,
                    },
                )),
            recipient: Target::Broadcast,
        };
        self.inner.pipe.send(output_message.into());

        // Clean the caches.
        self.prepare_message_cache.retain(|k, _| k >= &self.view);
        self.commit_message_cache.retain(|k, _| k >= &self.view);

        Ok(())
    }
}<|MERGE_RESOLUTION|>--- conflicted
+++ resolved
@@ -67,22 +67,12 @@
         }
 
         // Check that the message signer is in the validator set.
-<<<<<<< HEAD
-        let validator_index =
-            consensus
-                .validator_set
-                .index(author)
-                .ok_or(Error::NonValidatorSigner {
-                    signer: author.clone(),
-                })?;
-=======
-        self.inner
+        let validator_index = self.inner
             .validator_set
             .index(author)
             .ok_or(Error::NonValidatorSigner {
                 signer: author.clone(),
             })?;
->>>>>>> 21e4477a
 
         // If the message is from the "past", we discard it.
         if (message.view, validator::Phase::Commit) < (self.view, self.phase) {
@@ -150,21 +140,20 @@
 
         // ----------- Prepare our message and send it. --------------
 
-<<<<<<< HEAD
-        // Remove replica commit messages for this view, so that we don't create a new leader commit
+        // TODO: post-merge fixes
+        // // Create the justification for our message.
+        // let justification = validator::CommitQC::from(
+        //     &replica_messages.into_iter().cloned().collect::<Vec<_>>(),
+        //     &self.inner.validator_set,
+        // )
+        // .expect("Couldn't create justification from valid replica messages!");
+
+        // // Remove replica commit messages for this view, so that we don't create a new leader commit
         // for this same view if we receive another replica commit message after this.
         self.commit_message_cache.remove(&message.view);
 
         // Consume the incrementally-constructed QC for this view.
         let justification = self.commit_qc.remove(&message.view).unwrap().take();
-=======
-        // Create the justification for our message.
-        let justification = validator::CommitQC::from(
-            &replica_messages.into_iter().cloned().collect::<Vec<_>>(),
-            &self.inner.validator_set,
-        )
-        .expect("Couldn't create justification from valid replica messages!");
->>>>>>> 21e4477a
 
         // Broadcast the leader commit message to all replicas (ourselves included).
         let output_message = ConsensusInputMessage {
