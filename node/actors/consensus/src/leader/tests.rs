--- conflicted
+++ resolved
@@ -10,13 +10,8 @@
     let rng = &mut StdRng::seed_from_u64(6516565651);
 
     let keys: Vec<_> = (0..1).map(|_| rng.gen()).collect();
-<<<<<<< HEAD
     let (genesis, val_set) = testonly::make_genesis(&keys, validator::Payload(vec![]));
-    let (mut consensus, _) = testonly::make_consensus(ctx, &keys[0], &val_set, &genesis);
-=======
-    let (genesis, val_set) = testonly::make_genesis(&keys, vec![]);
     let (mut consensus, _) = testonly::make_consensus(ctx, &keys[0], &val_set, &genesis).await;
->>>>>>> fe38f3d3
 
     consensus.leader.view = validator::ViewNumber(3);
     consensus.leader.phase = validator::Phase::Commit;
