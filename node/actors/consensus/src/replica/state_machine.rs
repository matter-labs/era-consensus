use crate::{metrics, replica::error::Error, ConsensusInner};
use concurrency::{ctx, metrics::LatencyHistogramExt as _, scope, time};
use roles::validator;
use std::{
    collections::{BTreeMap, HashMap},
    sync::Arc,
};
use storage::{ReplicaStateStore, StorageError};
use tracing::instrument;

#[derive(thiserror::Error, Debug)]
pub(crate) enum Error {
    #[error("LeaderPrepare: {0}")]
    LeaderPrepare(#[from] super::leader_prepare::Error),
    #[error("LeaderCommit: {0}")]
    LeaderCommit(#[from] super::leader_commit::Error),
}

/// The StateMachine struct contains the state of the replica. This is the most complex state machine and is responsible
/// for validating and voting on blocks. When participating in consensus we are always a replica.
#[derive(Debug)]
pub(crate) struct StateMachine {
    /// The current view number.
    pub(crate) view: validator::ViewNumber,
    /// The current phase.
    pub(crate) phase: validator::Phase,
    /// The highest block proposal that the replica has committed to.
    pub(crate) high_vote: validator::ReplicaCommit,
    /// The highest commit quorum certificate known to the replica.
    pub(crate) high_qc: validator::CommitQC,
    /// A cache of the received block proposals.
    pub(crate) block_proposal_cache:
        BTreeMap<validator::BlockNumber, HashMap<validator::PayloadHash, validator::Payload>>,
    /// The deadline to receive an input message.
    pub(crate) timeout_deadline: time::Deadline,
    /// A reference to the storage module. We use it to backup the replica state.
    pub(crate) storage: Arc<dyn ReplicaStateStore>,
}

impl StateMachine {
    /// Creates a new StateMachine struct. We try to recover a past state from the storage module,
    /// otherwise we initialize the state machine with whatever head block we have.
<<<<<<< HEAD
    pub(crate) fn new(storage: Arc<Storage>) -> Self {
        match storage.get_replica_state() {
            Some(backup) => {
                let mut block_proposal_cache : BTreeMap<_, HashMap<_,_>> = BTreeMap::new();
                for p in backup.proposals {
                    block_proposal_cache.entry(p.number).or_default().insert(p.payload.hash(),p.payload);
                }
                Self {
                    view: backup.view,
                    phase: backup.phase,
                    high_vote: backup.high_vote,
                    high_qc: backup.high_qc,
                    block_proposal_cache,
                    timeout_deadline: time::Deadline::Infinite,
                    storage,
                }
=======
    pub(crate) async fn new(
        ctx: &ctx::Ctx,
        storage: Arc<dyn ReplicaStateStore>,
    ) -> anyhow::Result<Self> {
        Ok(match storage.replica_state(ctx).await? {
            Some(backup) => Self {
                view: backup.view,
                phase: backup.phase,
                high_vote: backup.high_vote,
                high_qc: backup.high_qc,
                block_proposal_cache: backup.block_proposal_cache,
                timeout_deadline: time::Deadline::Infinite,
                storage,
>>>>>>> fe38f3d3
            },
            None => {
                let head = storage.head_block(ctx).await?;
                Self {
                    view: head.justification.message.view,
                    phase: validator::Phase::Prepare,
                    high_vote: head.justification.message,
                    high_qc: head.justification,
                    block_proposal_cache: BTreeMap::new(),
                    timeout_deadline: time::Deadline::Infinite,
                    storage,
                }
            }
        })
    }

    /// Starts the state machine. The replica state needs to be initialized before
    /// we are able to process inputs. If we are in the genesis block, then we start a new view,
    /// this will kick start the consensus algorithm. Otherwise, we just start the timer.
    #[instrument(level = "trace", ret)]
    pub(crate) fn start(
        &mut self,
        ctx: &ctx::Ctx,
        consensus: &ConsensusInner,
    ) -> Result<(), Error> {
        if self.view == validator::ViewNumber(0) {
            self.start_new_view(ctx, consensus)
        } else {
            self.reset_timer(ctx);
            Ok(())
        }
    }

    /// Process an input message (it will be None if the channel timed out waiting for a message). This is
    /// the main entry point for the state machine. We need read-access to the inner consensus struct.
    /// As a result, we can modify our state machine or send a message to the executor.
    #[instrument(level = "trace", ret)]
    pub(crate) fn process_input(
        &mut self,
        ctx: &ctx::Ctx,
        consensus: &ConsensusInner,
        input: Option<validator::Signed<validator::ConsensusMsg>>,
    ) -> anyhow::Result<()> {
        let Some(signed_msg) = input else {
            tracing::warn!("We timed out before receiving a message.");
            // Start new view.
            self.start_new_view(ctx, consensus)?;
            return Ok(());
        };

        let now = ctx.now();
        let (label, result) = match &signed_msg.msg {
            validator::ConsensusMsg::LeaderPrepare(_) => (
                metrics::ConsensusMsgLabel::LeaderPrepare,
                self.process_leader_prepare(ctx, consensus, signed_msg.cast().unwrap()).map_err(Error::LeaderPrepare),
            ),
            validator::ConsensusMsg::LeaderCommit(_) => (
                metrics::ConsensusMsgLabel::LeaderCommit,
                self.process_leader_commit(ctx, consensus, signed_msg.cast().unwrap()).map_err(Error::LeaderCommit),
            ),
            _ => unreachable!(),
        };
        metrics::METRICS.replica_processing_latency[&label.with_result(&result)]
            .observe_latency(ctx.now() - now);
        match result {
            Ok(()) => Ok(()),
            Err(err @ Error::ReplicaStateSave(_)) => Err(err.into()),
            Err(err) => {
                // Other errors from processing inputs are recoverable, so we just log them.
                tracing::warn!("{err}");
                Ok(())
            }
        }
    }

    /// Backups the replica state to disk.
<<<<<<< HEAD
    pub(crate) fn backup_state(&self) {
        let mut proposals = vec![];
        for (number,payloads) in &self.block_proposal_cache {
            proposals.extend(payloads.values().map(|p|storage::Proposal { number: *number, payload: p.clone() }));
        }
=======
    pub(crate) fn backup_state(&self, ctx: &ctx::Ctx) -> anyhow::Result<()> {
>>>>>>> fe38f3d3
        let backup = storage::ReplicaState {
            view: self.view,
            phase: self.phase,
            high_vote: self.high_vote,
            high_qc: self.high_qc.clone(),
            proposals,
        };

        let store_result = scope::run_blocking!(ctx, |ctx, s| {
            let backup_future = self.storage.put_replica_state(ctx, &backup);
            s.spawn(backup_future).join(ctx).block()?;
            Ok(())
        });
        match store_result {
            Ok(()) => { /* Everything went fine */ }
            Err(StorageError::Canceled(_)) => tracing::trace!("Storing replica state was canceled"),
            Err(StorageError::Database(err)) => return Err(err),
        }
        Ok(())
    }
}<|MERGE_RESOLUTION|>--- conflicted
+++ resolved
@@ -40,9 +40,11 @@
 impl StateMachine {
     /// Creates a new StateMachine struct. We try to recover a past state from the storage module,
     /// otherwise we initialize the state machine with whatever head block we have.
-<<<<<<< HEAD
-    pub(crate) fn new(storage: Arc<Storage>) -> Self {
-        match storage.get_replica_state() {
+    pub(crate) async fn new(
+        ctx: &ctx::Ctx,
+        storage: Arc<dyn ReplicaStateStore>,
+    ) -> anyhow::Result<Self> {
+        Ok(match storage.replica_state(ctx).await? {
             Some(backup) => {
                 let mut block_proposal_cache : BTreeMap<_, HashMap<_,_>> = BTreeMap::new();
                 for p in backup.proposals {
@@ -53,25 +55,10 @@
                     phase: backup.phase,
                     high_vote: backup.high_vote,
                     high_qc: backup.high_qc,
-                    block_proposal_cache,
+                    block_proposal_cache: backup.block_proposal_cache,
                     timeout_deadline: time::Deadline::Infinite,
                     storage,
                 }
-=======
-    pub(crate) async fn new(
-        ctx: &ctx::Ctx,
-        storage: Arc<dyn ReplicaStateStore>,
-    ) -> anyhow::Result<Self> {
-        Ok(match storage.replica_state(ctx).await? {
-            Some(backup) => Self {
-                view: backup.view,
-                phase: backup.phase,
-                high_vote: backup.high_vote,
-                high_qc: backup.high_qc,
-                block_proposal_cache: backup.block_proposal_cache,
-                timeout_deadline: time::Deadline::Infinite,
-                storage,
->>>>>>> fe38f3d3
             },
             None => {
                 let head = storage.head_block(ctx).await?;
@@ -148,15 +135,11 @@
     }
 
     /// Backups the replica state to disk.
-<<<<<<< HEAD
-    pub(crate) fn backup_state(&self) {
+    pub(crate) fn backup_state(&self, ctx: &ctx::Ctx) -> anyhow::Result<()> {
         let mut proposals = vec![];
         for (number,payloads) in &self.block_proposal_cache {
             proposals.extend(payloads.values().map(|p|storage::Proposal { number: *number, payload: p.clone() }));
         }
-=======
-    pub(crate) fn backup_state(&self, ctx: &ctx::Ctx) -> anyhow::Result<()> {
->>>>>>> fe38f3d3
         let backup = storage::ReplicaState {
             view: self.view,
             phase: self.phase,
