use crate::{metrics, ConsensusInner};
use anyhow::Context as _;
use concurrency::{ctx, metrics::LatencyHistogramExt as _, scope, time};
use roles::validator;
use std::collections::{BTreeMap, HashMap};
use storage::{FallbackReplicaStateStore, StorageError};
use tracing::instrument;

/// The StateMachine struct contains the state of the replica. This is the most complex state machine and is responsible
/// for validating and voting on blocks. When participating in consensus we are always a replica.
#[derive(Debug)]
pub(crate) struct StateMachine {
    /// The current view number.
    pub(crate) view: validator::ViewNumber,
    /// The current phase.
    pub(crate) phase: validator::Phase,
    /// The highest block proposal that the replica has committed to.
    pub(crate) high_vote: validator::ReplicaCommit,
    /// The highest commit quorum certificate known to the replica.
    pub(crate) high_qc: validator::CommitQC,
    /// A cache of the received block proposals.
    pub(crate) block_proposal_cache:
        BTreeMap<validator::BlockNumber, HashMap<validator::PayloadHash, validator::Payload>>,
    /// The deadline to receive an input message.
    pub(crate) timeout_deadline: time::Deadline,
    /// A reference to the storage module. We use it to backup the replica state.
    pub(crate) storage: FallbackReplicaStateStore,
}

impl StateMachine {
    /// Creates a new StateMachine struct. We try to recover a past state from the storage module,
    /// otherwise we initialize the state machine with whatever head block we have.
    pub(crate) async fn new(
        ctx: &ctx::Ctx,
        storage: FallbackReplicaStateStore,
    ) -> anyhow::Result<Self> {
<<<<<<< HEAD
        let backup = storage.replica_state(ctx).await?;
        Ok(Self {
            view: backup.view,
            phase: backup.phase,
            high_vote: backup.high_vote,
            high_qc: backup.high_qc,
            block_proposal_cache: backup.block_proposal_cache,
            timeout_deadline: time::Deadline::Infinite,
            storage,
=======
        Ok(match storage.replica_state(ctx).await? {
            Some(backup) => {
                let mut block_proposal_cache: BTreeMap<_, HashMap<_, _>> = BTreeMap::new();
                for p in backup.proposals {
                    block_proposal_cache
                        .entry(p.number)
                        .or_default()
                        .insert(p.payload.hash(), p.payload);
                }
                Self {
                    view: backup.view,
                    phase: backup.phase,
                    high_vote: backup.high_vote,
                    high_qc: backup.high_qc,
                    block_proposal_cache,
                    timeout_deadline: time::Deadline::Infinite,
                    storage,
                }
            }
            None => {
                let head = storage.head_block(ctx).await?;
                Self {
                    view: head.justification.message.view,
                    phase: validator::Phase::Prepare,
                    high_vote: head.justification.message,
                    high_qc: head.justification,
                    block_proposal_cache: BTreeMap::new(),
                    timeout_deadline: time::Deadline::Infinite,
                    storage,
                }
            }
>>>>>>> 5af2f3f9
        })
    }

    /// Starts the state machine. The replica state needs to be initialized before
    /// we are able to process inputs. If we are in the genesis block, then we start a new view,
    /// this will kick start the consensus algorithm. Otherwise, we just start the timer.
    #[instrument(level = "trace", ret)]
    pub(crate) fn start(
        &mut self,
        ctx: &ctx::Ctx,
        consensus: &ConsensusInner,
    ) -> anyhow::Result<()> {
        if self.view == validator::ViewNumber(0) {
            self.start_new_view(ctx, consensus)
                .context("start_new_view")
        } else {
            self.reset_timer(ctx);
            Ok(())
        }
    }

    /// Process an input message (it will be None if the channel timed out waiting for a message). This is
    /// the main entry point for the state machine. We need read-access to the inner consensus struct.
    /// As a result, we can modify our state machine or send a message to the executor.
    #[instrument(level = "trace", ret)]
    pub(crate) fn process_input(
        &mut self,
        ctx: &ctx::Ctx,
        consensus: &ConsensusInner,
        input: Option<validator::Signed<validator::ConsensusMsg>>,
    ) -> anyhow::Result<()> {
        let Some(signed_msg) = input else {
            tracing::warn!("We timed out before receiving a message.");
            // Start new view.
            self.start_new_view(ctx, consensus)?;
            return Ok(());
        };

        let now = ctx.now();
        let label = match &signed_msg.msg {
            validator::ConsensusMsg::LeaderPrepare(_) => {
                let res =
                    match self.process_leader_prepare(ctx, consensus, signed_msg.cast().unwrap()) {
                        Err(super::leader_prepare::Error::Internal(err)) => {
                            return Err(err).context("process_leader_prepare()")
                        }
                        Err(err) => {
                            tracing::warn!("process_leader_prepare(): {err:#}");
                            Err(())
                        }
                        Ok(()) => Ok(()),
                    };
                metrics::ConsensusMsgLabel::LeaderPrepare.with_result(&res)
            }
            validator::ConsensusMsg::LeaderCommit(_) => {
                let res =
                    match self.process_leader_commit(ctx, consensus, signed_msg.cast().unwrap()) {
                        Err(super::leader_commit::Error::Internal(err)) => {
                            return Err(err).context("process_leader_commit()")
                        }
                        Err(err) => {
                            tracing::warn!("process_leader_commit(): {err:#}");
                            Err(())
                        }
                        Ok(()) => Ok(()),
                    };
                metrics::ConsensusMsgLabel::LeaderCommit.with_result(&res)
            }
            _ => unreachable!(),
        };
        metrics::METRICS.replica_processing_latency[&label].observe_latency(ctx.now() - now);
        Ok(())
    }

    /// Backups the replica state to disk.
    pub(crate) fn backup_state(&self, ctx: &ctx::Ctx) -> anyhow::Result<()> {
        let mut proposals = vec![];
        for (number, payloads) in &self.block_proposal_cache {
            proposals.extend(payloads.values().map(|p| storage::Proposal {
                number: *number,
                payload: p.clone(),
            }));
        }
        let backup = storage::ReplicaState {
            view: self.view,
            phase: self.phase,
            high_vote: self.high_vote,
            high_qc: self.high_qc.clone(),
            proposals,
        };

        let store_result = scope::run_blocking!(ctx, |ctx, s| {
            let backup_future = self.storage.put_replica_state(ctx, &backup);
            s.spawn(backup_future).join(ctx).block()?;
            Ok(())
        });
        match store_result {
            Ok(()) => { /* Everything went fine */ }
            Err(StorageError::Canceled(_)) => tracing::trace!("Storing replica state was canceled"),
            Err(StorageError::Database(err)) => return Err(err),
        }
        Ok(())
    }
}<|MERGE_RESOLUTION|>--- conflicted
+++ resolved
@@ -34,49 +34,23 @@
         ctx: &ctx::Ctx,
         storage: FallbackReplicaStateStore,
     ) -> anyhow::Result<Self> {
-<<<<<<< HEAD
         let backup = storage.replica_state(ctx).await?;
+        let mut block_proposal_cache: BTreeMap<_, HashMap<_, _>> = BTreeMap::new();
+        for proposal in backup.proposals {
+            block_proposal_cache
+                .entry(proposal.number)
+                .or_default()
+                .insert(proposal.payload.hash(), proposal.payload);
+        }
+
         Ok(Self {
             view: backup.view,
             phase: backup.phase,
             high_vote: backup.high_vote,
             high_qc: backup.high_qc,
-            block_proposal_cache: backup.block_proposal_cache,
+            block_proposal_cache,
             timeout_deadline: time::Deadline::Infinite,
             storage,
-=======
-        Ok(match storage.replica_state(ctx).await? {
-            Some(backup) => {
-                let mut block_proposal_cache: BTreeMap<_, HashMap<_, _>> = BTreeMap::new();
-                for p in backup.proposals {
-                    block_proposal_cache
-                        .entry(p.number)
-                        .or_default()
-                        .insert(p.payload.hash(), p.payload);
-                }
-                Self {
-                    view: backup.view,
-                    phase: backup.phase,
-                    high_vote: backup.high_vote,
-                    high_qc: backup.high_qc,
-                    block_proposal_cache,
-                    timeout_deadline: time::Deadline::Infinite,
-                    storage,
-                }
-            }
-            None => {
-                let head = storage.head_block(ctx).await?;
-                Self {
-                    view: head.justification.message.view,
-                    phase: validator::Phase::Prepare,
-                    high_vote: head.justification.message,
-                    high_qc: head.justification,
-                    block_proposal_cache: BTreeMap::new(),
-                    timeout_deadline: time::Deadline::Infinite,
-                    storage,
-                }
-            }
->>>>>>> 5af2f3f9
         })
     }
 
