use crate::testonly;
use concurrency::{ctx, scope, time};
use network::io::{ConsensusInputMessage, Target};
use rand::Rng;
use roles::validator::{self, ViewNumber};

#[tokio::test]
async fn start_new_view_not_leader() {
    let ctx = &ctx::test_root(&ctx::ManualClock::new());
    let rng = &mut ctx.rng();

    let keys: Vec<_> = (0..4).map(|_| rng.gen()).collect();
<<<<<<< HEAD
    let (genesis, val_set) = testonly::make_genesis(&keys, validator::Payload(vec![]));
    let (mut consensus, mut pipe) = testonly::make_consensus(ctx, &keys[0], &val_set, &genesis);
=======
    let (genesis, val_set) = testonly::make_genesis(&keys, vec![]);
    let (mut consensus, mut pipe) =
        testonly::make_consensus(ctx, &keys[0], &val_set, &genesis).await;
>>>>>>> fe38f3d3
    // TODO: this test assumes a specific implementation of the leader schedule.
    // Make it leader-schedule agnostic (use epoch to select a specific view).
    consensus.replica.view = ViewNumber(1);
    consensus.replica.high_qc = rng.gen();
    consensus.replica.high_qc.message.view = ViewNumber(0);

    scope::run!(ctx, |ctx, s| {
        s.spawn_blocking(|| {
            consensus
                .replica
                .start_new_view(ctx, &consensus.inner)
                .unwrap();
            Ok(())
        })
        .join(ctx)
    })
    .await
    .unwrap();

    let test_new_view_msg = ConsensusInputMessage {
        message: consensus
            .inner
            .secret_key
            .sign_msg(validator::ConsensusMsg::ReplicaPrepare(
                validator::ReplicaPrepare {
                    view: consensus.replica.view,
                    high_vote: consensus.replica.high_vote,
                    high_qc: consensus.replica.high_qc.clone(),
                },
            )),
        recipient: Target::Validator(consensus.inner.view_leader(consensus.replica.view)),
    };

    assert_eq!(pipe.recv(ctx).await.unwrap(), test_new_view_msg.into());
    assert!(consensus.replica.timeout_deadline < time::Deadline::Infinite);
}<|MERGE_RESOLUTION|>--- conflicted
+++ resolved
@@ -10,14 +10,9 @@
     let rng = &mut ctx.rng();
 
     let keys: Vec<_> = (0..4).map(|_| rng.gen()).collect();
-<<<<<<< HEAD
     let (genesis, val_set) = testonly::make_genesis(&keys, validator::Payload(vec![]));
-    let (mut consensus, mut pipe) = testonly::make_consensus(ctx, &keys[0], &val_set, &genesis);
-=======
-    let (genesis, val_set) = testonly::make_genesis(&keys, vec![]);
     let (mut consensus, mut pipe) =
         testonly::make_consensus(ctx, &keys[0], &val_set, &genesis).await;
->>>>>>> fe38f3d3
     // TODO: this test assumes a specific implementation of the leader schedule.
     // Make it leader-schedule agnostic (use epoch to select a specific view).
     consensus.replica.view = ViewNumber(1);
