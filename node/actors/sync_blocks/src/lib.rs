--- conflicted
+++ resolved
@@ -2,7 +2,6 @@
 //!
 //! This crate contains an actor implementing block syncing among nodes, which is tied to the gossip
 //! network RPCs.
-
 use crate::{
     io::{InputMessage, OutputMessage},
     message_handler::SyncBlocksMessageHandler,
@@ -13,17 +12,9 @@
     ctx, scope,
     sync::{self, watch},
 };
-<<<<<<< HEAD
 use zksync_consensus_network::io::SyncState;
-use zksync_consensus_storage::WriteBlockStore;
+use zksync_consensus_storage::{StorageError, StorageResult, WriteBlockStore};
 use zksync_consensus_utils::pipe::ActorPipe;
-=======
-use network::io::SyncState;
-use std::sync::Arc;
-use storage::{StorageError, StorageResult, WriteBlockStore};
-use tracing::instrument;
-use utils::pipe::ActorPipe;
->>>>>>> 8a6838ac
 
 mod config;
 pub mod io;
