--- conflicted
+++ resolved
@@ -75,11 +75,7 @@
 
     # Old versions required by kube.
     { name = "strsim", version = "0.10.0" },
-<<<<<<< HEAD
-
-=======
     
->>>>>>> 8d765098
     # Old versions required by k8s-openapi.
     { name = "base64", version = "0.21.7" }
 ]
