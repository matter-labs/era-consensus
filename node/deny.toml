targets = [
    { triple = "x86_64-unknown-linux-musl" },
    { triple = "x86_64-apple-darwin" },
]

[advisories]
# The lint level for unmaintained crates
unmaintained = "deny"
# The lint level for crates that have been yanked from their source registry
yanked = "deny"
# The lint level for crates with security notices.
notice = "deny"
# Threshold for security vulnerabilities, any vulnerability with a CVSS score
# lower than the range specified will be ignored. Note that ignored advisories
# will still output a note when they are encountered.
# * None - CVSS Score 0.0
# * Low - CVSS Score 0.1 - 3.9
# * Medium - CVSS Score 4.0 - 6.9
# * High - CVSS Score 7.0 - 8.9
# * Critical - CVSS Score 9.0 - 10.0
severity-threshold = "medium"

[licenses]
# We want to deny every license that isn't explicitly added to the allow list.
unlicensed = "deny"
copyleft = "deny"
allow-osi-fsf-free = "neither"
default = "deny"
# We  want to set a high confidence threshold for license detection.
confidence-threshold = 1.0
# Licenses that are allowed to be used in crates.
allow = [
    # Permissive licenses
    "Apache-2.0",
    "BSD-3-Clause",
    "ISC",
    "MIT",
    "Unicode-DFS-2016",
    # Weak copyleft licenses
    "MPL-2.0",
]

[[licenses.clarify]]
name = "ring"
# SPDX considers OpenSSL to encompass both the OpenSSL and SSLeay licenses
# https://spdx.org/licenses/OpenSSL.html
# ISC - Both BoringSSL and ring use this for their new files
# MIT - "Files in third_party/ have their own licenses, as described therein. The MIT
# license, for third_party/fiat, which, unlike other third_party directories, is
# compiled into non-test libraries, is included below."
# OpenSSL - Obviously
expression = "MIT"
license-files = [{ path = "LICENSE", hash = 0xbd0eed23 }]

[bans]
# Lint level for when multiple versions of the same crate are detected
multiple-versions = "deny"
# Certain crates/versions that will be skipped when doing duplicate detection.
skip = [
    # Old versions required by tempfile and prost-build.
    { name = "bitflags", version = "1.3.2" },

    # Old version required by tracing-subscriber.
    { name = "regex-automata", version = "0.1.10" },
    { name = "regex-syntax", version = "0.6.29" },

    # Old versions required by pairing_ce & ff_ce.
    { name = "rand", version = "0.4" },
    { name = "syn", version = "1.0" },

    # Old versions required by jsonrpsee.
    { name = "base64", version = "0.13.1" },
    { name = "block-buffer", version = "0.9.0" },
    { name = "digest", version = "0.10.7" },

<<<<<<< HEAD
    # Old versions required by kube.
    { name = "strsim", version = "0.10.0" }
=======
    # Old versions required by criterion.
    { name = "itertools", version = "0.10.5" },
>>>>>>> 842d4fd7
]

[sources]
unknown-registry = "deny"
unknown-git = "deny"
allow-org = { github = ["matter-labs", "slowli"] } # TODO: remove once `vise` is published<|MERGE_RESOLUTION|>--- conflicted
+++ resolved
@@ -73,13 +73,11 @@
     { name = "block-buffer", version = "0.9.0" },
     { name = "digest", version = "0.10.7" },
 
-<<<<<<< HEAD
     # Old versions required by kube.
     { name = "strsim", version = "0.10.0" }
-=======
+
     # Old versions required by criterion.
     { name = "itertools", version = "0.10.5" },
->>>>>>> 842d4fd7
 ]
 
 [sources]
