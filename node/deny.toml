--- conflicted
+++ resolved
@@ -76,11 +76,7 @@
 
     # Old versions required by kube.
     { name = "strsim", version = "0.10.0" },
-<<<<<<< HEAD
-    
-=======
 
->>>>>>> 5165fcd6
     # Old versions required by k8s-openapi.
     { name = "base64", version = "0.21.7" }
 ]
