targets = [
    { triple = "x86_64-unknown-linux-musl" },
    { triple = "x86_64-apple-darwin" },
]

[advisories]
# The lint level for unmaintained crates
unmaintained = "deny"
# The lint level for crates that have been yanked from their source registry
yanked = "deny"
# The lint level for crates with security notices.
notice = "deny"
# Threshold for security vulnerabilities, any vulnerability with a CVSS score
# lower than the range specified will be ignored. Note that ignored advisories
# will still output a note when they are encountered.
# * None - CVSS Score 0.0
# * Low - CVSS Score 0.1 - 3.9
# * Medium - CVSS Score 4.0 - 6.9
# * High - CVSS Score 7.0 - 8.9
# * Critical - CVSS Score 9.0 - 10.0
severity-threshold = "medium"

[licenses]
# We want to deny every license that isn't explicitly added to the allow list.
unlicensed = "deny"
copyleft = "deny"
allow-osi-fsf-free = "neither"
default = "deny"
# We  want to set a high confidence threshold for license detection.
confidence-threshold = 1.0
# Licenses that are allowed to be used in crates.
allow = [
    # Permissive licenses
    "Apache-2.0",
    "BSD-3-Clause",
    "ISC",
    "MIT",
    "Unicode-DFS-2016",
    # Weak copyleft licenses
    "MPL-2.0",
]

[[licenses.clarify]]
name = "ring"
# SPDX considers OpenSSL to encompass both the OpenSSL and SSLeay licenses
# https://spdx.org/licenses/OpenSSL.html
# ISC - Both BoringSSL and ring use this for their new files
# MIT - "Files in third_party/ have their own licenses, as described therein. The MIT
# license, for third_party/fiat, which, unlike other third_party directories, is
# compiled into non-test libraries, is included below."
# OpenSSL - Obviously
expression = "MIT"
license-files = [{ path = "LICENSE", hash = 0xbd0eed23 }]

[bans]
# Lint level for when multiple versions of the same crate are detected
multiple-versions = "deny"
# Certain crates/versions that will be skipped when doing duplicate detection.
skip = [
    # Old versions required by tempfile and prost-build.
    { name = "bitflags", version = "1.3.2" },

    # Old version required by tracing-subscriber.
    { name = "regex-automata", version = "0.1.10" },
    { name = "regex-syntax", version = "0.6.29" },

    # Old versions required by pairing_ce & ff_ce.
    { name = "rand", version = "0.4" },
    { name = "syn", version = "1.0" },

    # Old version required by protox 0.5.1.
    { name = "base64", version = "0.21.7" },

<<<<<<< HEAD
    # Old versions required by k8s-openapi.
    { name = "base64", version = "0.21.7" }
=======
    # Old versions required by vise-exporter.
    { name = "http", version = "0.2.12"},
    { name = "http-body", version = "0.4.6"},
    { name = "hyper", version = "0.14.28"},

    # Old versions required by tls-listener.
    { name = "tokio-rustls", version = "0.25"},
    { name = "rustls", version = "0.22.4"},
>>>>>>> 17788145
]

[sources]
unknown-registry = "deny"
unknown-git = "deny"
allow-org = { github = ["matter-labs"] } # TODO: remove once `vise` is published<|MERGE_RESOLUTION|>--- conflicted
+++ resolved
@@ -71,10 +71,6 @@
     # Old version required by protox 0.5.1.
     { name = "base64", version = "0.21.7" },
 
-<<<<<<< HEAD
-    # Old versions required by k8s-openapi.
-    { name = "base64", version = "0.21.7" }
-=======
     # Old versions required by vise-exporter.
     { name = "http", version = "0.2.12"},
     { name = "http-body", version = "0.4.6"},
@@ -83,7 +79,6 @@
     # Old versions required by tls-listener.
     { name = "tokio-rustls", version = "0.25"},
     { name = "rustls", version = "0.22.4"},
->>>>>>> 17788145
 ]
 
 [sources]
